load("@bazel_tools//tools/build_defs/repo:http.bzl", "http_archive")

<<<<<<< HEAD
# To update OpenXLA to a new revision,
=======
################################ Python Setup ################################

# For embedded python interpreter (libpython.so.)
http_archive(
    name = "pybind11_bazel",
    strip_prefix = "pybind11_bazel-fc56ce8a8b51e3dd941139d329b63ccfea1d304b",
    urls = ["https://github.com/pybind/pybind11_bazel/archive/fc56ce8a8b51e3dd941139d329b63ccfea1d304b.zip"],
)

http_archive(
    name = "pybind11",
    build_file = "@pybind11_bazel//:pybind11.BUILD",
    strip_prefix = "pybind11-442261da585536521ff459b1457b2904895f23b4",
    urls = ["https://github.com/pybind/pybind11/archive/442261da585536521ff459b1457b2904895f23b4.tar.gz"],
)

load("@pybind11_bazel//:python_configure.bzl", "python_configure")

# This is required for setting up the linkopts for -lpython.q
python_configure(
    name = "local_config_python",
    python_version = "3",  # required to use `python3-config`
)
############################# TensorFlow Setup ###############################

# To update TensorFlow to a new revision,
>>>>>>> 9d9e089b
# a) update URL and strip_prefix to the new git commit hash
# b) get the sha256 hash of the commit by running:
#    curl -L https://github.com/openxla/xla/archive/<git hash>.tar.gz | sha256sum
#    and update the sha256 with the result.
http_archive(
<<<<<<< HEAD
    name = "xla",
    # patch_args = [
    #     "-l",
    #     "-p1",
    # ],
    # patch_tool = "patch",
    # patches = [
    #     "//openxla_patches:cache_urls.diff",
    #     "//openxla_patches:cudnn_int8x32.diff",
    #     "//openxla_patches:f16_abi_clang.diff",
    #     "//openxla_patches:gpu_race_condition.diff",
    #     "//openxla_patches:grpc_version.diff",
    #     "//openxla_patches:stream_executor.diff",
    #     "//openxla_patches:thread_local_random.diff",
    #     "//openxla_patches:xplane.diff",
    # ],
    sha256 = "15a91b3ea25f51037adb11edc7b7fe94e6ab83219fce803c621f7a58ea934c29",
    strip_prefix = "xla-8c0a24805ae5a88bebd9ac53f7f20f78dabc1cc2",
    urls = [
        "https://github.com/openxla/xla/archive/8c0a24805ae5a88bebd9ac53f7f20f78dabc1cc2.tar.gz",
=======
    name = "org_tensorflow",
    patch_args = [
        "-l",
        "-p1",
    ],
    patch_tool = "patch",
    patches = [
        "//tf_patches:cache_urls.diff",
        "//tf_patches:f16_abi_clang.diff",
        "//tf_patches:gpu_hlo_schedule.diff",
        "//tf_patches:gpu_race_condition.diff",
        "//tf_patches:grpc_version.diff",
        "//tf_patches:optimized_function_graph.diff",
        "//tf_patches:small_constants_optimizer.diff",
        "//tf_patches:stream_executor.diff",
        "//tf_patches:thread_local_random.diff",
        "//tf_patches:topk_rewriter.diff",
        "//tf_patches:triton_filesystem.diff",
        "//tf_patches:xplane.diff",
    ],
    strip_prefix = "tensorflow-48b5f9f5a468f849a4628600b6eae407de0e01b5",
    urls = [
        "https://github.com/tensorflow/tensorflow/archive/48b5f9f5a468f849a4628600b6eae407de0e01b5.tar.gz",
>>>>>>> 9d9e089b
    ],
)

# For development, one often wants to make changes to the TF repository as well
# as the PyTorch/XLA repository. You can override the pinned repository above with a
# local checkout by either:
# a) overriding the TF repository on the build.py command line by passing a flag
#    like:
#    bazel --override_repository=xla=/path/to/xla
#    or
# b) by commenting out the http_archive above and uncommenting the following:
# local_repository(
#    name = "xla",
#    path = "/path/to/xla",
# )

# Initialize TensorFlow's external dependencies.
load("@xla//:workspace4.bzl", "xla_workspace4")

xla_workspace4()

load("@xla//:workspace3.bzl", "xla_workspace3")

xla_workspace3()

load("@xla//:workspace2.bzl", "xla_workspace2")

xla_workspace2()

load("@xla//:workspace1.bzl", "xla_workspace1")

xla_workspace1()

load("@xla//:workspace0.bzl", "xla_workspace0")

<<<<<<< HEAD
xla_workspace0()
=======
tf_workspace0()

################################ PyTorch Setup ################################

load("//bazel:dependencies.bzl", "PYTORCH_LOCAL_DIR")

new_local_repository(
    name = "torch",
    build_file = "//bazel:torch.BUILD",
    path = PYTORCH_LOCAL_DIR,
)
>>>>>>> 9d9e089b
<|MERGE_RESOLUTION|>--- conflicted
+++ resolved
@@ -1,8 +1,5 @@
 load("@bazel_tools//tools/build_defs/repo:http.bzl", "http_archive")
 
-<<<<<<< HEAD
-# To update OpenXLA to a new revision,
-=======
 ################################ Python Setup ################################
 
 # For embedded python interpreter (libpython.so.)
@@ -26,16 +23,14 @@
     name = "local_config_python",
     python_version = "3",  # required to use `python3-config`
 )
-############################# TensorFlow Setup ###############################
+############################# OpenXLA Setup ###############################
 
-# To update TensorFlow to a new revision,
->>>>>>> 9d9e089b
+# To update OpenXLA to a new revision,
 # a) update URL and strip_prefix to the new git commit hash
 # b) get the sha256 hash of the commit by running:
 #    curl -L https://github.com/openxla/xla/archive/<git hash>.tar.gz | sha256sum
 #    and update the sha256 with the result.
 http_archive(
-<<<<<<< HEAD
     name = "xla",
     # patch_args = [
     #     "-l",
@@ -56,31 +51,6 @@
     strip_prefix = "xla-8c0a24805ae5a88bebd9ac53f7f20f78dabc1cc2",
     urls = [
         "https://github.com/openxla/xla/archive/8c0a24805ae5a88bebd9ac53f7f20f78dabc1cc2.tar.gz",
-=======
-    name = "org_tensorflow",
-    patch_args = [
-        "-l",
-        "-p1",
-    ],
-    patch_tool = "patch",
-    patches = [
-        "//tf_patches:cache_urls.diff",
-        "//tf_patches:f16_abi_clang.diff",
-        "//tf_patches:gpu_hlo_schedule.diff",
-        "//tf_patches:gpu_race_condition.diff",
-        "//tf_patches:grpc_version.diff",
-        "//tf_patches:optimized_function_graph.diff",
-        "//tf_patches:small_constants_optimizer.diff",
-        "//tf_patches:stream_executor.diff",
-        "//tf_patches:thread_local_random.diff",
-        "//tf_patches:topk_rewriter.diff",
-        "//tf_patches:triton_filesystem.diff",
-        "//tf_patches:xplane.diff",
-    ],
-    strip_prefix = "tensorflow-48b5f9f5a468f849a4628600b6eae407de0e01b5",
-    urls = [
-        "https://github.com/tensorflow/tensorflow/archive/48b5f9f5a468f849a4628600b6eae407de0e01b5.tar.gz",
->>>>>>> 9d9e089b
     ],
 )
 
@@ -116,10 +86,7 @@
 
 load("@xla//:workspace0.bzl", "xla_workspace0")
 
-<<<<<<< HEAD
 xla_workspace0()
-=======
-tf_workspace0()
 
 ################################ PyTorch Setup ################################
 
@@ -129,5 +96,4 @@
     name = "torch",
     build_file = "//bazel:torch.BUILD",
     path = PYTORCH_LOCAL_DIR,
-)
->>>>>>> 9d9e089b
+)