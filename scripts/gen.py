from __future__ import print_function

import argparse
import collections
import lark
import os
import re
import string
import sys


def namedtuple_with_defaults(typename, field_names, default_values=()):
  ntuple = collections.namedtuple(typename, field_names)
  ntuple.__new__.__defaults__ = (None,) * len(ntuple._fields)
  if isinstance(default_values, collections.Mapping):
    prototype = ntuple(**default_values)
  else:
    prototype = ntuple(*default_values)
  ntuple.__new__.__defaults__ = tuple(prototype)
  return ntuple


class ArgTemplate(string.Template):
  idpattern = r'[a-z0-9_]+'


FuncDef = namedtuple_with_defaults('FuncDef', 'cpp_sig, aten_sig')

FuncGen = namedtuple_with_defaults(
    'FuncGen',
    'tree, xtree, rwxtree, func, xfunc, code, sig, rwsig, cppsig, funsig, mapsig, aten_sig'
)

FuncOpts = namedtuple_with_defaults(
    'FuncOpts',
    'ref_param, device_param, wparams, outfn_template, outfn_name, shape_check_indices'
)

_GRAMMAR = r"""
    start: type fnname "(" params ")"
    type: CONST? core_type refspec?
    fnname: CNAME
    refspec: REF
           | PTR
    core_type: template
        | TNAME
    template: TNAME "<" typelist ">"
    typelist: type
            | type "," typelist
    REF: "&"
    PTR: "*"
    CONST: "const"
    TNAME: /[a-zA-Z0-9_:]+/
    HEXNUMBER: /0x[0-9a-fA-F]+/
    params: param
          | param "," params
    param: type param_name param_defval?
    param_name: CNAME

    param_defval: "=" init_value
    init_value: "true"
              | "false"
              | "{}"
              | NUMBER
              | SIGNED_NUMBER
              | HEXNUMBER
              | ESCAPED_STRING

    %import common.CNAME -> CNAME
    %import common.NUMBER -> NUMBER
    %import common.SIGNED_NUMBER -> SIGNED_NUMBER
    %import common.ESCAPED_STRING -> ESCAPED_STRING
    %import common.WS
    %ignore WS
    """

_PARSER = lark.Lark(_GRAMMAR, parser='lalr', propagate_positions=True)

_XPARSER = lark.Lark(
    _GRAMMAR, parser='lalr', propagate_positions=True, keep_all_tokens=True)

_FN_BLACKLIST = set([
    'numel',
    'result_type',
    # FIXME: Remove functions below when we switch to override leaf nodes only.
    # The function names below might map to multiple function overrloads.
    # If the function overload is a leaf node, we must have it in AtenXlaType::
    # so that we still override them.
    # Otherwise they're non leaves that we shouldn't generate override for them.
    # They're blacklisted to avoid creating AtenXlaTypeDefault::func,
    # so that we can fall back to TypeDefault:: in PyTorch.
    'arange',
    'bartlett_window',
    'blackman_window',
    'hamming_window',
    'hann_window',
    'empty_like',
    'full',
    'full_like',
    'narrow',
<<<<<<< HEAD
    'ones',
    'ones_like',
=======
    'randperm',
>>>>>>> dbaf4bea
    'reshape',
    'size',
    'to',
    'zeros',
    'zeros_like',
])

_FN_BLACKLIST_REGEX = [
    # ATEN functions
    r'[^(]*cudnn',
    # XLA/TPU functions
]

_FN_OUT = {
    'add_out':
        FuncOpts(),
    'clamp_out':
        FuncOpts(),
    'div_out':
        FuncOpts(),
    'gather_out':
        FuncOpts(),
    'kthvalue_out':
        FuncOpts(),
    'index_select_out':
        FuncOpts(),
    'log_out':
        FuncOpts(),
    'topk_out':
        FuncOpts(),
}

# List of tuples with the regex match first, and the corresponding FuncOpts()
# second.
_FN_OUT_REGEX = []

_FN_REMAP = {
    '_th_eq(Tensor, Scalar) -> Tensor':
        FuncOpts(outfn_name='AtenXlaType::eq'),
    '_th_eq(Tensor, Tensor) -> Tensor':
        FuncOpts(outfn_name='AtenXlaType::eq'),
    '_th_ge(Tensor, Scalar) -> Tensor':
        FuncOpts(outfn_name='AtenXlaType::ge'),
    '_th_ge(Tensor, Tensor) -> Tensor':
        FuncOpts(outfn_name='AtenXlaType::ge'),
    '_th_gt(Tensor, Scalar) -> Tensor':
        FuncOpts(outfn_name='AtenXlaType::gt'),
    '_th_gt(Tensor, Tensor) -> Tensor':
        FuncOpts(outfn_name='AtenXlaType::gt'),
    '_th_le(Tensor, Scalar) -> Tensor':
        FuncOpts(outfn_name='AtenXlaType::le'),
    '_th_le(Tensor, Tensor) -> Tensor':
        FuncOpts(outfn_name='AtenXlaType::le'),
    '_th_lt(Tensor, Scalar) -> Tensor':
        FuncOpts(outfn_name='AtenXlaType::lt'),
    '_th_lt(Tensor, Tensor) -> Tensor':
        FuncOpts(outfn_name='AtenXlaType::lt'),
    '_th_ne(Tensor, Scalar) -> Tensor':
        FuncOpts(outfn_name='AtenXlaType::ne'),
    '_th_ne(Tensor, Tensor) -> Tensor':
        FuncOpts(outfn_name='AtenXlaType::ne'),
    's__th_and(Tensor, Tensor) -> Tensor':
        FuncOpts(
            outfn_name='AtenXlaType::__and__', shape_check_indices=((0, 1),)),
    's__th_or(Tensor, Tensor) -> Tensor':
        FuncOpts(
            outfn_name='AtenXlaType::__or__', shape_check_indices=((0, 1),)),
    's__th_xor(Tensor, Tensor) -> Tensor':
        FuncOpts(
            outfn_name='AtenXlaType::__xor__', shape_check_indices=((0, 1),)),
    's__th_eq(Tensor, Tensor) -> Tensor':
        FuncOpts(outfn_name='AtenXlaType::eq', shape_check_indices=((0, 1),)),
}

_TYPE_NSMAP = {
    'Tensor': 'at::Tensor',
    'TensorList': 'at::TensorList',
    'Scalar': 'at::Scalar',
    'Storage': 'at::Storage',
    'IntList': 'at::IntList',
    'IntArrayRef': 'at::IntArrayRef',
    'Generator': 'at::Generator',
    'ScalarType': 'at::ScalarType',
    'TensorOptions': 'at::TensorOptions',
    'SparseTensorRef': 'at::SparseTensorRef',
    'Device': 'c10::Device',
    'optional': 'c10::optional',
    'MemoryFormat': 'at::MemoryFormat',
    'QScheme': 'at::QScheme',
    'ConstQuantizerPtr': 'at::ConstQuantizerPtr',
    'Dimname': 'at::Dimname',  # namedtensor-only
    'DimnameList': 'at::DimnameList',  # namedtensor-only
}

_H_HEADER = """// Autogenerated file by {gen}. Do not edit directly!

#include <ATen/Tensor.h>

namespace torch_xla {{

class AtenXlaTypeDefault {{
 public:
{hfuncs}
}};

void RegisterAtenTypeFunctions();

}}  // namespace torch_xla
"""

_CPP_HEADER = """// Autogenerated file by {gen}. Do not edit directly!
#include "torch_xla/csrc/aten_xla_type_default.h"

#include <ATen/Context.h>
#include <ATen/core/op_registration/op_registration.h>
#include <ATen/CPUGenerator.h>

#include "tensorflow/compiler/xla/xla_client/debug_macros.h"
#include "tensorflow/compiler/xla/xla_client/metrics.h"
#include "tensorflow/compiler/xla/xla_client/tf_logging.h"
#include "torch_xla/csrc/aten_xla_bridge.h"
#include "torch_xla/csrc/aten_xla_type.h"

namespace torch_xla {{

{funcs}

{regs}
}}  // namespace torch_xla
"""

_XLA_FUNCTIONS = {}

_CTOR_FUNCTIONS = {
    'empty': '.device(at::DeviceType::CPU)',
    'linspace': '.device(at::DeviceType::CPU)',
    'logspace': '.device(at::DeviceType::CPU)',
    'rand': '.device(at::DeviceType::CPU)',
    'rand_like': '.device(at::DeviceType::CPU)',
    'randn': '.device(at::DeviceType::CPU)',
    'randn_like': '.device(at::DeviceType::CPU)',
    'randint': '.device(at::DeviceType::CPU)',
    'randint_like': '.device(at::DeviceType::CPU)',
    'randperm': '.device(at::DeviceType::CPU)',
    'scalar_tensor': '.device(at::DeviceType::CPU)',
}

_FUNCTION_OPTIONS = {
    'slice(Tensor, int64_t, int64_t, int64_t, int64_t) -> Tensor':
        FuncOpts(wparams=['self']),
}

_RESULT_NAME = 'x_result'


class Context(object):

  def __init__(self, functions):
    with open(functions, 'r') as ff:
      self.functions_data = ff.read()

  def get_function(self, name):
    if self.functions_data.find(' {}('.format(name)) >= 0:
      return 'at::{}'.format(name)


class StringEmit(object):

  def __init__(self, sref):
    self.sref = sref
    self.sval = ''
    self.pos = -1

  def __repr__(self):
    return self.sval

  def advance(self, t):
    start = t.column - 1
    end = t.end_column - 1
    pos = self.pos if self.pos >= 0 else start
    if start > pos:
      self.sval += self.sref[pos:start]
    self.sval += t.value
    self.pos = end

  def skip(self, t):
    self.pos = last_match(t) if self.pos >= 0 else -1

  def append(self, s):
    self.sval += s
    self.pos = -1


class TensorFetcher(object):

  def __init__(self, var_name):
    self.var_name = var_name
    self.tvar_name = '{}_tensors'.format(self.var_name)
    self.tensors = []
    self.writeable = []

  def add(self, name, writeable):
    if writeable:
      self.writeable.append(len(self.tensors))
    self.tensors.append(name)
    return '{}[{}]'.format(self.var_name, len(self.tensors) - 1)

  def generate_fetches(self):
    code = ''
    code += '  std::vector<at::Tensor> {} = {{{}}};\n'.format(
        self.tvar_name, ', '.join(self.tensors))
    code += ('  auto {} = bridge::XlaCreateTensorList({});\n').format(
        self.var_name, self.tvar_name)
    return code

  def generate_updates(self):
    code = ''
    if self.writeable:
      ivar_name = '{}_update_indices'.format(self.var_name)
      code += '  std::vector<size_t> {} = {{{}}};\n'.format(
          ivar_name, ', '.join(str(x) for x in self.writeable))
      code += '  bridge::XlaUpdateTensors({}, {}, {});\n'.format(
          self.tvar_name, self.var_name, ivar_name)
    return code


def list_get(l, n):
  return l[n] if n < len(l) else None


def is_blacklisted_fn(fname, mapsig):
  if fname in _FN_BLACKLIST or mapsig in _FN_BLACKLIST:
    return True
  for frx in _FN_BLACKLIST_REGEX:
    if re.match(frx, fname) or re.match(frx, mapsig):
      return True
  return False


def get_outfn_options(fname, mapsig):
  for name in [fname, mapsig]:
    fnopts = _FN_OUT.get(name, None)
    if fnopts is not None:
      return fnopts
  for frx, fnopts in _FN_OUT_REGEX:
    if re.match(frx, fname) or re.match(frx, mapsig):
      return fnopts


def get_remapfn_options(fname, mapsig):
  for name in [fname, mapsig]:
    fnopts = _FN_REMAP.get(name, None)
    if fnopts is not None:
      return fnopts


def is_write_param(fnopts, pname, defval):
  if fnopts and fnopts.wparams:
    if pname in fnopts.wparams:
      return True
  return defval


def first_match(t):
  if isinstance(t, lark.lexer.Token):
    return t.column - 1
  assert isinstance(t, lark.tree.Tree)
  return first_match(t.children[0])


def last_match(t):
  if isinstance(t, lark.lexer.Token):
    return t.end_column - 1
  assert isinstance(t, lark.tree.Tree)
  return last_match(t.children[-1])


def for_every_token(t, fn):
  if isinstance(t, lark.lexer.Token):
    fn(t)
  else:
    assert isinstance(t, lark.tree.Tree)
    for c in t.children:
      for_every_token(c, fn)


def emit_string(t, emit, emit_fn):
  status = emit_fn(t)
  if status > 0:

    def do_emit(tok):
      emit.advance(tok)

    for_every_token(t, do_emit)
  elif status == 0:
    if isinstance(t, lark.lexer.Token):
      emit.advance(t)
    else:
      assert isinstance(t, lark.tree.Tree)
      for c in t.children:
        emit_string(c, emit, emit_fn)
  else:
    emit.skip(t)


def typed_child(t, n, ttype):
  assert isinstance(t, lark.tree.Tree)
  assert n < len(t.children)
  c = t.children[n]
  assert isinstance(c, lark.tree.Tree)
  assert c.data == ttype, t.pretty()
  return c


def rewrite_sig(tree, orig_sig, emit_fn=lambda x: 0):
  emit = StringEmit(orig_sig)
  emit_string(tree, emit, emit_fn)
  return str(emit)


def rewrite_signature(sig, tmap):

  def rewrite(t):
    if t.type == 'TNAME':
      new_type = tmap.get(t.value, None)
      if new_type is not None:
        t.value = new_type

  def emit_fn(t):
    if isinstance(t, lark.lexer.Token):
      return 0
    return -1 if t.data == 'param_defval' else 0

  xtree = _XPARSER.parse(sig)
  for_every_token(xtree, rewrite)
  return rewrite_sig(xtree, sig, emit_fn=emit_fn)


def create_stdfunc_sig(tree, orig_sig):

  def emit_fn(t):
    if isinstance(t, lark.lexer.Token):
      return 0
    return -1 if t.data == 'param_name' else 0

  emit = StringEmit(orig_sig)
  # Emit full function return type.
  emit_string(typed_child(tree, 0, 'type'), emit, emit_fn)
  emit.append('(')
  # Emit parameter list w/out parameter names.
  emit_string(typed_child(tree, 3, 'params'), emit, emit_fn)
  emit.append(')')
  return str(emit)


def create_map_sig(tree, orig_sig):

  def emit_fn(t):
    if isinstance(t, lark.lexer.Token):
      return -1 if t.type in ['CONST', 'REF', 'PTR'] else 0
    return -1 if t.data in ['param_name', 'param_defval'] else 0

  emit = StringEmit(orig_sig)
  # Emit full function return type.
  emit_string(typed_child(tree, 1, 'fnname'), emit, emit_fn)
  emit.append('(')
  # Emit parameter list w/out parameter names.
  emit_string(typed_child(tree, 3, 'params'), emit, emit_fn)
  emit.append(') -> ')
  emit_string(typed_child(tree, 0, 'type'), emit, emit_fn)
  return str(emit)


def type_core(t):
  assert isinstance(t, lark.tree.Tree)
  for c in t.children:
    if isinstance(c, lark.tree.Tree) and c.data == 'core_type':
      c = c.children[0]
      if isinstance(c, lark.lexer.Token):
        return c.value
      assert isinstance(c, lark.tree.Tree) and c.data == 'template'
      return c.children[0].value
  raise RuntimeError('Not a type tree: {}'.format(t))


def type_is_const(t):
  assert isinstance(t, lark.tree.Tree)
  c = t.children[0]
  return isinstance(c, lark.lexer.Token) and c.value == 'const'


def type_is_refptr(t, kind):
  assert isinstance(t, lark.tree.Tree)
  c = t.children[-1]
  if not isinstance(c, lark.tree.Tree) or c.data != 'refspec':
    return False
  c = c.children[0]
  return isinstance(c, lark.lexer.Token) and c.value == kind


def extract_list(t, l):
  assert isinstance(t, lark.tree.Tree)
  l.append(t.children[0])
  if len(t.children) == 2:
    c = t.children[1]
    if isinstance(c, lark.tree.Tree) and c.data == t.data:
      extract_list(c, l)
  return l


def tuple_type_list(t):
  assert isinstance(t, lark.tree.Tree)
  c = t.children[0]
  assert isinstance(c, lark.tree.Tree) and c.data == 'core_type'
  c = c.children[0]
  assert isinstance(c, lark.tree.Tree) and c.data == 'template'
  types = []
  return extract_list(c.children[1], types)


def get_function_name(t):
  assert isinstance(t, lark.tree.Tree)
  fname = t.children[1]
  assert isinstance(fname, lark.tree.Tree)
  assert fname.data == 'fnname'
  return fname.children[0].value


def get_function_signature(t, orig_sig, namefn):
  emit = StringEmit(orig_sig)
  # Emit full function return type.
  emit_string(typed_child(t, 0, 'type'), emit, lambda t: 0)
  fnname = typed_child(t, 1, 'fnname').children[0]
  xfname = namefn(fnname.value)
  emit.append(' {}('.format(xfname))
  # Emit parameter list w/out parameter names.
  emit_string(typed_child(t, 3, 'params'), emit, lambda t: 0)
  emit.append(')')
  return str(emit), fnname.value, xfname


def get_parameters(t):
  assert isinstance(t, lark.tree.Tree)
  c = t.children[2]
  assert isinstance(c, lark.tree.Tree)
  assert c.data == 'params'
  params = []
  extract_list(c, params)
  return params


def param_name(t):
  assert isinstance(t, lark.tree.Tree)
  c = t.children[1]
  assert isinstance(c, lark.tree.Tree)
  assert c.data == 'param_name'
  token = c.children[0]
  assert isinstance(token, lark.lexer.Token)
  return token.value


def param_type(t):
  assert isinstance(t, lark.tree.Tree)
  c = t.children[0]
  assert isinstance(c, lark.tree.Tree)
  return c


def get_optional(fnopts, name, defval=None):
  if fnopts is None or not hasattr(fnopts, name):
    return defval
  return getattr(fnopts, name, defval) or defval


def get_return_value(rtype, rname, param, var, ref_param, fnopts):
  crtype = type_core(rtype)
  if type_is_const(rtype) or type_is_refptr(rtype, '&'):
    # If the return type is a const or a reference, return the matching
    # parameter. In these cases we operated on XLA tensors data (the ATEN one),
    # but the returned references are the input parameters.
    assert param
    return param_name(param)
  elif crtype != 'Tensor':
    return rname
  else:
    # If instead the return type is a value Tensor, we create a new one by
    # wrapping the proper local variable which has been created by calling
    # into the CPU tensor implementation.
    return 'bridge::CreateXlaTensor({}, bridge::GetXlaDevice({}))'.format(
        rname, get_optional(fnopts, 'device_param', param_name(ref_param)))


def get_reference_param(params, fnopts=None):
  # The reference parameter is the Tensor object which we use to extract the
  # result Tensor device, if any.
  ref_param = None
  other = None
  for p in params:
    ptype = param_type(p)
    cptype = type_core(ptype)
    pname = param_name(p)
    if get_optional(fnopts, 'ref_param') == pname:
      return p
    if not other and (cptype == 'TensorOptions' or cptype == 'TensorList'):
      other = p
    if cptype != 'Tensor':
      continue
    if not ref_param and (pname == 'self' or type_is_const(ptype)):
      ref_param = p
    other = p
  return ref_param or other


def get_tuple_return(rtype, rtype_str, rname, params, param_vars, ref_param,
                     fnopts):
  types = tuple_type_list(rtype)
  retstr = '{}('.format(rtype_str)
  for i, ttype in enumerate(types):
    if i > 0:
      retstr += ', '
    tuple_var = 'std::get<{}>({})'.format(i, rname)
    retstr += get_return_value(ttype, tuple_var, list_get(params, i),
                               list_get(param_vars, i), ref_param, fnopts)
  return retstr + ')'


def get_return_type_str(t, orig_sig):
  assert isinstance(t, lark.tree.Tree)
  fname = t.children[1]
  assert isinstance(fname, lark.tree.Tree)
  assert fname.data == 'fnname'
  token = fname.children[0]
  assert isinstance(token, lark.lexer.Token)
  return orig_sig[0:token.column - 2]


def generate_entry_debug_code(t, fname, params, fname_ns=None):
  # Emits debug code for a given intercepted ATEN type function. For now we use
  # a counter which will show up in the metrics reports.
  code = ''
  if fname_ns is not None:
    code += '  XLA_COUNTER("{}::{}", 1);\n'.format(fname_ns, fname)
  # VLOG info. Use the following to see debug output:
  #  export TF_CPP_VMODULE=aten_xla_type_default=3
  code += '  TF_VLOG(3) << "XLA {} :"'.format(fname)
  for p in params:
    ptype = param_type(p)
    cptype = type_core(ptype)
    pname = param_name(p)
    if cptype == 'Tensor':
      code += ' << " {}=" << {}.toString()'.format(pname, pname)
  code += ';\n'
  return code


def generate_exit_debug_code(t, fname, rname, params, param_vars):
  code = ''
  return code


def generate_return_stmt(t, rtype_str, fname, rname, params, param_vars,
                         ref_param, fnopts):
  assert isinstance(t, lark.tree.Tree)
  rtype = t.children[0]
  ctype = type_core(rtype)
  if ctype == 'std::tuple':
    retstr = get_tuple_return(rtype, rtype_str, rname, params, param_vars,
                              ref_param, fnopts)
  elif ctype == 'std::vector':
    retstr = 'bridge::CreateXlaTensors({}, bridge::GetXlaDevice({}))'.format(
        rname, get_optional(fnopts, 'device_param', param_name(ref_param)))
  elif ctype == 'Tensor':
    retstr = get_return_value(rtype, rname, params[0], param_vars[0], ref_param,
                              fnopts)
  elif ctype == 'void' and not type_is_refptr(rtype, '*'):
    return ''
  else:
    retstr = rname
  return '  return {};\n'.format(retstr)


def generate_result_assignment(t, rname):
  assert isinstance(t, lark.tree.Tree)
  rtype = t.children[0]
  ctype = type_core(rtype)
  if ctype == 'void' and not type_is_refptr(rtype, '*'):
    return ''
  return 'auto&& {} = '.format(rname)


def get_handling_function(ctx, fname, xla_ref_param, param_vars):
  function = _XLA_FUNCTIONS.get(fname, None) or ctx.get_function(fname)
  if function:
    code = '{}({})'.format(function, ', '.join(param_vars))
  else:
    other_params = list(param_vars)
    other_params.remove(xla_ref_param)
    code = '{}.{}({})'.format(xla_ref_param, fname, ', '.join(other_params))
  return code


def rewrite_tensor_options(fname, pname):
  rw = _CTOR_FUNCTIONS.get(fname, None)
  if rw is None:
    return '', pname
  xname = 'o_{}'.format(pname)
  code = '  at::TensorOptions {} = {}{};\n'.format(xname, pname, rw)
  return code, xname


def get_param_names(params):
  param_vars = []
  for p in params:
    pname = param_name(p)
    param_vars.append(pname)
  return param_vars


def expand_fn_template(tmpl, param_vars):
  mdict = {}
  for i, pname in enumerate(param_vars):
    mdict[str(i)] = pname
  return tmpl.substitute(mdict)


def create_call(fname, param_vars):
  return '{}({})'.format(fname, ', '.join(param_vars))


def generate_shape_checks(param_vars, shape_check_indices, fname):
  code = ''
  for i, j in shape_check_indices:
    code += ('  XLA_CHECK({}.sizes() == {}.sizes()) << "Operand shapes must be '
             'identical for {}, mismatch for arguments {} and {}";\n').format(
                 param_vars[i], param_vars[j], fname, i + 1, j + 1)
  return code


def generate_aten_remap(ctx, fname, sig, params, fnopts):
  code = '{} {{\n'.format(sig)

  param_vars = get_param_names(params)
  if fnopts.outfn_template is not None:
    fcall = expand_fn_template(fnopts.outfn_template, param_vars)
  else:
    assert fnopts.outfn_name
    fcall = create_call(fnopts.outfn_name, param_vars)

  if fnopts.shape_check_indices is not None:
    code += generate_shape_checks(param_vars, fnopts.shape_check_indices, fname)
  code += '  return {};\n'.format(fcall)
  code += '}'
  return code


def generate_outfn_result_copy(dest, src):
  return '  {}.unsafeGetTensorImpl()->shallow_copy_from({}.getIntrusivePtr());\n'.format(
      dest, src)


def generate_aten_out(ctx, tree, rwxtree, fname, sig, rwsig, params, fnopts):
  rtype = tree.children[0]
  num_outputs = None
  if type_core(rtype) == 'std::tuple':
    num_outputs = len(tuple_type_list(rtype))

  code = '{} {{\n'.format(sig)
  code += generate_entry_debug_code(tree, fname, params)

  param_vars = get_param_names(params)
  if fnopts.outfn_template is not None:
    fcall = expand_fn_template(fnopts.outfn_template, param_vars)
  else:
    m = re.match(r'(.*)_out$', fname)
    assert m is not None, fname
    out_count = num_outputs if num_outputs is not None else 1
    fcall = create_call('AtenXlaType::{}'.format(m.group(1)),
                        param_vars[out_count:])

  tmp_result = '{}_tmp'.format(fname)
  code += '  auto {} = {};\n'.format(tmp_result, fcall)
  if num_outputs is None:
    code += generate_outfn_result_copy(param_vars[0], tmp_result)
    code += generate_exit_debug_code(tree, fname, param_vars[0], params,
                                     param_vars)
    code += '  return {};\n'.format(param_vars[0])
  else:
    for i in range(0, num_outputs):
      code += generate_outfn_result_copy(
          param_vars[i], 'std::get<{}>({})'.format(i, tmp_result))
    code += generate_exit_debug_code(tree, fname, param_vars[0:num_outputs],
                                     params, param_vars)
    code += '  return {}('.format(get_return_type_str(rwxtree, rwsig))
    for i in range(0, num_outputs):
      if i > 0:
        code += ', '
      code += param_vars[i]
    code += ');\n'
  code += '}'
  return code


def generate_aten_to_xla(ctx, tree, rwxtree, fname, sig, rwsig, params, fnopts):
  ref_param = get_reference_param(params, fnopts=fnopts)

  code = '{} {{\n'.format(sig)
  code += generate_entry_debug_code(tree, fname, params, fname_ns='aten')
  xla_ref_param = param_name(ref_param) if ref_param else None
  tfetcher = TensorFetcher('xlatens')
  param_vars = []
  for p in params:
    ptype = param_type(p)
    cptype = type_core(ptype)
    pname = param_name(p)
    if cptype == 'TensorList':
      xname = 'l_{}'.format(pname)
      code += ('  auto {} = bridge::XlaCreateTensorList({});\n').format(
          xname, pname)
      param_vars.append(xname)
    elif cptype == 'TensorOptions':
      gcode, xname = rewrite_tensor_options(fname, pname)
      code += gcode
      param_vars.append(xname)
    elif cptype != 'Tensor':
      param_vars.append(pname)
    elif type_is_const(ptype):
      xname = tfetcher.add(pname, is_write_param(fnopts, pname, False))
      param_vars.append(xname)
    else:
      xname = tfetcher.add(pname, is_write_param(fnopts, pname, True))
      param_vars.append(xname)
    if p == ref_param and not get_optional(fnopts, 'ref_param'):
      xla_ref_param = param_vars[-1]
  code += tfetcher.generate_fetches()
  result_assign = generate_result_assignment(tree, _RESULT_NAME)
  code += '  {}{};\n'.format(
      result_assign, get_handling_function(ctx, fname, xla_ref_param,
                                           param_vars))
  code += tfetcher.generate_updates()
  if result_assign:
    code += ('  static_cast<void>({}); // Avoid warnings in case not '
             'used\n'.format(_RESULT_NAME))
  code += generate_exit_debug_code(tree, fname,
                                   _RESULT_NAME if result_assign else None,
                                   params, param_vars)
  code += generate_return_stmt(tree, get_return_type_str(rwxtree, rwsig), fname,
                               _RESULT_NAME if result_assign else None, params,
                               param_vars, ref_param, fnopts)
  code += '}'
  return code


def get_xla_wrapper(fndef, ctx):
  tree = _PARSER.parse(fndef.cpp_sig)
  xtree = _XPARSER.parse(fndef.cpp_sig)
  mapsig = create_map_sig(xtree, fndef.cpp_sig)
  rwsig = rewrite_signature(fndef.cpp_sig, _TYPE_NSMAP)
  rwxtree = _XPARSER.parse(rwsig)
  params = get_parameters(tree)
  fnopts = _FUNCTION_OPTIONS.get(mapsig, None)

  def gen_fnname(x):
    return 'AtenXlaTypeDefault::{}'.format(x)

  sig, fname, xfname = get_function_signature(rwxtree, rwsig, gen_fnname)
  if not is_blacklisted_fn(fname, mapsig):
    ofnopts = get_outfn_options(fname, mapsig)
    rfnopts = get_remapfn_options(fname, mapsig)
    if ofnopts is not None:
      code = generate_aten_out(ctx, tree, rwxtree, fname, sig, rwsig, params,
                               ofnopts)
    elif rfnopts is not None:
      code = generate_aten_remap(ctx, fname, sig, params, rfnopts)
    else:
      code = generate_aten_to_xla(ctx, tree, rwxtree, fname, sig, rwsig, params,
                                  fnopts)
  else:
    code = None
  return FuncGen(
      tree=tree,
      xtree=xtree,
      rwxtree=rwxtree,
      func=fname,
      xfunc=xfname,
      code=code,
      sig=fndef.cpp_sig,
      rwsig=rwsig,
      cppsig=sig,
      mapsig=mapsig,
      funsig=create_stdfunc_sig(rwxtree, rwsig),
      aten_sig=fndef.aten_sig)


def is_tensor_api(fndef):
  fndef = fndef.replace('at::', '')
  fndef = fndef.replace('c10::Device', 'Device')
  m = re.search(r'\bTensor\b', fndef)
  return m is not None, fndef


def extract_functions(path):
  functions = []
  errors = []
  for line in open(path, 'r'):
    m = re.match(r'\s*([^\s].*); //\s+(.*)', line)
    if not m:
      continue
    fndef = m.group(1)
    try:
      _XPARSER.parse(fndef)
      functions.append(FuncDef(cpp_sig=fndef, aten_sig=m.group(2)))
    except Exception as e:
      if is_tensor_api(fndef)[0]:
        errors.append((fndef, str(e)))
        print('Error parsing "{}": {}'.format(fndef, e), file=sys.stderr)
  return functions, errors


def get_mapsig_key(mapsig):
  # PyTorch generates std::tuple<> without space among the tuple types,
  # which would require special understanding in the string rewriter.
  # Since we are using this as simple key, we can just string the spaces.
  return mapsig.replace(' ', '')


def parse_local_overrides(path):
  functions = []
  fndef = None
  for line in open(path, 'r'):
    line = line.strip()
    if not fndef:
      m = re.match(r'static\s+(.*);', line)
      if m:
        functions.append(m.group(1))
        continue
      m = re.match(r'static\s+(.*)', line)
      if m:
        fndef = m.group(1)
    else:
      fndef = '{} {}'.format(fndef, line)
      if fndef.endswith(';'):
        functions.append(fndef[:-1])
        fndef = None
  assert fndef is None

  overrides = {}
  for fndef in functions:
    # Discard static XLA type functions which are not ATEN.
    is_tensor, fndef = is_tensor_api(fndef)
    if is_tensor:
      xtree = _XPARSER.parse(fndef)
      mapsig_key = get_mapsig_key(create_map_sig(xtree, fndef))
      overrides[mapsig_key] = fndef
  return overrides


def generate_registrations(fgens, overrides):
  code = 'void RegisterAtenTypeFunctions() {\n'
  code += '  static auto dispatch = torch::RegisterOperators()\n'
  overridden = set()
  for fgen in fgens:
    mapsig_key = get_mapsig_key(fgen.mapsig)
    if mapsig_key in overrides:
      override_fn = 'AtenXlaType::{}'.format(fgen.func)
      overridden.add(mapsig_key)
    else:
      override_fn = fgen.xfunc if fgen.code else None
    if override_fn:
      code += (
          '  .op(torch::RegisterOperators::options().schema("{}")\n      '
          '.impl_unboxedOnlyKernel<{}, &{}>(at::TensorTypeId::XLATensorId)\n'
          '      .aliasAnalysis(c10::AliasAnalysisKind::FROM_SCHEMA))\n'.format(
              fgen.aten_sig, fgen.funsig, override_fn, override_fn,
              fgen.aten_sig))
  return code + ';\n}\n', overridden


def generate_functions(fgens):
  code = ''
  for fgen in fgens:
    if fgen.code:
      code += '{}\n\n'.format(fgen.code)
  return code


def generate_class_functions(fgens):
  code = ''
  for fgen in fgens:
    if fgen.code:
      code += '  static {};\n'.format(fgen.rwsig)
  return code


def gen_output_file(args, name):
  if not args.output_folder:
    return sys.stdout
  return open(os.path.join(args.output_folder, name), 'w')


def gen_h_output_file(args):
  return gen_output_file(args, 'aten_xla_type_default.h')


def gen_cpp_output_file(args):
  return gen_output_file(args, 'aten_xla_type_default.cpp')


def check_overrides(overrides, overridden):
  misses = 0
  for mapsig, cpp_sig in overrides.items():
    mapsig_key = get_mapsig_key(mapsig)
    if not mapsig_key in overridden:
      misses += 1
      print(
          'AtenXlaType function missed override: {}; // {}'.format(
              cpp_sig, mapsig),
          file=sys.stderr)
  return misses == 0


def generate(args):
  fndefs, errors = extract_functions(args.typedef)
  print(
      'Extracted {} functions ({} errors) from {}'.format(
          len(fndefs), len(errors), args.typedef),
      file=sys.stderr)
  assert len(errors) == 0

  overrides = parse_local_overrides(args.xlatype)
  print(
      '{} function overrides in {}'.format(len(overrides), args.xlatype),
      file=sys.stderr)

  fgens = []
  ctx = Context(args.functions)
  for ts in fndefs:
    try:
      fgen = get_xla_wrapper(ts, ctx)
      if fgen:
        fgens.append(fgen)
    except Exception as e:
      print(
          'Failed to generate wrapper for {}: {}'.format(ts, e),
          file=sys.stderr)
  print(
      'Generated {} wrappers for {}'.format(len(fgens), args.typedef),
      file=sys.stderr)

  functions = generate_functions(fgens)
  hfunctions = generate_class_functions(fgens)
  regs, overridden = generate_registrations(fgens, overrides)
  assert check_overrides(overrides, overridden)
  # Create output files ...
  print(
      _H_HEADER.format(gen=os.path.basename(sys.argv[0]), hfuncs=hfunctions),
      file=gen_h_output_file(args))
  print(
      _CPP_HEADER.format(
          gen=os.path.basename(sys.argv[0]), funcs=functions, regs=regs),
      file=gen_cpp_output_file(args))


if __name__ == '__main__':
  arg_parser = argparse.ArgumentParser()
  arg_parser.add_argument('--output_folder', type=str)
  arg_parser.add_argument(
      'xlatype',
      type=str,
      metavar='XLA_TYPE_FILE',
      help='The path to the XLA ATEN overrides file')
  arg_parser.add_argument(
      'typedef',
      type=str,
      metavar='TYPE_DEFAULT_FILE',
      help='The path to the TypeDefault.h file')
  arg_parser.add_argument(
      'functions',
      type=str,
      metavar='FUNCTIONS_FILE',
      help='The path to the Functions.h file')
  args, files = arg_parser.parse_known_args()
  generate(args)<|MERGE_RESOLUTION|>--- conflicted
+++ resolved
@@ -98,12 +98,9 @@
     'full',
     'full_like',
     'narrow',
-<<<<<<< HEAD
     'ones',
     'ones_like',
-=======
     'randperm',
->>>>>>> dbaf4bea
     'reshape',
     'size',
     'to',
