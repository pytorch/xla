--- conflicted
+++ resolved
@@ -94,14 +94,11 @@
     # Otherwise they're non leaves that we shouldn't generate override for them.
     # They're blacklisted to avoid creating AtenXlaTypeDefault::func,
     # so that we can fall back to TypeDefault:: in PyTorch.
-<<<<<<< HEAD
     'bartlett_window',
     'blackman_window',
     'hamming_window',
     'hann_window',
-=======
     'empty_like',
->>>>>>> 13a52da1
     'narrow',
     'reshape',
     'size',
