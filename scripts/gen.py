--- conflicted
+++ resolved
@@ -87,9 +87,6 @@
     'zero_',
     'zeros',
     'zeros_like',
-<<<<<<< HEAD
-    'to',
-=======
     # FIXME: Remove functions below when we switch to override leaf nodes only.
     # The function names below might map to multiple function overrloads.
     # If the function overload is a leaf node, we must have it in AtenXlaType::
@@ -98,7 +95,7 @@
     # They're blacklisted to avoid creating AtenXlaTypeDefault::func,
     # so that we can fall back to TypeDefault:: in PyTorch.
     'narrow',
->>>>>>> 6c60159f
+    'to',
 ])
 
 _FN_BLACKLIST_REGEX = [
