--- conflicted
+++ resolved
@@ -94,14 +94,10 @@
     'blackman_window',
     'empty_like',
     'eye',
+    'full',
+    'full_like',
     'hamming_window',
     'hann_window',
-<<<<<<< HEAD
-    'empty_like',
-    'full',
-    'full_like',
-=======
->>>>>>> a2867040
     'narrow',
     'ones',
     'ones_like',
