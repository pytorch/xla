load(
    "@org_tensorflow//tensorflow:tensorflow.bzl",
    "tf_cc_shared_object",
)

tf_cc_shared_object(
    name = "_XLAC.so",
    copts = [
        "-DTORCH_API_INCLUDE_EXTENSION_H",
        "-DTORCH_EXTENSION_NAME=_XLAC",
        "-fopenmp",
        "-fPIC",
        "-fwrapv",
    ],
    linkopts = [
        "-Wl,-rpath,$$ORIGIN/torch_xla/lib",  # for libtpu
    ],
    visibility = ["//visibility:public"],
    deps = [
        "//torch_xla/csrc:init_python_bindings",
<<<<<<< HEAD
        "//torch_xla/csrc:tensor",
        "//torch_xla/csrc:version",
        "@com_google_absl//absl/container:flat_hash_map",
        "@com_google_absl//absl/strings",
        "@com_google_absl//absl/types:variant",
        "@org_tensorflow//tensorflow/compiler/xla/python/profiler/internal:traceme_wrapper",
        "@org_tensorflow//tensorflow/compiler/xla/service:hlo_parser",
        "@org_tensorflow//tensorflow/compiler/xla/service:hlo_pass_pipeline",
        "@org_tensorflow//tensorflow/compiler/xla/service:hlo_verifier",
        "@org_tensorflow//tensorflow/compiler/xla/service:sharding_propagation",
        "@org_tensorflow//tensorflow/compiler/xla/service/spmd:spmd_partitioner",
        "@org_tensorflow//tensorflow/core",
        "@org_tensorflow//tensorflow/core/platform:env",
        "@org_tensorflow//tensorflow/core/profiler/lib:traceme",
        "@org_tensorflow//tensorflow/python/profiler/internal:profiler_pywrap_impl",
=======
>>>>>>> ab47dd73
        "@torch//:headers",
        "@torch//:libc10",
        "@torch//:libtorch",
        "@torch//:libtorch_cpu",
        "@torch//:libtorch_python",
    ],
)<|MERGE_RESOLUTION|>--- conflicted
+++ resolved
@@ -18,24 +18,6 @@
     visibility = ["//visibility:public"],
     deps = [
         "//torch_xla/csrc:init_python_bindings",
-<<<<<<< HEAD
-        "//torch_xla/csrc:tensor",
-        "//torch_xla/csrc:version",
-        "@com_google_absl//absl/container:flat_hash_map",
-        "@com_google_absl//absl/strings",
-        "@com_google_absl//absl/types:variant",
-        "@org_tensorflow//tensorflow/compiler/xla/python/profiler/internal:traceme_wrapper",
-        "@org_tensorflow//tensorflow/compiler/xla/service:hlo_parser",
-        "@org_tensorflow//tensorflow/compiler/xla/service:hlo_pass_pipeline",
-        "@org_tensorflow//tensorflow/compiler/xla/service:hlo_verifier",
-        "@org_tensorflow//tensorflow/compiler/xla/service:sharding_propagation",
-        "@org_tensorflow//tensorflow/compiler/xla/service/spmd:spmd_partitioner",
-        "@org_tensorflow//tensorflow/core",
-        "@org_tensorflow//tensorflow/core/platform:env",
-        "@org_tensorflow//tensorflow/core/profiler/lib:traceme",
-        "@org_tensorflow//tensorflow/python/profiler/internal:profiler_pywrap_impl",
-=======
->>>>>>> ab47dd73
         "@torch//:headers",
         "@torch//:libc10",
         "@torch//:libtorch",
