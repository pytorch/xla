--- conflicted
+++ resolved
@@ -794,7 +794,6 @@
 
     self.runAtenTest(torch.zeros([4, 4]), test_fn)
 
-<<<<<<< HEAD
   def test_stack_pred(self):
 
     def test_fn(a):
@@ -806,8 +805,6 @@
 
     self.runAtenTest(torch.randint(3, (7, 3)), test_fn)
 
-  def test_max_throw(self):
-=======
   def test_reduction_zero_dim(self):
     self.runAtenTest(torch.rand(2, 0, 4).bool(), lambda x : torch.all(x))
     self.runAtenTest(torch.rand(2, 0, 4).bool(), lambda x : torch.any(x))
@@ -815,7 +812,6 @@
     self.runAtenTest(torch.rand(2, 0, 4), lambda x : torch.mean(x))
     self.runAtenTest(torch.rand(2, 0, 4), lambda x : torch.prod(x))
     # min & max throws
->>>>>>> a98273a6
     xla_device = xm.xla_device()
     a = torch.rand(2, 0, 4)
     xla_a = a.to(xla_device)
