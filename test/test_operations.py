--- conflicted
+++ resolved
@@ -2634,6 +2634,7 @@
 class TestLoweringContext(test_utils.XlaTestCase):
 
   def test_api(self):
+    met.clear_all()
     device = xm.xla_device()
     a = torch.tensor([1.0, 2.0, 3.0], device=device)
     b = torch.tensor([4.0, 5.0, 6.0], device=device)
@@ -2642,10 +2643,7 @@
 
     ctx = torch_xla._XLAC.lowering.LoweringContext("MyCustomName")
     ctx.build([result])
-<<<<<<< HEAD
     _ = ctx.hlo()
-=======
->>>>>>> f8986299
     hlo_text = ctx.hlo_text()
     self.assertIn('MyCustomName', hlo_text)
     self.assertTrue(hlo_text.count('opcode: "parameter"'), 2)
@@ -2653,11 +2651,8 @@
     mapping = ctx.parameter_id_tensor_mapping()
     num_params = len(mapping)
     self.assertEqual(num_params, 2)
-<<<<<<< HEAD
     mapping = ctx.parameter_id_tensor_mapping()
     self.assertEqual(len(mapping), num_params)
-=======
->>>>>>> f8986299
     self.assertTrue(met.metric_data("TransferFromDeviceTime"))
 
   def test_get_parameters_scalar(self):
