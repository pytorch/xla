import os
import sys
import copy

import unittest
import numpy as np

import torch
from torch import nn
import torch_xla
import torch_xla.core.xla_model as xm
import torch_xla.debug.metrics as met
import torch_xla.utils.utils as xu
import torch_xla.experimental.xla_sharding as xs
from torch_xla.experimental.xla_sharded_tensor import XLAShardedTensor
from torch_xla.experimental.pjrt import using_pjrt


@unittest.skipIf(not using_pjrt() or xm.get_xla_supported_devices("GPU"),
                 f"Requires PJRT_DEVICE set to `TPU` or `CPU`.")
class XlaShardingTest(unittest.TestCase):

  n_devices = 0
  device_ids = None

  @classmethod
  def setUpClass(cls):
    cls.n_devices = len(xm.get_xla_supported_devices())
    cls.device_ids = np.array(range(cls.n_devices))

  def _get_mesh(self, mesh_shape, device_ids=None):
    if device_ids is None:
      device_ids = self.device_ids
    assert len(device_ids) == self.n_devices
    return xs.Mesh(device_ids, mesh_shape)

  def test_xla_sharded_tensor(self):
    partition_spec = (0, 1)
    xt1 = torch.tensor([[1, 2, 3, 4, 5, 6, 7, 8]],
                       dtype=torch.float,
                       device=xm.xla_device())
    xst1 = xs.mark_sharding(xt1, self._get_mesh((1, self.n_devices)),
                            partition_spec)

    # TODO(244003536) add more tests for XLAShardedTensror.
    self.assertTrue(isinstance(xst1, XLAShardedTensor))

  def test_custom_tile_assignment(self):
    xt = torch.randn(10, 20).to(device=xm.xla_device())
    mesh_shape = (1, self.n_devices)
    device_ids = np.flip(self.device_ids)
    mesh = self._get_mesh(mesh_shape, device_ids)
    xs.mark_sharding(xt, mesh, (0, 1))
    annotation = '{devices=[1,%d]%s}' % (self.n_devices, ','.join([
        str(i) for i in reversed(range(self.n_devices))
    ])) if self.n_devices > 1 else '{maximal device=0}'
    self.assertEqual(annotation, torch_xla._XLAC._get_xla_sharding_spec(xt))

  def test_mark_sharding_2d(self):
    t1 = torch.randn(1, 128, device='cpu')
    t2 = torch.randn(1, 128, device='cpu')
    expected = t1 + t2

    xt1 = t1.to(xm.xla_device())
    xt2 = t2.to(xm.xla_device())
    xs.mark_sharding(xt1, self._get_mesh((1, self.n_devices)), (0, 1))
    annotation = '{devices=[1,%d]%s}' % (self.n_devices, ','.join([
        str(i) for i in range(self.n_devices)
    ])) if self.n_devices > 1 else '{maximal device=0}'
    self.assertEqual(annotation, torch_xla._XLAC._get_xla_sharding_spec(xt1))

    actual = (xt1 + xt2).cpu()
    self.assertTrue(torch.allclose(expected, actual))

  def test_mark_sharding_4d(self):
    t = torch.randn(2, 4, 8, 16, device='cpu')
    expected = t + t

    xt = t.to(xm.xla_device())
    xs.mark_sharding(xt, self._get_mesh((1, 1, 1, self.n_devices)),
                     (0, 1, 2, 3))
    annotation = '{devices=[1,1,1,%d]%s}' % (self.n_devices, ','.join([
        str(i) for i in range(self.n_devices)
    ])) if self.n_devices > 1 else '{maximal device=0}'
    self.assertEqual(annotation, torch_xla._XLAC._get_xla_sharding_spec(xt))

    actual = (xt + xt).cpu()
    self.assertTrue(torch.allclose(expected, actual))

  def test_clear_sharding(self):
    xt = torch.randn(2, 4, 8, 16).to(xm.xla_device())
    xs.mark_sharding(xt, self._get_mesh((1, 1, 1, self.n_devices)),
                     (0, 1, 2, 3))
    self.assertTrue(torch_xla._XLAC._get_xla_sharding_spec(xt))
    xs.clear_sharding(xt)
    self.assertFalse(torch_xla._XLAC._get_xla_sharding_spec(xt))

  def test_deep_copy(self):
    xt = torch.randn(2, 4, 8, 16).to(xm.xla_device())
    xs.mark_sharding(xt, self._get_mesh((1, 1, 1, self.n_devices)),
                     (0, 1, 2, 3))
    xt2 = copy.deepcopy(xt)
    self.assertEqual(
        torch_xla._XLAC._get_xla_sharding_spec(xt),
        torch_xla._XLAC._get_xla_sharding_spec(xt2))

  def test_mark_step_with_sharding(self):
    xt = torch.ones(2, 2).to(xm.xla_device())
    xs.mark_sharding(xt, self._get_mesh((1, self.n_devices)), (0, 1))
    sharding_spec = torch_xla._XLAC._get_xla_sharding_spec(xt)
    xm.mark_step()  # mark_step should preserve the sharding
    self.assertEqual(sharding_spec, torch_xla._XLAC._get_xla_sharding_spec(xt))

  def test_inplace_add_with_sharding(self):
    xt = torch.ones(2, 2).to(xm.xla_device())
    xs.mark_sharding(xt, self._get_mesh((1, self.n_devices)), (0, 1))
    sharding_spec = torch_xla._XLAC._get_xla_sharding_spec(xt)
    xt.add_(1)  # inplace update should preserve the sharding
    self.assertEqual(sharding_spec, torch_xla._XLAC._get_xla_sharding_spec(xt))


class VirtualDeviceTest(XlaShardingTest):

  @classmethod
  def setUpClass(cls):
    os.environ["XLA_USE_SPMD"] = "1"
    super().setUpClass()

  def test_mark_sharding(self):
    partition_spec = (0, 1)
    xt1 = torch.tensor([[1, 2, 3, 4, 5, 6, 7, 8]],
                       dtype=torch.float,
                       device=xm.xla_device())
    xs.mark_sharding(xt1, self._get_mesh((1, self.n_devices)), partition_spec)
    self.assertTrue(
        torch.allclose(
            xt1 + 0,
            torch.tensor([1, 2, 3, 4, 5, 6, 7, 8],
                         dtype=torch.float,
                         device=xm.xla_device())))

  def test_metrics_recorded(self):
    met.clear_counters()
    partition_spec = (0, 1)
    xt1 = torch.tensor([[1, 2, 3, 4, 5, 6, 7, 8]],
                       dtype=torch.float,
                       device=xm.xla_device())
    xs.mark_sharding(xt1, self._get_mesh((1, self.n_devices)), partition_spec)
    self.assertIn("VirtualDeviceUsage", met.counter_names())
    self.assertNotEqual(met.counter_value("VirtualDeviceUsage"), 0)

  def test_model_weight_metrics(self):
    met.clear_counters()
    partition_spec = (0, 1)
    model = nn.Linear(128, 64).to(xm.xla_device())
    xs.mark_sharding(model.weight, self._get_mesh((1, self.n_devices)),
                     partition_spec)
    self.assertIn("VirtualDeviceUsage", met.counter_names())
    self.assertNotEqual(met.counter_value("VirtualDeviceUsage"), 0)

<<<<<<< HEAD
  def test_outbound_data_metrics(self):
    baseline_outbound_data = met.metric_data("OutboundData")[1]

    partition_spec = (0, 1)
    xt1 = torch.tensor([[1, 2, 3, 4, 5, 6, 7, 8]],
                       dtype=torch.float,
                       device=xm.xla_device())
    xs.mark_sharding(xt1, self._get_mesh((1, self.n_devices)), partition_spec)
    outbound_with_virtual_device = met.metric_data(
        "OutboundData")[1] - baseline_outbound_data

    os.environ["XLA_USE_SPMD"] = "0"
    xt2 = torch.tensor([[1, 2, 3, 4, 5, 6, 7, 8]],
                       dtype=torch.float,
                       device=xm.xla_device())
    xs.mark_sharding(xt2, self._get_mesh((1, self.n_devices)), partition_spec)
    outbound_without_virtual_device = met.metric_data(
        "OutboundData")[1] - outbound_with_virtual_device

    self.assertLess(outbound_with_virtual_device,
                    outbound_without_virtual_device)

=======
>>>>>>> 3f17c4a1

if __name__ == '__main__':
  test = unittest.main()
  sys.exit(0 if test.result.wasSuccessful() else 1)<|MERGE_RESOLUTION|>--- conflicted
+++ resolved
@@ -158,7 +158,6 @@
     self.assertIn("VirtualDeviceUsage", met.counter_names())
     self.assertNotEqual(met.counter_value("VirtualDeviceUsage"), 0)
 
-<<<<<<< HEAD
   def test_outbound_data_metrics(self):
     baseline_outbound_data = met.metric_data("OutboundData")[1]
 
@@ -181,8 +180,6 @@
     self.assertLess(outbound_with_virtual_device,
                     outbound_without_virtual_device)
 
-=======
->>>>>>> 3f17c4a1
 
 if __name__ == '__main__':
   test = unittest.main()
