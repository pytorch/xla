import copy
import os
import sys
import runpy

import torch_xla
import torch_xla.core.xla_model as xm

DEFAULT_FLOATING_PRECISION = 1e-3

TORCH_TEST_PRECIIONS = {
    # test_name : floating_precision,
    'test_pow_xla_float32': 0.0035,
    'test_pow_xla_float64': 0.0045,
}

DISABLED_TORCH_TESTS_ANY = {
    # test_torch.py
    # TestDevicePrecision
    'test_sum_cpu_device_mismatch',  # doesn't raise
    'test_solve_methods_arg_device',  # doesn't raise
    'test_min_max_nan',  # XLA min/max ignores Nans.
    'test_min_max_binary_op_nan',  # XLA min/max ignores Nans.
    'test_copy_noncontig',
    'test_copy_broadcast',

    # TestTensorDeviceOps
    'test_block_diag_scipy',  #FIXME: RuntimeError: Error while lowering: f32[1,6]{1,0} xla::unselect, dim=1, start=2, end=2, stride=0
    'test_mean_64bit_indexing_xla',  # protobuf limit exceeded

    # TestTorchDeviceType
    'test_addmm_sizes',  # FIXME: very slow compile
    'test_clamp',  # slow
    'test_lu_unpack',  # very slow compile
    'test_view',  # doesn't raise
    'test_sub_typing',  # doesn't raise
    'test_reduction_empty',  # runtime error
    'test_randperm',
    'test_pow',
    'test_pow_scalar_overloads_mem_overlap',  # doesn't raise
    'test_pdist_norm',
    'test_pdist_norm_backward_xla',  # pdist_single
    'test_pdist_norm_forward_xla',  # pdist_single
    'test_nuclear_norm_axes_small_brute_force',
    'test_mul_intertype_scalar',
    'test_memory_format_type',
    'test_memory_format_type_shortcuts',
    'test_memory_format_to',
    'test_memory_format_factory_like_functions_preserve_strides',
    'test_memory_format_empty_like',
    'test_memory_format_clone',
    'test_memory_format_factory_like_functions_preserve',  # assertion error
    'test_mm_xla_bfloat16',  # FIXME: AssertionError: tensor(0.0625) not less than or equal to 0.001
    'test_lu_solve_batched_non_contiguous',
    'test_lstsq',
    'test_is_set_to',
    'test_inverse',
    'test_empty_tensor_props',  # stride
    'test_dist',
    'test_dim_function_empty',
    'test_diagflat',
    'test_cat_out',  # doesn't raise
    'test_cumsum',
    'test_copy_mem_overlap',  # doesn't raise
    'test_copy_all_dtypes_and_devices',
    'test_cholesky_solve_batched_non_contiguous',
    'test_cdist_norm',
    'test_cdist_norm_batch',
    'test_cdist_large',
    'test_cdist_large_batch',
    'test_cdist_non_contiguous',
    'test_cdist_non_contiguous_batch',
    'test_broadcast_batched_matmul',  # incorrect Size
    'test_bincount',
    'test_view_all_dtypes_and_devices',  # uses half
    'test_unfold_all_devices_and_dtypes',  # uses half
    'test_tensor_pow_tensor',  # lowering
    'test_tensor_factories_empty',  # uses half
    'test_symeig',
    'test_svd',
    'test_svd_no_singularvectors',
    'test_svd_lowrank',
    'test_pca_lowrank',
    'test_lobpcg_basic',
    'test_lobpcg_ortho',
    'test_lobpcg_scipy',
    'test_lobpcg_torchscript',
    'test_storage_device',  # storage
    'test_roll',
    'test_resize_as_all_dtypes_and_devices',  # uses half
    'test_resize_all_dtypes_and_devices',  # uses half
    'test_pinverse',  # lowering
    'test_norm',
    'test_multinomial',
    'test_multinomial_alias',
    'test_masked_select',  # uses half
    'test_masked_fill_bool_tensor',  # lowering
    'test_lu',
    'test_logical_and',  # uses half
    'test_logical_or',  # uses half
    'test_logical_xor',  # uses half
    'test_logical',  # uses half
    'test_logical_not',  # uses half
    'test_is_signed',  # uses half
    'test_has_storage_numpy',  # storage
    'test_float_scalar_pow_float_tensor',  # lowering
    'test_flip',  # runtime error
    'test_fill_all_dtypes_and_devices',  # uses half
    'test_eye',  # uses half
    'test_empty_strided',  # storage
    'test_dlpack_conversion',  # storage
    'test_dim_reduction',
    'test_det_logdet_slogdet_batched',  # lowering
    'test_ctor_with_numpy_array',  # uses half
    'test_contiguous',  # storage
    'test_clone_all_dtypes_and_devices',  # uses half
    'test_cat_all_dtypes_and_devices',  # uses half
    'test_broadcast',
    'test_bitwise_not',
    'test_advancedindex',  # storage
    'test_add',  # runtime error
    'test_sign',
    'test_qr',  # slow
    'test_std_mean_some_dims',  # slow
    'test_det_logdet_slogdet',  # very slow compile
    'test_matrix_rank',  # slow
    'test_triu_tril',
    'test_stft',  # librosa (?!?) missing
    'test_tensor_shape_empty',  # LLVM OOM in CI
    'test_cholesky_inverse',  # precision (1e-6)
    'test_cholesky_solve_batched',  # precision (2e-12)
    'test_cholesky_solve',  # precision(1e-12)
    'test_lu_solve_batched',  # precision(1e-12)
    'test_lu_solve',  # precision(1e-12)
    'test_solve_batched',  # precision(1e-12)
    'test_solve',  # precision(1e-12)
    'test_triangular_solve_batched',  # precision(3e-12)
    'test_triangular_solve',  # precision (4e-12)
    'test_scalar_check',  # runtime error
    'test_argminmax_large_axis',  # OOM, and the test is grepping "memory" in the exception message
    'test_trapz',  # precision (1e-5), test use np.allClose
    'test_randn_xla_float32',  # xla doesn't support manual_seed, as_stride
    'test_randn_xla_float64',  # xla doesn't support manual_seed, as_stride
    'test_rand_xla_float32',  # xla doesn't support manual_seed, as_stride
    'test_rand_xla_float64',  # xla doesn't support manual_seed, as_stride
<<<<<<< HEAD
    #'test_normal_xla_float64'  # AssertionError: 0.22364577306378963 not less than or equal to 0.2
=======
    'test_normal_xla_float64',  # AssertionError: 0.22364577306378963 not less than or equal to 0.2
>>>>>>> d5b214c5

    # TestViewOps
    'test_contiguous_nonview',
    'test_expand_as_view',
    'test_expand_view',
    'test_reshape_nonview',
    'test_unfold_view',

    # test_indexing.py
    # TestIndexing
    'test_setitem_expansion_error',  # expecting a different runtime error
    'test_multiple_byte_mask',  # expecting a different runtime error
    'test_empty_slice',  # stride
    'test_byte_tensor_assignment',  # expecting a different runtime error
    'test_byte_mask',  # expecting a different runtime error
    'test_byte_mask_accumulate',  # expecting a different runtime error
    'test_bool_indices',  # expecting a different runtime error
    'test_index_getitem_copy_bools_slices',  # storage
    'test_getitem_scalars',  # storage
    'test_empty_ndim_index',  # expecting a different runtime error
    'test_index_put_byte_indices_xla',  # expecting a different runtime error

    # NumpyTests
    'test_trivial_fancy_out_of_bounds',  # expecting a different runtime error
    'test_boolean_assignment_value_mismatch',  # expecting a different runtime error
    'test_empty_tuple_index',  # storage
    'test_empty_fancy_index',  # expecting a different runtime error
    'test_ellipsis_index',  # storage
    'test_broaderrors_indexing',  # expecting a different runtime error
    'test_boolean_shape_mismatch',  # expecting a different runtime error
    'test_boolean_indexing_weirdness',  # expecting a different runtime error
    'test_boolean_indexing_weirdness_tensors',  # expecting a different runtime error

    # test_nn.py
    # TestNNDeviceType
    'test_embedding_backward',  # sparse
    'test_embedding_dense_grad',  # slow
    'test_EmbeddingBag_per_sample_weights_and_new_offsets',  # FIXME! UndefinedTensorImpl::_singleton
    'test_batchnorm_grad',  # FIXME! UndefinedTensorImpl::_singleton
    'test_pool_invalid_size',  # expecting a different runtime error
    'test_nonlinearity_propagate_nan',  # relu6 with a nan tensor returns a tensor([0.]) instead of a nan tensor
    'test_InstanceNorm3d_general',  # precision (1e-2)
    'test_InstanceNorm2d_general',  # precision (1e-2)
    'test_InstanceNorm1d_general',  # precision (1e-2)
    'test_EmbeddingBag_per_sample_weights_failures',  # expecting a different runtime error
    'test_variable_sequence',  # PackedSequence batch_sizes.device.type should be CPU but is XLA
    'test_embedding_bag_device',  # FIXME! UndefinedTensorImpl::_singleton
    'test_batchnorm_eval',  # FIXME! UndefinedTensorImpl::_singleton
    'test_MaxPool2d_indices',  # lowering
    'test_MaxPool1d_indices',  # lowering
    'test_EmbeddingBag_per_sample_weights_and_offsets',  # runtime error
    'test_EmbeddingBag_per_sample_weights_and_no_offsets',  # runtime error
    'test_softshrink_negative',  # runtime error
    'test_nll_loss_empty_tensor_reduction_mean',  # floating point division 0 by 0, expecting nan but get 0

    # test_type_promotion.py
    # TestTypePromotion
    'test_many_promotions',  # stride
    'test_inplace',  # expecting a different runtime error
    'test_indexing',  # expecting a different runtime error
    'test_alternate_result',  # expecting a different runtime error
    'test_half',  # half support
    'test_complex_promotion',  # complex support
    'test_complex_scalar_mult_tensor_promotion',  # complex support
}

DISABLED_TORCH_TESTS_TPU = DISABLED_TORCH_TESTS_ANY | {
    # test_torch.py
    # TestDevicePrecision
    'test_digamma',  # Precision issue at the first assert, then NAN handling (both on TPU)

    #TestTensorDeviceOps
    'test_pow_inplace_xla',  # (TPU) 0.0032 vs 0.001
    'test_pow_inplace_3_xla',  # (TPU) 0.0028 vs 0.001
    'test_pow_3_xla',  # (TPU) 0.0028 vs 0.001
    'test_pow_-2_xla',  # (TPU) 0.391 vs 0.001
    'test_topk_dim_sort_xla',  # (TPU) unimplemented HLO for X64
    'test_topk_dim_desc_sort_xla',  # (TPU) unimplemented HLO for X64
    'test_sort_xla',  # (TPU) unimplemented HLO for X64
    'test_sort_neg_dim_xla',  # (TPU) unimplemented HLO for X64
    'test_sort_neg_dim_descending_xla',  # (TPU) unimplemented HLO for X64
    'test_sort_dim_xla',  # (TPU) unimplemented HLO for X64
    'test_sort_dim_descending_xla',  # (TPU) unimplemented HLO for X64
    'test_kthvalue_xla',  # (TPU) unimplemented HLO for X64
    'test_kthvalue_neg_dim_xla',  # (TPU) unimplemented HLO for X64
    'test_kthvalue_dim_xla',  # (TPU) unimplemented HLO for X64
    'test_eig_with_eigvec_xla_float64',  # Precision: tensor(1.1798, dtype=torch.float64) not less than or equal to 0.001
    'test_cumprod_xla',  # FIXME: TPU X64Rewriter doesn't support reduce-window
    'test_cumprod_neg_dim_xla',  # FIXME: TPU X64Rewriter doesn't support reduce-window
    'test_topk_neg_dim_sort_xla',  # (TPU) unimplemented HLO for X64

    #TestTorchDeviceType
    'test_cholesky_solve_batched_broadcasting',  # (TPU) 0.0039 vs 0.001
    'test_cholesky_solve_batched_many_batches',  # (TPU) 0.36 vs 0.001
    'test_triangular_solve_batched_many_batches',  # (TPU) 1.02 vs 0.001
    'test_triangular_solve_batched_broadcasting',  # (TPU) 1.5 vs 0.001
    'test_random_from_to_xla_int32',  # precision, TPU does not have real F64
}

DISABLED_TORCH_TESTS_CPU = DISABLED_TORCH_TESTS_ANY
DISABLED_TORCH_TESTS_GPU = DISABLED_TORCH_TESTS_ANY

DISABLED_TORCH_TESTS = {
    'TPU': DISABLED_TORCH_TESTS_TPU,
    'CPU': DISABLED_TORCH_TESTS_CPU,
    'GPU': DISABLED_TORCH_TESTS_GPU,
}


class XLATestBase(DeviceTypeTestBase):
  device_type = 'xla'
  unsupported_dtypes = {torch.half, torch.complex64, torch.complex128}
  precision = DEFAULT_FLOATING_PRECISION

  @staticmethod
  def _alt_lookup(d, keys, defval):
    for k in keys:
      value = d.get(k, None)
      if value is not None:
        return value
    return defval

  # Overrides to instantiate tests that are known to run quickly
  # and correctly on XLA.
  @classmethod
  def instantiate_test(cls, name, test):
    test_name = name + '_' + cls.device_type
    real_device_type = xm.xla_device_hw(str(xm.xla_device()))
    assert real_device_type in DISABLED_TORCH_TESTS, 'Unsupported device type:' + real_device_type
    disabled_torch_tests = DISABLED_TORCH_TESTS[real_device_type]

    @wraps(test)
    def disallowed_test(self, test=test):
      raise unittest.SkipTest('skipped on XLA')
      return test(self, cls.device_type)

    if test_name in disabled_torch_tests or test.__name__ in disabled_torch_tests:
      assert not hasattr(
          cls, test_name), 'Redefinition of test {0}'.format(test_name)
      setattr(cls, test_name, disallowed_test)
    else:  # Test is allowed
      dtypes = cls._get_dtypes(test)
      if dtypes is None:  # Tests without dtype variants are instantiated as usual
        super().instantiate_test(name, test)
      else:  # Tests with dtype variants have unsupported dtypes skipped
        # Sets default precision for floating types to bfloat16 precision
        if not hasattr(test, 'precision_overrides'):
          test.precision_overrides = {}
        xla_dtypes = []
        for dtype in dtypes:
          dtype_str = str(dtype).split('.')[1]
          dtype_test_name = test_name + '_' + dtype_str
          if dtype in cls.unsupported_dtypes:
            reason = 'XLA does not support dtype {0}'.format(str(dtype))

            @wraps(test)
            def skipped_test(self, *args, reason=reason, **kwargs):
              raise unittest.SkipTest(reason)

            assert not hasattr(
                cls, dtype_test_name), 'Redefinition of test {0}'.format(
                    dtype_test_name)
            setattr(cls, dtype_test_name, skipped_test)
          elif dtype_test_name in disabled_torch_tests:
            setattr(cls, dtype_test_name, disallowed_test)
          else:
            xla_dtypes.append(dtype)
          if dtype in [torch.float, torch.double, torch.bfloat16]:
            floating_precision = XLATestBase._alt_lookup(
                TORCH_TEST_PRECIIONS,
                [dtype_test_name, test_name, test.__name__],
                DEFAULT_FLOATING_PRECISION)
            test.precision_overrides[dtype] = floating_precision

        if len(xla_dtypes) != 0:
          test.dtypes[cls.device_type] = xla_dtypes
          super().instantiate_test(name, test)

  @classmethod
  def get_primary_device(cls):
    return cls.primary_device

  @classmethod
  def setUpClass(cls):
    # Sets the primary test device to the xla_device (CPU or TPU)
    cls.primary_device = str(xm.xla_device())
    torch_xla._XLAC._xla_set_use_full_mat_mul_precision(
        use_full_mat_mul_precision=True)

  # Overrides assertEqual to popular custom precision
  def assertEqual(self, x, y, prec=None, message='', allow_inf=False, **kwargs):
    if prec is None:
      prec = self.precision
    else:
      prec = max(self.precision, prec)
    gmode = os.environ.get('TEST_PRINT_GRAPH', '').lower()
    if gmode == 'text':
      if type(x) == torch.Tensor and xm.is_xla_tensor(x):
        print(
            '\nTest Graph (x):\n{}'.format(
                torch_xla._XLAC._get_xla_tensors_text([x])),
            file=sys.stderr)
      if type(y) == torch.Tensor and xm.is_xla_tensor(y):
        print(
            '\nTest Graph (y):\n{}'.format(
                torch_xla._XLAC._get_xla_tensors_text([y])),
            file=sys.stderr)
    elif gmode == 'hlo':
      if type(x) == torch.Tensor and xm.is_xla_tensor(x):
        print(
            '\nTest Graph (x):\n{}'.format(
                torch_xla._XLAC._get_xla_tensors_hlo([x])),
            file=sys.stderr)
      if type(y) == torch.Tensor and xm.is_xla_tensor(y):
        print(
            '\nTest Graph (y):\n{}'.format(
                torch_xla._XLAC._get_xla_tensors_hlo([y])),
            file=sys.stderr)
    elif gmode:
      raise RuntimeError('Invalid TEST_PRINT_GRAPH value: {}'.format(gmode))
    if type(x) == torch.Tensor:
      x = x.cpu()
    if type(y) == torch.Tensor:
      y = y.cpu()
    return DeviceTypeTestBase.assertEqual(self, x, y, prec, message, allow_inf,
                                          **kwargs)


TEST_CLASS = XLATestBase<|MERGE_RESOLUTION|>--- conflicted
+++ resolved
@@ -143,11 +143,7 @@
     'test_randn_xla_float64',  # xla doesn't support manual_seed, as_stride
     'test_rand_xla_float32',  # xla doesn't support manual_seed, as_stride
     'test_rand_xla_float64',  # xla doesn't support manual_seed, as_stride
-<<<<<<< HEAD
-    #'test_normal_xla_float64'  # AssertionError: 0.22364577306378963 not less than or equal to 0.2
-=======
-    'test_normal_xla_float64',  # AssertionError: 0.22364577306378963 not less than or equal to 0.2
->>>>>>> d5b214c5
+    #'test_normal_xla_float64',  # AssertionError: 0.22364577306378963 not less than or equal to 0.2
 
     # TestViewOps
     'test_contiguous_nonview',
