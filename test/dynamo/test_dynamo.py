import os
import sys

from absl.testing import absltest, parameterized
import torch
import torch_xla
import torch_xla.core.xla_model as xm
import torch_xla.utils.utils as xu
import torch_xla.debug.metrics as met
import torch_xla.core.xla_env_vars as xenv
from torch_xla import runtime as xr
import torch_xla.debug.profiler as xp
import torch.optim as optim
import torch.nn as nn
import torch._dynamo as dynamo
import torchvision
import unittest
import warnings

torch_xla._XLAC._init_computation_client()

# Setup import folders.
xla_test_folder = os.path.dirname(os.path.dirname(os.path.abspath(sys.argv[0])))
sys.path.append(xla_test_folder)

import test_utils


def _is_on_tpu():
  return 'XRT_TPU_CONFIG' in os.environ or xr.device_type() == 'TPU'


skipOnTpu = unittest.skipIf(_is_on_tpu(), 'Not supported on TPU')


class DynamoInPlaceTest(unittest.TestCase):

  def inplace_update(self, a):
    a += 1
    return a

  def test_inplace_update_correctness(self):
    dynamo_inplace = torch.compile(
        self.inplace_update, backend="openxla", fullgraph=True)
    t = torch.tensor([0, 1, 2], device=xm.xla_device())
    for i in range(10):
      t = dynamo_inplace(t)
    self.assertTrue(torch.all(torch.eq(t.cpu(), torch.tensor([10, 11, 12]))))


class DynamRandomOpTest(unittest.TestCase):

  def random_op(self, a):
    return torch.randn(5, 5, device=a.device) + a

  def test_random_op_different_result_each_run(self):
    dynamo_random_op = torch.compile(
        self.random_op, backend="openxla", fullgraph=True)
    t = torch.randn(5, 5).to(xm.xla_device())
    dynamo_res_1 = dynamo_random_op(t)
    dynamo_res_2 = dynamo_random_op(t)
    dynamo_res_3 = dynamo_random_op(t)
    self.assertFalse(torch.allclose(dynamo_res_1, dynamo_res_2))
    self.assertFalse(torch.allclose(dynamo_res_2, dynamo_res_3))


class DynamoLTCInteractionTest(unittest.TestCase):

  def index_copy_inplace(self, cache, update_indices, xk):
    cache.index_copy_(0, update_indices, xk)

  def test_mark_step_after_dynamo(self):
    cache_len = 512
    kv_heads = 8
    head_dim = 128
    running = 16

    device = xm.xla_device()
    cache = torch.rand((cache_len, kv_heads, head_dim)).to(device)
    update_indices = torch.randint(
        0, cache_len, (running,), dtype=torch.long).to(device)
    xk = torch.rand((running, kv_heads, head_dim)).to(device)

    dynamo_index_copy_inplace = torch.compile(
        self.index_copy_inplace, backend="openxla", fullgraph=True)
    met.clear_all()
    for i in range(10):
      dynamo_index_copy_inplace(cache, update_indices, xk)
      xm.wait_device_ops()
      current_execute_time = met.metric_data('ExecuteTime')[0]
      # This mark_step should be a no-op and don't trigger additional execution.
      xm.mark_step()
      xm.wait_device_ops()
      self.assertEqual(current_execute_time, met.metric_data('ExecuteTime')[0])


class DynamoProfilerTest(unittest.TestCase):

  def dummy_fn(self, a):
    return torch.sin(a) + a

  def test_dynamo_with_trace(self):
    dynamo_dummy = torch.compile(
        self.dummy_fn, backend="openxla", fullgraph=True)
    t = torch.randn(2, 3, 4, device=xm.xla_device())
    for i in range(10):
      with xp.Trace('build_graph'):
        t = dynamo_dummy(t)


class DynamoInferenceBasicTest(parameterized.TestCase):

  @classmethod
  def setUpClass(self):
    test_utils._set_rng_seed(42)

  def fn_simple(self, x, y):
    a = torch.cos(x)
    b = torch.sin(y)
    return a + b

  def _choose_proper_device(self, initialize_on_cuda):
    if not initialize_on_cuda:
      return xm.xla_device()

    assert initialize_on_cuda
    if xr.device_type() != "CUDA" or not torch.cuda.is_available():
      self.skipTest(
          "Skip this test because it requires xr.device_type()=='CUDA' and torch.cuda.is_available()."
      )
    os.environ.update({
        xenv.ZERO_COPY_ENABLED: "1",
    })
    return "cuda:0"

  def test_simple_model(self):
    device = xm.xla_device()
    x = torch.tensor(100.0)
    y = torch.tensor(200.0)
    xla_x = x.to(device)
    xla_y = y.to(device)
    res_cpu = self.fn_simple(x, y)
    fn_simple_dynamo = torch.compile(self.fn_simple, backend="openxla")
    res_xla_dynamo = fn_simple_dynamo(xla_x, xla_y)
    self.assertIn('xla::add', met.counter_names())
    self.assertTrue(torch.allclose(res_cpu, res_xla_dynamo.cpu()))
    # verify that tracing is skipped in following runs
    met.clear_counters()
    res_xla_dynamo_2 = fn_simple_dynamo(xla_x, xla_y)
    self.assertNotIn('xla::add', met.counter_names())
    self.assertTrue(torch.allclose(res_cpu, res_xla_dynamo_2.cpu()))
    # verify that dynamo can handle different inputs
    xla_z = torch.randn(5, 10, device=device)
    xla_xy = xla_x + xla_y
    xla_y3 = xla_y * 3
    res_xla_dynamo_3 = fn_simple_dynamo(xla_xy, xla_y3)
    res_cpu_3 = self.fn_simple(x + y, y * 3)
    self.assertTrue(torch.allclose(res_cpu_3, res_xla_dynamo_3.cpu()))
    # executing the compiled function should only materalize input XLATensor
    self.assertIn('XLAData: None',
                  torch_xla._XLAC._get_xla_tensor_debug_info(xla_z))
    self.assertNotIn('XLAData: None',
                     torch_xla._XLAC._get_xla_tensor_debug_info(xla_xy))
    self.assertNotIn('XLAData: None',
                     torch_xla._XLAC._get_xla_tensor_debug_info(xla_y3))
    # Dynamo has to sync the input since they are intermedate IR(xla_xy and xla_y3)
    self.assertEqual(met.counter_value('DynamoSyncInputExecuteTime'), 1)

  # Tests that the dynamo bridge automatically moves tensors to XLA device,
  # then back to the original device.
  @unittest.skipIf(xr.device_type() != "CUDA" or not torch.cuda.is_available(),
                   f"GPU tests should only run on GPU devices.")
  @parameterized.parameters(
      "0",
      "1",
  )
  def test_simple_model_automoves_tensors(self, zero_copy_enabled):
    os.environ.update({
        xenv.ZERO_COPY_ENABLED: zero_copy_enabled,
    })
    x = torch.tensor(100.0, requires_grad=True, device="cuda:0")
    y = torch.tensor(200.0, requires_grad=True, device="cuda:0")
    original_device = x.device
    eager_result = self.fn_simple(x, y)

    # Since all tests run in the same process, have to reset the metrics report.
    met.clear_all()
    torch._dynamo.reset()

    fn_simple_dynamo = torch.compile(self.fn_simple, backend="openxla")
    res_xla_dynamo = fn_simple_dynamo(x, y)
    self.assertIn('xla::add', met.counter_names())
    self.assertTrue(res_xla_dynamo.device == original_device)
    self.assertTrue(torch.allclose(eager_result, res_xla_dynamo))

    # verify that tracing is skipped in following runs
    met.clear_counters()
    res_xla_dynamo_reused = fn_simple_dynamo(x, y)
    self.assertNotIn('xla::add', met.counter_names())
    self.assertTrue(res_xla_dynamo_reused.device == original_device)
    self.assertTrue(torch.allclose(eager_result, res_xla_dynamo_reused))

    # verify that dynamo can handle different inputs
    res_xla_dynamo_different = fn_simple_dynamo(x + y, y * 3)
    res_cpu_3 = self.fn_simple(x + y, y * 3)
    self.assertTrue(res_xla_dynamo_different.device == original_device)
    self.assertTrue(torch.allclose(res_cpu_3, res_xla_dynamo_different))

    # There should not be any fallbacks.
    self.assertEqual(torch_xla._XLAC._get_executed_fallback_ops(), [])

  @parameterized.parameters(
      True,
      False,
  )
  def test_fn_without_input(self, initialize_on_cuda):

    def fn_without_input(device):
      constant = 0.835
      expanded = torch.full((4, 4), constant, device=device)
      arange = torch.arange(16, device=device).reshape(4, 4)
      return expanded + arange

    device = self._choose_proper_device(initialize_on_cuda)

    compiled_fn = torch.compile(fn_without_input, backend='openxla')
    res_cpu = fn_without_input('cpu')
    res_xla_dynamo = compiled_fn(device)
    self.assertTrue(torch.allclose(res_cpu, res_xla_dynamo.cpu()))

  @parameterized.parameters(
      True,
      False,
  )
  def test_simple_model_with_in_place_ops(self, initialize_on_cuda):

    class TestModel(nn.Module):

      def __init__(self, device=None):
        super().__init__()
        self.self_tensor = torch.zeros((5, 3), device=device)

      def copy_(self, index, copy_tensor):
        self.self_tensor.index_copy_(0, index, copy_tensor)

      def add_(self, index, other_tensor):
        self.self_tensor.add_(other_tensor)

      def abs_(self, index, other_tensor):
        self.self_tensor.abs_()

      def forward(self, index, copy_tensor, input_tensor, op_name):
        getattr(self, op_name)(index, copy_tensor)
        output = input_tensor + self.self_tensor
        return output

    device = self._choose_proper_device(initialize_on_cuda)

    torch._dynamo.reset()
    met.clear_all()

    cpu_model = TestModel()
    device_model = TestModel(device).to(device)
    compiled_model = torch.compile(device_model, backend='openxla')

    input_tensor = torch.ones(3)
    copy_tensor = torch.rand(5, 3)
    index = torch.tensor([0, 4, 2, 1, 3])
    device_input_tensor = input_tensor.to(device)
    device_copy_tensor = copy_tensor.to(device)
    device_index = index.to(device)

    in_place_ops = ['copy_', 'add_', 'abs_']
    for in_place_op in in_place_ops:
      res_cpu = cpu_model.forward(
          index, copy_tensor, input_tensor, op_name=in_place_op)
      res_device_dynamo = compiled_model.forward(
          device_index,
          device_copy_tensor,
          device_input_tensor,
          op_name=in_place_op)
      self.assertTrue(torch.allclose(res_cpu, res_device_dynamo.cpu()))

  @parameterized.parameters(
      True,
      False,
  )
  def test_einsum(self, initialize_on_cuda):
    # einsum currently does not have meta function to compute the shape hence
    # will fallback to XLA with FakeTensor as input to infer the output shape.
    def einsum_mm(a, b):
      return torch.einsum('ijkl,ijlm->ijkm', a, b)

    device = self._choose_proper_device(initialize_on_cuda)
    a = torch.randn(4, 4, 4, 4).to(device)
    b = torch.randn(4, 4, 4, 4).to(device)
    xm.mark_step()

    dynamo_einsum_mm = torch.compile(einsum_mm, backend="openxla")
    res_device_dynamo = dynamo_einsum_mm(a, b)
    res_device_non_dynamo = einsum_mm(a, b)
    self.assertTrue(
        torch.allclose(res_device_non_dynamo.cpu(), res_device_dynamo.cpu()))

  @parameterized.parameters(
      True,
      False,
  )
  def test_simple_model_with_different_input_shape(self, initialize_on_cuda):
    met.clear_all()
    device = self._choose_proper_device(initialize_on_cuda)
    # We need to make `dim` depend on `initialize_on_cuda` because the XLA compilation cache
    # does not clean itself between the parameterized tests.
    dim = 5 + int(initialize_on_cuda)
    device_x = torch.randn(dim, dim).to(device)
    device_y = torch.randn(dim, dim).to(device)
    new_dim = 2 * dim
    device_z = torch.randn(new_dim, new_dim).to(device)
    fn_simple_dynamo = torch.compile(self.fn_simple, backend="openxla")
    fn_simple_dynamo(device_x, device_x)
    compile_count = met.metric_data('CompileTime')[0]
    # Execute with input with same shape should not trigger additional compilation
    fn_simple_dynamo(device_y, device_y)
    self.assertEqual(met.metric_data('CompileTime')[0], compile_count)
    # Give `fn_simple_dynamo` an input with different shappe, we expect
    # dynamo to recognize this is a different graph and let XLA to retrace/recompile
    res_xla_dynamo_3 = fn_simple_dynamo(device_z, device_z)
    self.assertEqual(met.metric_data('CompileTime')[0], compile_count + 1)
    self.assertTrue(
        torch.allclose(
            res_xla_dynamo_3.cpu(),
            self.fn_simple(device_z.cpu(), device_z.cpu()),
            rtol=1e-05,
            atol=1e-05))

<<<<<<< HEAD
  def get_loader(self, sample_count):
    device = xm.xla_device()
=======
  @skipOnTpu
  @parameterized.parameters(
      True,
      False,
  )
  def test_resnet18(self, initialize_on_cuda):
    device = self._choose_proper_device(initialize_on_cuda)
>>>>>>> 0025ca76
    batch_size = xu.getenv_as('BATCH_SIZE', int, defval=4)
    loader = xu.SampleGenerator(
        data=(torch.randn(batch_size, 3, 224, 224, device=device),
              torch.zeros(batch_size, dtype=torch.int64, device=device)),
        sample_count=sample_count)
    return loader

  @skipOnTpu
  def test_resnet18(self):
    sample_count = xu.getenv_as('SAMPLE_COUNT', int, defval=10)
    loader = self.get_loader(sample_count)
    device = torch_xla.device()
    resnet18 = torchvision.models.resnet18()
    resnet18.eval()
    device_resnet18 = torchvision.models.resnet18()
    device_resnet18.load_state_dict(resnet18.state_dict())
    device_resnet18.to(device)
    device_resnet18.eval()
    # materalize the fake data for test purpose
    xm.mark_step()
    xm.wait_device_ops()
    met.clear_all()
    for data, _ in loader:
      dynamo_resnet18 = torch.compile(device_resnet18, backend='openxla')
      output = dynamo_resnet18(data)
      output_cpu = resnet18(data.cpu())
      self.assertTrue(
          torch.allclose(output_cpu, output.cpu(), rtol=1e-05, atol=1e-05))
    # We only expect one graph for the resnet18 inference.
    self.assertEqual(met.metric_data('CompileTime')[0], 1)
    self.assertEqual(met.metric_data('ExecuteTime')[0], sample_count)
    self.assertEqual(
        met.metric_data('RunCachedGraphInputData')[0], sample_count)
    self.assertEqual(
        met.metric_data('RunCachedGraphOutputData')[0], sample_count)

  def test_resnet18_lazy_vs_dynamo(self):
    sample_count = xu.getenv_as('SAMPLE_COUNT', int, defval=10)
    loader = self.get_loader(sample_count)
    device = torch_xla.device()
    resnet18_base = torchvision.models.resnet18()
    resnet18_base.eval()
    xla_resnet18 = torchvision.models.resnet18()
    xla_resnet18.load_state_dict(resnet18_base.state_dict())
    xla_resnet18.to(device)
    xla_resnet18.eval()
    resnet18_base.to(device)
    # materalize the fake data for test purpose
    xm.mark_step()
    xm.wait_device_ops()
    met.clear_all()
    dynamo_resnet18 = torch.compile(xla_resnet18, backend='openxla')
    for data, _ in loader:
      output_lazy = resnet18_base(data)
      torch_xla.sync()
      output_dynamo = dynamo_resnet18(data)
      self.assertTrue(
          torch.allclose(
              output_lazy.cpu(), output_dynamo.cpu(), rtol=1e-05, atol=1e-05))
      # skip the counter/metrics check since LTC also runs on device and will
      # mess up the counter check.


class DynamoCpuFallbackTest(unittest.TestCase):

  def test_operator_fallback(self):

    def fn_fallback(t):
      # aten::_foobar is aux function that's used for testing purposes only
      return torch._foobar(t)

    torch._dynamo.reset()
    met.clear_all()
    device = xm.xla_device()

    # Initial tracing
    dynamo_fn = torch.compile(fn_fallback, backend="openxla")
    t = torch.randn(5)
    t_xla = t.to(device)
    cpu_res = fn_fallback(t)
    xla_dynamo_res = dynamo_fn(t_xla)
    self.assertTrue(torch.allclose(cpu_res, xla_dynamo_res.cpu()))
    # 2 compilations are caused by `t_xla` init and a no-op graph.
    self.assertEqual(met.metric_data('CompileTime')[0], 1)
    self.assertEqual(met.metric_data('ExecuteTime')[0], 1)

    # Second tracing
    met.clear_all()
    xla_dynamo_res_2 = dynamo_fn(t_xla)
    self.assertTrue(torch.allclose(cpu_res, xla_dynamo_res_2.cpu()))
    self.assertEqual(met.metric_data('CompileTime'), None)
    self.assertEqual(met.metric_data('ExecuteTime'), None)

    # Verify that dynamo can handle different inputs
    met.clear_all()
    xla_dynamo_res_3 = dynamo_fn(t_xla * 3)
    cpu_res_3 = fn_fallback(t * 3)
    self.assertTrue(torch.allclose(cpu_res_3, xla_dynamo_res_3.cpu()))
    # Compilation and executation are caused by `t * 3`
    self.assertEqual(met.metric_data('CompileTime')[0], 1)
    self.assertEqual(met.metric_data('ExecuteTime')[0], 1)

  def test_fallback_multiple_submodules(self):

    def fn_fallback(t):
      t_2 = torch.mul(t, 2)
      # aten::_foobar is aux function that's used for testing purposes only
      t_3 = torch._foobar(t_2)
      t_4 = torch.mul(t_3, 2)
      return t_4

    torch._dynamo.reset()
    met.clear_all()
    device = xm.xla_device()

    # Initial tracing
    dynamo_fn = torch.compile(fn_fallback, backend="openxla")
    t = torch.randn(7)
    t_xla = t.to(device)
    cpu_res = fn_fallback(t)
    xla_dynamo_res = dynamo_fn(t_xla)
    self.assertTrue(torch.allclose(cpu_res, xla_dynamo_res.cpu()))
    self.assertEqual(met.metric_data('CompileTime')[0], 2)
    self.assertEqual(met.metric_data('ExecuteTime')[0], 5)

    # Second tracing
    met.clear_all()
    xla_dynamo_res_2 = dynamo_fn(t_xla)
    self.assertTrue(torch.allclose(cpu_res, xla_dynamo_res_2.cpu()))
    # We don't expect any new compilations. There will be 2 new executations
    # since there is a fallback in the middle.
    self.assertEqual(met.metric_data('CompileTime'), None)
    self.assertEqual(met.metric_data('ExecuteTime')[0], 2)

    # Verify that dynamo can handle different inputs
    met.clear_all()
    xla_dynamo_res_3 = dynamo_fn(t_xla * 3)
    cpu_res_3 = fn_fallback(t * 3)
    self.assertTrue(torch.allclose(cpu_res_3, xla_dynamo_res_3.cpu()))
    # We expect one more compilation and execution due to input is `t_xla * 3` which is a computation.
    self.assertEqual(met.metric_data('CompileTime')[0], 1)
    self.assertEqual(met.metric_data('ExecuteTime')[0], 3)


class DynamoTrainingBasicTest(unittest.TestCase):

  @classmethod
  def setUpClass(self):
    test_utils._set_rng_seed(42)

  def fn_simple(self, input):
    loss_fn = torch.nn.CrossEntropyLoss()
    target = torch.tensor([1, 2, 3], dtype=torch.long).to(input.device)
    loss = loss_fn(input, target)
    loss.backward()
    return loss

  def train_model(self, model, data, target):
    loss_fn = torch.nn.CrossEntropyLoss()
    pred = model(data)
    loss = loss_fn(pred, target)
    loss.backward()
    return pred

  def test_simple_model(self):
    torch._dynamo.reset()
    device = xm.xla_device()
    input = torch.randn(3, 5, requires_grad=True)
    xla_input = input.detach().to(device)
    xla_input.requires_grad = True
    res_cpu = self.fn_simple(input)
    fn_simple_dynamo = torch.compile(self.fn_simple, backend="openxla")
    res_xla_dynamo = fn_simple_dynamo(xla_input)
    self.assertIn('xla::nll_loss_backward', met.counter_names())
    self.assertTrue(torch.allclose(res_cpu, res_xla_dynamo.cpu()))
    self.assertTrue(
        torch.allclose(
            input.grad, xla_input.grad.cpu(), rtol=1e-05, atol=1e-04))
    # verifiy that tracing is skipped in following runs
    xla_input.grad = None
    met.clear_counters()
    res_xla_dynamo_2 = fn_simple_dynamo(xla_input)
    self.assertNotIn('xla::nll_loss_backward', met.counter_names())
    self.assertTrue(torch.allclose(res_cpu, res_xla_dynamo_2.cpu()))
    self.assertTrue(
        torch.allclose(
            input.grad, xla_input.grad.cpu(), rtol=1e-05, atol=1e-04))
    # verify that dynamo can handle different inputs
    input.grad = None
    xla_input.grad = None
    res_xla_dynamo_3 = fn_simple_dynamo(xla_input * 2)
    res_cpu_3 = self.fn_simple(input * 2)
    self.assertTrue(torch.allclose(res_cpu_3, res_xla_dynamo_3.cpu()))
    self.assertTrue(
        torch.allclose(
            input.grad, xla_input.grad.cpu(), rtol=1e-05, atol=1e-04))

  @skipOnTpu
  def test_resnet18(self):
    torch._dynamo.reset()
    met.clear_counters()
    device = xm.xla_device()
    batch_size = xu.getenv_as('BATCH_SIZE', int, defval=4)
    sample_count = xu.getenv_as('SAMPLE_COUNT', int, defval=10)
    loader = xu.SampleGenerator(
        data=(torch.randn(
            batch_size, 3, 224, 224, device=device, requires_grad=True),
              torch.zeros(batch_size, dtype=torch.int64, device=device)),
        sample_count=sample_count)
    resnet18 = torchvision.models.resnet18()
    resnet18.train()
    xla_resnet18 = torchvision.models.resnet18()
    xla_resnet18.load_state_dict(resnet18.state_dict())
    xla_resnet18.to(device)
    xla_resnet18.train()
    # materalize the fake data
    xm.mark_step()
    xm.wait_device_ops()
    met.clear_all()

    dynamo_train_model = torch.compile(self.train_model, backend='openxla')
    for data, target in loader:
      xla_output = dynamo_train_model(xla_resnet18, data, target)
      cpu_data = data.detach().cpu()
      cpu_data.requires_grad = True
      cpu_target = target.detach().cpu()
      cpu_output = self.train_model(resnet18, cpu_data, cpu_target)
      self.assertTrue(
          torch.allclose(
              xla_output.cpu(), cpu_output.cpu(), rtol=1e-05, atol=1e-05))

      # TODO(JackCaoG): Understand why `data.grad` is a pending IR starting
      # from second iteration instead of a `DeviceData`
      # torch.allclose(data.grad.cpu(), cpu_data.grad)
    # Graph 1: forward
    # Graph 2: backward
    # Graph 3: sync input for backward
    self.assertLessEqual(met.metric_data('CompileTime')[0], 3)
    # We execute 3 graphs per step.
    self.assertLessEqual(met.metric_data('ExecuteTime')[0], sample_count * 3)
    # one for each forward and one for each backward
    self.assertLessEqual(
        met.metric_data('RunCachedGraphInputData')[0], sample_count * 2)
    self.assertLessEqual(
        met.metric_data('RunCachedGraphOutputData')[0], sample_count * 2)


class DynamoTrainingOptimizerTest(unittest.TestCase):

  @classmethod
  def setUpClass(self):
    test_utils._set_rng_seed(42)

  def fn_simple(self, input, optimizer):
    loss_fn = torch.nn.CrossEntropyLoss()
    optimizer.zero_grad(True)
    target = torch.tensor([1, 2, 3], dtype=torch.long).to(input.device)
    output = (torch.cos(input) + torch.sin(input)) / 2.0
    loss = loss_fn(output, target)
    loss.backward()
    optimizer.step()
    return loss

  def train_model(self, model, data, target, optimizer):
    loss_fn = torch.nn.CrossEntropyLoss()
    optimizer.zero_grad(True)
    pred = model(data)
    loss = loss_fn(pred, target)
    loss.backward()
    optimizer.step()
    return pred

  def test_simple_model(self):
    torch._dynamo.reset()
    device = xm.xla_device()
    input = torch.randn(3, 5, requires_grad=True)
    saved_input = input.detach().to(device).cpu()
    xla_input = input.detach().to(device)
    xla_input.requires_grad = True
    xla_optimizer = optim.SGD([xla_input], lr=0.1, weight_decay=1e-2)
    optimizer = optim.SGD([input], lr=0.1, weight_decay=1e-2)

    for _ in range(5):
      # TODO(JackCaoG): currently for some reason this simple program
      # fwd + bwd is not being captured, hence we will get one lazy graph
      # + one dynamo optimizer graph
      res_cpu = self.fn_simple(input, optimizer)
      fn_simple_dynamo = torch.compile(self.fn_simple, backend="openxla")
      res_xla_dynamo = fn_simple_dynamo(xla_input, xla_optimizer)
      assert torch.allclose(res_cpu, res_xla_dynamo.cpu())
      assert torch.allclose(
          input.grad, xla_input.grad.cpu(), rtol=1e-04, atol=1e-04)
      assert torch.allclose(input, xla_input.cpu())

  def test_resnet18(self):
    torch._dynamo.reset()
    met.clear_counters()
    device = xm.xla_device()
    batch_size = xu.getenv_as('BATCH_SIZE', int, defval=4)
    sample_count = xu.getenv_as('SAMPLE_COUNT', int, defval=10)
    loader = xu.SampleGenerator(
        data=(torch.randn(
            batch_size, 3, 224, 224, device=device, requires_grad=True),
              torch.zeros(batch_size, dtype=torch.int64, device=device)),
        sample_count=sample_count)
    resnet18 = torchvision.models.resnet18()
    resnet18.train()
    xla_resnet18 = torchvision.models.resnet18()
    xla_resnet18.load_state_dict(resnet18.state_dict())
    xla_resnet18.to(device)
    xla_resnet18.train()
    xla_optimizer = optim.SGD(
        xla_resnet18.parameters(), lr=0.1, weight_decay=1e-2)
    optimizer = optim.SGD(resnet18.parameters(), lr=0.1, weight_decay=1e-2)

    # materalize the fake data
    xm.mark_step()
    xm.wait_device_ops()
    met.clear_all()

    dynamo_train_model = torch.compile(self.train_model, backend='openxla')
    for data, target in loader:
      xla_output = dynamo_train_model(xla_resnet18, data, target, xla_optimizer)
      cpu_data = data.detach().cpu()
      cpu_data.requires_grad = True
      cpu_target = target.detach().cpu()
      cpu_output = self.train_model(resnet18, cpu_data, cpu_target, optimizer)
      # Disable the accuracy check here due to xla optimization and optimzer enabled.
      # Will compare the lazy vs dynamo instead of dynamo vs cpu.
      # assert torch.allclose(xla_output.cpu(), cpu_output, rtol=1e-04, atol=1e-03)
      for xla_input, cpu_input in zip(xla_resnet18.parameters(),
                                      resnet18.parameters()):
        pass
        # assert torch.allclose(xla_input.cpu(), cpu_input, rtol=1e-04, atol=1e-03)
        # assert torch.allclose(xla_input.grad.cpu(), cpu_input.grad)
    # Graph 1: forward
    # Graph 2: backward
    # Graph 3: optimizer
    # Graph 4: sync input for backward
    # Graph 5: sync input for backward (TODO(JackCaoG) understand why there are two graphs)
    # Graph 6, 7: PyTorch has updated the number of captured by resnet
    # (https://github.com/pytorch/pytorch/pull/117434)
    self.assertLessEqual(met.metric_data('CompileTime')[0], 7)
    # We execute 4 graphs per step (+ 1 for SGD) when optimizer is enabled.
    self.assertLessEqual(
        met.metric_data('ExecuteTime')[0], sample_count * 4 + 1)
    # one for each forward, backward and optimizer
    self.assertEqual(
        met.metric_data('RunCachedGraphInputData')[0], sample_count * 3)
    self.assertEqual(
        met.metric_data('RunCachedGraphOutputData')[0], sample_count * 3)


class DynamoErrorMessageTest(unittest.TestCase):

  def test_mixed_cpu_tensor(self):
    device = xm.xla_device()
    input = torch.randn(4, 3, 224, 224)
    input_xla = input.clone().to(device)
    resnet18 = torchvision.models.resnet18()
    resnet18.eval()
    xla_resnet18 = torchvision.models.resnet18()
    xla_resnet18.to(device)
    xla_resnet18.eval()
    dynamo_resnet18 = torch.compile(xla_resnet18, backend='openxla')
    dynamo_resnet18_cpu = torch.compile(resnet18, backend='openxla')
    # input on cpu and model weight on xla
    with self.assertRaises(Exception) as context:
      res = dynamo_resnet18(input)
    self.assertTrue(
        'found two different devices' in context.exception.__str__())
    # input on xla and model weight on cpu
    with self.assertRaises(Exception) as context:
      res = dynamo_resnet18_cpu(input_xla)
    self.assertTrue(
        'found two different devices' in context.exception.__str__())

  def test_all_cpu_tensor(self):
    met.clear_all()
    input = torch.randn(4, 3, 224, 224)
    resnet18 = torchvision.models.resnet18()
    resnet18.eval()
    dynamo_resnet18_cpu = torch.compile(resnet18, backend='openxla')
    # input and model weight on cpu
    with warnings.catch_warnings(record=True) as w:
      res = dynamo_resnet18_cpu(input)
      # there should be 18 paramters + 1 input
      self.assertGreater(len(w), 15)
      self.assertIn('Found tensor with shape torch.Size', str(w[0].message))
    self.assertLessEqual(len(met.counter_names()), 1)


class DynamoOperationsTests(test_utils.XlaTestCase):

  def test_new_with_sizes(self):

    # The addition operation is needed here, since the error only occurs when FakeTensorMode
    # checks the device of the arguments of some operation. If there's no operation using the
    # result of Tensor.new, this comparison never occurs.
    def foo(x):
      return x.new(*x.size()) + x

    optfoo = torch.compile(backend="openxla")(foo)

    t = torch.arange(9)
    Xt = t.to(xm.xla_device())

    expected = foo(t)
    actual = optfoo(Xt).cpu()

    # Here, we don't expect the actual data to be the same. Reason being that Tensor.new
    # returns uninitialized data.
    self.assertEqual(expected.shape, actual.shape)
    self.assertEqual(expected.dtype, actual.dtype)
    self.assertEqual(expected.device, actual.device)

  def test_return_expand(self):

    def foo(x):
      return x.expand(2, -1)

    optfoo = torch.compile(backend="openxla")(foo)

    t = torch.arange(10)
    Xt = t.to(xm.xla_device())

    expected = foo(t)
    actual = optfoo(Xt)

    self.assertEqual(expected, actual.cpu())


if __name__ == '__main__':
  test = unittest.main()
  sys.exit(0 if test.result.wasSuccessful() else 1)<|MERGE_RESOLUTION|>--- conflicted
+++ resolved
@@ -333,18 +333,7 @@
             rtol=1e-05,
             atol=1e-05))
 
-<<<<<<< HEAD
-  def get_loader(self, sample_count):
-    device = xm.xla_device()
-=======
-  @skipOnTpu
-  @parameterized.parameters(
-      True,
-      False,
-  )
-  def test_resnet18(self, initialize_on_cuda):
-    device = self._choose_proper_device(initialize_on_cuda)
->>>>>>> 0025ca76
+  def get_loader(self, device, sample_count):
     batch_size = xu.getenv_as('BATCH_SIZE', int, defval=4)
     loader = xu.SampleGenerator(
         data=(torch.randn(batch_size, 3, 224, 224, device=device),
@@ -353,9 +342,14 @@
     return loader
 
   @skipOnTpu
+  @parameterized.parameters(
+      True,
+      False,
+  )  
   def test_resnet18(self):
+    device = self._choose_proper_device(initialize_on_cuda)
     sample_count = xu.getenv_as('SAMPLE_COUNT', int, defval=10)
-    loader = self.get_loader(sample_count)
+    loader = self.get_loader(device, sample_count)
     device = torch_xla.device()
     resnet18 = torchvision.models.resnet18()
     resnet18.eval()
@@ -383,7 +377,7 @@
 
   def test_resnet18_lazy_vs_dynamo(self):
     sample_count = xu.getenv_as('SAMPLE_COUNT', int, defval=10)
-    loader = self.get_loader(sample_count)
+    loader = self.get_loader(torch_xla.device(), sample_count)
     device = torch_xla.device()
     resnet18_base = torchvision.models.resnet18()
     resnet18_base.eval()
