--- conflicted
+++ resolved
@@ -42,28 +42,16 @@
     res_cpu = self.fn_simple(x, y)
     res_xla_dynamo = self.fn_simple_dynamo(xla_x, xla_y)
     self.assertIn('xla::add', met.counter_names())
-<<<<<<< HEAD
-    assert torch.allclose(res_cpu, res_xla_dynamo.cpu())
-=======
     self.assertTrue(torch.allclose(res_cpu, res_xla_dynamo.cpu()))
->>>>>>> 486b32e5
     # verifiy that tracing is skipped in following runs
     met.clear_counters()
     res_xla_dynamo_2 = self.fn_simple_dynamo(xla_x, xla_y)
     self.assertNotIn('xla::add', met.counter_names())
-<<<<<<< HEAD
-    assert torch.allclose(res_cpu, res_xla_dynamo_2.cpu())
-    # verify that dynamo can handle different inputs
-    res_xla_dynamo_3 = self.fn_simple_dynamo(xla_x + xla_y, xla_y * 3)
-    res_cpu_3 = self.fn_simple(x + y, y * 3)
-    assert torch.allclose(res_cpu_3, res_xla_dynamo_3.cpu())
-=======
     self.assertTrue(torch.allclose(res_cpu, res_xla_dynamo_2.cpu()))
     # verify that dynamo can handle different inputs
     res_xla_dynamo_3 = self.fn_simple_dynamo(xla_x + xla_y, xla_y * 3)
     res_cpu_3 = self.fn_simple(x + y, y * 3)
     self.assertTrue(torch.allclose(res_cpu_3, res_xla_dynamo_3.cpu()))
->>>>>>> 486b32e5
 
   def test_resnet18(self):
     device = xm.xla_device()
@@ -88,12 +76,8 @@
           xla_resnet18, backend='torchxla_trace_once')
       output = dynamo_resnet18(data)
       output_cpu = resnet18(data.cpu())
-<<<<<<< HEAD
-      assert torch.allclose(output_cpu, output.cpu(), rtol=1e-05, atol=1e-05)
-=======
       self.assertTrue(
           torch.allclose(output_cpu, output.cpu(), rtol=1e-05, atol=1e-05))
->>>>>>> 486b32e5
     # We only expect one graph for the resnet18 inference.
     self.assertEqual(met.metric_data('CompileTime')[0], 1)
     self.assertEqual(met.metric_data('ExecuteTime')[0], sample_count)
@@ -136,37 +120,22 @@
     res_cpu = self.fn_simple(input)
     res_xla_dynamo = self.fn_simple_dynamo(xla_input)
     self.assertIn('xla::nll_loss_backward', met.counter_names())
-<<<<<<< HEAD
-    assert torch.allclose(res_cpu, res_xla_dynamo.cpu())
-    assert torch.allclose(input.grad, xla_input.grad.cpu())
-=======
     self.assertTrue(torch.allclose(res_cpu, res_xla_dynamo.cpu()))
     self.assertTrue(torch.allclose(input.grad, xla_input.grad.cpu()))
->>>>>>> 486b32e5
     # verifiy that tracing is skipped in following runs
     xla_input.grad = None
     met.clear_counters()
     res_xla_dynamo_2 = self.fn_simple_dynamo(xla_input)
     self.assertNotIn('xla::nll_loss_backward', met.counter_names())
-<<<<<<< HEAD
-    assert torch.allclose(res_cpu, res_xla_dynamo_2.cpu())
-    assert torch.allclose(input.grad, xla_input.grad.cpu())
-=======
     self.assertTrue(torch.allclose(res_cpu, res_xla_dynamo_2.cpu()))
     self.assertTrue(torch.allclose(input.grad, xla_input.grad.cpu()))
->>>>>>> 486b32e5
     # verify that dynamo can handle different inputs
     input.grad = None
     xla_input.grad = None
     res_xla_dynamo_3 = self.fn_simple_dynamo(xla_input * 2)
     res_cpu_3 = self.fn_simple(input * 2)
-<<<<<<< HEAD
-    assert torch.allclose(res_cpu_3, res_xla_dynamo_3.cpu())
-    assert torch.allclose(input.grad, xla_input.grad.cpu())
-=======
     self.assertTrue(torch.allclose(res_cpu_3, res_xla_dynamo_3.cpu()))
     self.assertTrue(torch.allclose(input.grad, xla_input.grad.cpu()))
->>>>>>> 486b32e5
 
   def test_resnet18(self):
     torch._dynamo.reset()
@@ -198,14 +167,9 @@
       cpu_data.requires_grad = True
       cpu_target = target.detach().cpu()
       cpu_output = self.train_model(resnet18, cpu_data, cpu_target)
-<<<<<<< HEAD
-      assert torch.allclose(
-          xla_output.cpu(), cpu_output.cpu(), rtol=1e-05, atol=1e-05)
-=======
       self.assertTrue(
           torch.allclose(
               xla_output.cpu(), cpu_output.cpu(), rtol=1e-05, atol=1e-05))
->>>>>>> 486b32e5
       # TODO(JackCaoG): Understand why `data.grad` is a pending IR starting
       # from second iteration instead of a `DeviceData`
       # torch.allclose(data.grad.cpu(), cpu_data.grad)
