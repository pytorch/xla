#include <ATen/ATen.h>
#include <google/protobuf/repeated_field.h>
#include <gtest/gtest.h>
#include <stdlib.h>
#include <torch/csrc/lazy/core/lazy_graph_executor.h>

#include <iostream>

#include "test/cpp/cpp_test_util.h"
#include "test/cpp/torch_xla_test.h"
#include "torch_xla/csrc/aten_xla_bridge.h"
#include "torch_xla/csrc/helpers.h"
#include "torch_xla/csrc/runtime/computation_client.h"
#include "torch_xla/csrc/runtime/env_vars.h"
#include "torch_xla/csrc/runtime/runtime.h"
#include "torch_xla/csrc/runtime/sys_util.h"
#include "torch_xla/csrc/status.h"
#include "torch_xla/csrc/tensor.h"
#include "torch_xla/csrc/tensor_methods.h"
#include "torch_xla/csrc/tensor_util.h"
#include "torch_xla/csrc/xla_sharding_util.h"
#include "xla/protobuf_util.h"
#include "xla/xla_data.pb.h"

namespace torch_xla {
namespace cpp_test {
namespace {
bool XlaDataValuesEqual(torch::lazy::BackendDataPtr a,
                        torch::lazy::BackendDataPtr b,
                        at::ScalarType element_type) {
  XLA_ASSIGN_OR_THROW(std::vector<at::Tensor> tensors,
                      XlaDataToTensors({a, b}, {element_type, element_type}));
  return TensorCompare(tensors[0], tensors[1]);
}
}  // namespace

class XLAShardingTest : public AtenXlaTensorTestBase {
 protected:
  static void SetUpTestCase() {
    setenv("XLA_USE_SPMD", "1", /*overwrite=*/true);
    CommonSetup();
  }
};

TEST_F(XLAShardingTest, GetShardShapeTiled) {
  auto tensor = at::ones({8, 7}, at::TensorOptions(at::kFloat));
  xla::Shape tensor_shape =
      CreateComputationShapeFromTensor(tensor, bridge::GetDefaultDevice());
  xla::Array2D<int64_t> mesh({
      {0, 1},
      {2, 3},
  });
  auto xla_sharding = xla::HloSharding::Tile(mesh).ToProto();
  std::vector<int64_t> denormalized_tile_assignment = {0, 1, 2, 3};
  torch_xla::OpSharding sharding(xla_sharding, denormalized_tile_assignment);
  auto sharding_spec =
      std::make_shared<XLATensor::ShardingSpec>(sharding, tensor_shape);

  auto shard_shape = ShardingUtil::GetShardShape(sharding_spec);
  // For tiled sharding, each dimension should be halved
  EXPECT_EQ(shard_shape, std::vector<int64_t>({4, 4}));
}

TEST_F(XLAShardingTest, GetShardShapeReplicated) {
  auto tensor = at::ones({8, 7}, at::TensorOptions(at::kFloat));
  xla::Shape tensor_shape =
      CreateComputationShapeFromTensor(tensor, bridge::GetDefaultDevice());
  std::vector<int64_t> denormalized_tile_assignment = {0, 1, 2, 3};

  auto xla_sharding = xla::HloSharding::Replicate().ToProto();
  torch_xla::OpSharding sharding(xla_sharding, denormalized_tile_assignment);
  auto sharding_spec =
      std::make_shared<XLATensor::ShardingSpec>(sharding, tensor_shape);

  auto shard_shape = ShardingUtil::GetShardShape(sharding_spec);
  // For replicated sharding, each dimension should be preserved
  EXPECT_EQ(shard_shape, std::vector<int64_t>({8, 7}));
}

TEST_F(XLAShardingTest, GetShardIndicesForDevicesTiled) {
  std::vector<std::string> devices = {"TPU:0", "TPU:1", "TPU:2", "TPU:3"};

  auto tensor = at::ones({8, 7}, at::TensorOptions(at::kFloat));
  xla::Shape tensor_shape =
      CreateComputationShapeFromTensor(tensor, bridge::GetDefaultDevice());
  xla::Array2D<int64_t> mesh({
      {0, 1},
      {2, 3},
  });
  auto xla_sharding = xla::HloSharding::Tile(mesh).ToProto();
  std::vector<int64_t> denormalized_tile_assignment = {0, 1, 2, 3};
  torch_xla::OpSharding sharding(xla_sharding, denormalized_tile_assignment);
  auto sharding_spec =
      std::make_shared<XLATensor::ShardingSpec>(sharding, tensor_shape);
  auto shard_shape = ShardingUtil::GetShardShape(sharding_spec);
  auto replica_and_indices = ShardingUtil::GetShardReplicaAndIndicesForDevices(
      shard_shape, tensor.sizes().vec(), sharding, devices);
  EXPECT_EQ(replica_and_indices.size(), devices.size());
  /* Tiled indices should be:
                 dim=0 dim=1
       device=0  [0:4,  0:4]
       device=1  [0:4,  4:7]
       device=2  [4:8,  0:4]
       device=3  [4:8,  4:7] */
  std::vector<std::vector<int>> slice_starts = {{0, 0}, {0, 4}, {4, 0}, {4, 4}};
  std::vector<std::vector<int>> slice_ends = {{4, 4}, {4, 7}, {8, 4}, {8, 7}};
  for (int device = 0; device < replica_and_indices.size(); ++device) {
    auto& shard_replica_id = replica_and_indices[device].first;
    EXPECT_EQ(shard_replica_id,
              0);  // Shard replica_id is always 0 for tiled sharding.
    auto& shard_indices = replica_and_indices[device].second;
    EXPECT_EQ(shard_indices.size(), tensor.sizes().size());
    for (int dim = 0; dim < shard_indices.size(); ++dim) {
      EXPECT_TRUE(shard_indices[dim].is_slice());
      auto slice = shard_indices[dim].slice();
      EXPECT_EQ(slice.start(), slice_starts[device][dim]);
      EXPECT_EQ(slice.stop(), slice_ends[device][dim]);
      EXPECT_EQ(slice.step(), 1);
    }
  }
}

TEST_F(XLAShardingTest, GetShardIndicesForDevicesReplicated) {
  std::vector<std::string> devices = {"TPU:0", "TPU:1", "TPU:2", "TPU:3"};

  auto tensor = at::ones({8, 7}, at::TensorOptions(at::kFloat));
  xla::Shape tensor_shape =
      CreateComputationShapeFromTensor(tensor, bridge::GetDefaultDevice());
  std::vector<int64_t> denormalized_tile_assignment = {0, 1, 2, 3};

  auto xla_sharding = xla::HloSharding::Replicate().ToProto();
  torch_xla::OpSharding sharding(xla_sharding, denormalized_tile_assignment);
  auto sharding_spec =
      std::make_shared<XLATensor::ShardingSpec>(sharding, tensor_shape);
  auto shard_shape = ShardingUtil::GetShardShape(sharding_spec);
  auto replica_and_indices = ShardingUtil::GetShardReplicaAndIndicesForDevices(
      shard_shape, tensor.sizes().vec(), sharding, devices);
  EXPECT_EQ(replica_and_indices.size(), devices.size());
  for (int i = 0; i < devices.size(); ++i) {
    auto& replica_id = replica_and_indices[i].first;
    EXPECT_EQ(replica_id, i);  // Shard replica_id should equal global ordinal.
    auto& shard_indices = replica_and_indices[i].second;
    EXPECT_EQ(shard_indices.size(), 1);
    EXPECT_TRUE(shard_indices[0].is_ellipsis());
  }
}

TEST_F(XLAShardingTest, ShardTensor1D) {
  std::vector<std::string> devices = {"TPU:0", "TPU:1", "TPU:2", "TPU:3",
                                      "TPU:4", "TPU:5", "TPU:6", "TPU:7"};
  std::vector<int64_t> denormalized_tile_assignment = {0, 1, 2, 3, 4, 5, 6, 7};

  // 1D tiled
  at::Tensor tensor = at::ones({8}, at::TensorOptions(at::kFloat));
  xla::Shape tensor_shape =
      CreateComputationShapeFromTensor(tensor, bridge::GetDefaultDevice());
  xla::OpSharding xla_sharding =
      xla::HloSharding::Tile1D(
          CreateComputationShapeFromTensor(tensor, bridge::GetDefaultDevice()),
          devices.size())
          .ToProto();
  torch_xla::OpSharding sharding(xla_sharding, denormalized_tile_assignment);
  auto sharding_spec =
      std::make_shared<XLATensor::ShardingSpec>(sharding, tensor_shape);
  auto shards = ShardingUtil::ShardTensor(tensor, sharding_spec, devices,
                                          /*padded=*/false);
  EXPECT_EQ(shards.size(), 8);
  EXPECT_EQ(shards[0].sizes(), c10::ArrayRef<long>({1}));
  EXPECT_EQ(shards[1].sizes(), c10::ArrayRef<long>({1}));
}

TEST_F(XLAShardingTest, ShardTensor2D) {
  std::vector<std::string> devices = {"TPU:0", "TPU:1", "TPU:2", "TPU:3",
                                      "TPU:4", "TPU:5", "TPU:6", "TPU:7"};
  std::vector<int64_t> denormalized_tile_assignment = {0, 1, 2, 3, 4, 5, 6, 7};

  // 2D tiled, The first dim is halved and the last replicated. The last shard
  // size should be smaller in dim=1 because it's not evenly divisible.
  at::Tensor tensor = at::ones({8, 7, 4}, at::TensorOptions(at::kFloat));
  xla::Shape tensor_shape =
      CreateComputationShapeFromTensor(tensor, bridge::GetDefaultDevice());
  xla::Array2D<int64_t> mesh({
      {0, 1, 2, 3},
      {4, 5, 6, 7},
  });
  xla::OpSharding xla_sharding = xla::HloSharding::Tile(mesh).ToProto();
  torch_xla::OpSharding sharding(xla_sharding, denormalized_tile_assignment);
  auto sharding_spec =
      std::make_shared<XLATensor::ShardingSpec>(sharding, tensor_shape);
  auto shards = ShardingUtil::ShardTensor(tensor, sharding_spec, devices,
                                          /*padded=*/false);
  EXPECT_EQ(shards.size(), 8);
  EXPECT_EQ(shards[0].sizes(), c10::ArrayRef<long>({4, 2, 4}));
  EXPECT_EQ(shards[7].sizes(), c10::ArrayRef<long>({4, 1, 4}));
}

TEST_F(XLAShardingTest, ShardTensor3D) {
  std::vector<std::string> devices = {"TPU:0", "TPU:1", "TPU:2", "TPU:3",
                                      "TPU:4", "TPU:5", "TPU:6", "TPU:7"};
  std::vector<int64_t> denormalized_tile_assignment = {0, 1, 2, 3, 4, 5, 6, 7};

  // 3D tiled, the first dim is replicated and the last halved. The last shard
  // size should be smaller in dim=1 because it's not evenly divisible.
  at::Tensor tensor = at::ones({8, 7, 4}, at::TensorOptions(at::kFloat));
  xla::Shape tensor_shape =
      CreateComputationShapeFromTensor(tensor, bridge::GetDefaultDevice());
  xla::Array3D<int64_t> cube({{{0, 1}, {2, 3}, {4, 5}, {6, 7}}});
  xla::OpSharding xla_sharding = xla::HloSharding::Tile(cube).ToProto();
  torch_xla::OpSharding sharding(xla_sharding, denormalized_tile_assignment);
  auto sharding_spec =
      std::make_shared<XLATensor::ShardingSpec>(sharding, tensor_shape);
  auto shards = ShardingUtil::ShardTensor(tensor, sharding_spec, devices,
                                          /*padded=*/false);
  EXPECT_EQ(shards.size(), 8);
  EXPECT_EQ(shards[0].sizes(), c10::ArrayRef<long>({8, 2, 2}));
  EXPECT_EQ(shards[7].sizes(), c10::ArrayRef<long>({8, 1, 2}));
}

TEST_F(XLAShardingTest, ShardTensorReplicated) {
  std::vector<std::string> devices = {"TPU:0", "TPU:1", "TPU:2", "TPU:3",
                                      "TPU:4", "TPU:5", "TPU:6", "TPU:7"};
  std::vector<int64_t> denormalized_tile_assignment = {0, 1, 2, 3, 4, 5, 6, 7};

  // Replicated, all shards should be identical.
  at::Tensor tensor = at::ones({8, 7, 4}, at::TensorOptions(at::kFloat));
  xla::Shape tensor_shape =
      CreateComputationShapeFromTensor(tensor, bridge::GetDefaultDevice());
  xla::OpSharding xla_sharding = xla::HloSharding::Replicate().ToProto();
  torch_xla::OpSharding sharding(xla_sharding, denormalized_tile_assignment);
  auto sharding_spec =
      std::make_shared<XLATensor::ShardingSpec>(sharding, tensor_shape);
  auto shards = ShardingUtil::ShardTensor(tensor, sharding_spec, devices,
                                          /*padded=*/false);
  EXPECT_EQ(shards.size(), 8);
  EXPECT_EQ(shards[0].sizes(), c10::ArrayRef<long>({8, 7, 4}));
  EXPECT_EQ(shards[7].sizes(), c10::ArrayRef<long>({8, 7, 4}));
}

TEST_F(XLAShardingTest, ShardTensor4D) {
  std::vector<std::string> devices = {"TPU:0", "TPU:1", "TPU:2", "TPU:3",
                                      "TPU:4", "TPU:5", "TPU:6", "TPU:7"};
  std::vector<int64_t> denormalized_tile_assignment = {0, 1, 2, 3, 4, 5, 6, 7};

  // 4D tiled, the first and second dims are replicated and the last halved. The
  // last shard size should be smaller in dim=2 because it's not evenly
  // divisible.
  at::Tensor tensor = at::ones({1, 8, 7, 4}, at::TensorOptions(at::kFloat));
  xla::Shape tensor_shape =
      CreateComputationShapeFromTensor(tensor, bridge::GetDefaultDevice());
  xla::Array4D<int64_t> tesseract({{{{0, 1}, {2, 3}, {4, 5}, {6, 7}}}});
  xla::OpSharding xla_sharding = xla::HloSharding::Tile(tesseract).ToProto();
  torch_xla::OpSharding sharding(xla_sharding, denormalized_tile_assignment);
  auto sharding_spec =
      std::make_shared<XLATensor::ShardingSpec>(sharding, tensor_shape);
  auto shards = ShardingUtil::ShardTensor(tensor, sharding_spec, devices,
                                          /*padded=*/false);
  EXPECT_EQ(shards.size(), 8);
  EXPECT_EQ(shards[0].sizes(), c10::ArrayRef<long>({1, 8, 2, 2}));
  EXPECT_EQ(shards[7].sizes(), c10::ArrayRef<long>({1, 8, 1, 2}));
}

TEST_F(XLAShardingTest, ShardTensor4DPadded) {
  std::vector<std::string> devices = {"TPU:0", "TPU:1", "TPU:2", "TPU:3",
                                      "TPU:4", "TPU:5", "TPU:6", "TPU:7"};
  std::vector<int64_t> denormalized_tile_assignment = {0, 1, 2, 3, 4, 5, 6, 7};

  // 4D tiled and padded, all shard sizes should be identical.
  at::Tensor tensor = at::ones({1, 8, 7, 4}, at::TensorOptions(at::kFloat));
  xla::Shape tensor_shape =
      CreateComputationShapeFromTensor(tensor, bridge::GetDefaultDevice());
  xla::Array4D<int64_t> tesseract({{{{0, 1}, {2, 3}, {4, 5}, {6, 7}}}});
  xla::OpSharding xla_sharding = xla::HloSharding::Tile(tesseract).ToProto();
  torch_xla::OpSharding sharding(xla_sharding, denormalized_tile_assignment);
  auto sharding_spec =
      std::make_shared<XLATensor::ShardingSpec>(sharding, tensor_shape);
  auto shards = ShardingUtil::ShardTensor(tensor, sharding_spec, devices,
                                          /*padded=*/true);
  EXPECT_EQ(shards.size(), 8);
  EXPECT_EQ(shards[0].sizes(), c10::ArrayRef<long>({1, 8, 2, 2}));
  EXPECT_EQ(shards[7].sizes(), c10::ArrayRef<long>({1, 8, 2, 2}));
}

TEST_F(XLAShardingTest, ShardTensor5D) {
  std::vector<std::string> devices = {"TPU:0", "TPU:1", "TPU:2", "TPU:3",
                                      "TPU:4", "TPU:5", "TPU:6", "TPU:7"};
  std::vector<int64_t> denormalized_tile_assignment = {0, 1, 2, 3, 4, 5, 6, 7};

  // 5D tiled, the first and second dims are replicated and the last halved. The
  // last shard size should be smaller in dim=2 because it's not evenly
  // divisible.
  at::Tensor tensor = at::ones({10, 1, 8, 7, 4}, at::TensorOptions(at::kFloat));
  xla::Shape tensor_shape =
      CreateComputationShapeFromTensor(tensor, bridge::GetDefaultDevice());
  xla::Array<int64_t> hypercube(std::vector<int64_t>{1, 1, 2, 2, 2});
  hypercube.FillIota(0);
  xla::OpSharding xla_sharding = xla::HloSharding::Tile(hypercube).ToProto();
  torch_xla::OpSharding sharding(xla_sharding, denormalized_tile_assignment);
  auto sharding_spec =
      std::make_shared<XLATensor::ShardingSpec>(sharding, tensor_shape);
  auto shards = ShardingUtil::ShardTensor(tensor, sharding_spec, devices,
                                          /*padded=*/false);
  EXPECT_EQ(shards.size(), 8);
  EXPECT_EQ(shards[0].sizes(), c10::ArrayRef<long>({10, 1, 4, 4, 2}));
  EXPECT_EQ(shards[7].sizes(), c10::ArrayRef<long>({10, 1, 4, 3, 2}));
}

TEST_F(XLAShardingTest, ShardTensor5DPadded) {
  std::vector<std::string> devices = {"TPU:0", "TPU:1", "TPU:2", "TPU:3",
                                      "TPU:4", "TPU:5", "TPU:6", "TPU:7"};
  std::vector<int64_t> denormalized_tile_assignment = {0, 1, 2, 3, 4, 5, 6, 7};

  // 5D tiled and padded, all shard sizes should be identical.
  at::Tensor tensor = at::ones({10, 1, 8, 7, 4}, at::TensorOptions(at::kFloat));
  xla::Shape tensor_shape =
      CreateComputationShapeFromTensor(tensor, bridge::GetDefaultDevice());
  xla::Array<int64_t> hypercube(std::vector<int64_t>{1, 1, 2, 2, 2});
  hypercube.FillIota(0);
  xla::OpSharding xla_sharding = xla::HloSharding::Tile(hypercube).ToProto();
  torch_xla::OpSharding sharding(xla_sharding, denormalized_tile_assignment);
  auto sharding_spec =
      std::make_shared<XLATensor::ShardingSpec>(sharding, tensor_shape);
  auto shards = ShardingUtil::ShardTensor(tensor, sharding_spec, devices,
                                          /*padded=*/true);
  EXPECT_EQ(shards.size(), 8);
  EXPECT_EQ(shards[0].sizes(), c10::ArrayRef<long>({10, 1, 4, 4, 2}));
  EXPECT_EQ(shards[7].sizes(), c10::ArrayRef<long>({10, 1, 4, 4, 2}));
}

TEST_F(XLAShardingTest, ShardTensorMultiHostStartOfMesh) {
  std::vector<std::string> devices = {"TPU:4", "TPU:5", "TPU:6", "TPU:7"};

  // 2D tiled, The first dim is halved and the last replicated.
  // For devices at the start of the mesh, all shards should have the same
  // unpadded shape.
  at::Tensor tensor = at::ones({8, 7, 4}, at::TensorOptions(at::kFloat));
  xla::Shape tensor_shape =
      CreateComputationShapeFromTensor(tensor, bridge::GetDefaultDevice());
  xla::Array2D<int64_t> mesh({
      {4, 5, 0, 1},
      {6, 7, 2, 3},
  });
  auto xla_sharding = xla::HloSharding::Tile(mesh).ToProto();
  std::vector<int64_t> denormalized_tile_assignment = {4, 5, 0, 1, 6, 7, 2, 3};
  torch_xla::OpSharding sharding(xla_sharding, denormalized_tile_assignment);
  auto sharding_spec =
      std::make_shared<XLATensor::ShardingSpec>(sharding, tensor_shape);
  auto shards = ShardingUtil::ShardTensor(tensor, sharding_spec, devices,
                                          /*padded=*/false);
  EXPECT_EQ(shards.size(), 4);
  EXPECT_EQ(shards[0].sizes(), c10::ArrayRef<long>({4, 2, 4}));
  EXPECT_EQ(shards[3].sizes(), c10::ArrayRef<long>({4, 2, 4}));
}

TEST_F(XLAShardingTest, ShardTensorMultiHostEndOfMesh) {
  std::vector<std::string> devices = {"TPU:4", "TPU:5", "TPU:6", "TPU:7"};

  // When this host's devices are at the end of the mesh, the last shard should
  // be smaller in dim=2 because it's not evenly divisible.
  at::Tensor tensor = at::ones({8, 7, 4}, at::TensorOptions(at::kFloat));
  xla::Shape tensor_shape =
      CreateComputationShapeFromTensor(tensor, bridge::GetDefaultDevice());
  xla::Array2D<int64_t> mesh({
      {0, 1, 4, 5},
      {2, 3, 6, 7},
  });
  auto xla_sharding = xla::HloSharding::Tile(mesh).ToProto();
  std::vector<int64_t> denormalized_tile_assignment = {0, 1, 4, 5, 2, 3, 6, 7};
  torch_xla::OpSharding sharding(xla_sharding, denormalized_tile_assignment);
  auto sharding_spec =
      std::make_shared<XLATensor::ShardingSpec>(sharding, tensor_shape);
  auto shards = ShardingUtil::ShardTensor(tensor, sharding_spec, devices,
                                          /*padded=*/false);
  EXPECT_EQ(shards.size(), 4);
  EXPECT_EQ(shards[0].sizes(), c10::ArrayRef<long>({4, 2, 4}));
  EXPECT_EQ(shards[3].sizes(), c10::ArrayRef<long>({4, 1, 4}));
}

TEST_F(XLAShardingTest, ShardTensorMiniBatch) {
  std::vector<std::string> devices = {"TPU:4", "TPU:5", "TPU:6", "TPU:7"};
  at::Tensor minibatch_tensor =
      at::ones({8, 7, 4}, at::TensorOptions(at::kFloat));
  xla::Shape global_shape = CreateComputationShapeFromTensor(
      minibatch_tensor, bridge::GetDefaultDevice());
  global_shape.set_dimensions(
      0, minibatch_tensor.sizes()[0] * 2);  // Assuming 2 hosts
  xla::Array3D<int64_t> mesh({
      {{0}},
      {{1}},
      {{2}},
      {{3}},
      {{4}},
      {{5}},
      {{6}},
      {{7}},
  });

  auto xla_sharding = xla::HloSharding::Tile(mesh).ToProto();
  std::vector<int64_t> denormalized_tile_assignment = {0, 1, 2, 3, 4, 5, 6, 7};
  torch_xla::OpSharding sharding(xla_sharding, denormalized_tile_assignment);
  auto sharding_spec = std::make_shared<XLATensor::ShardingSpec>(
      sharding, global_shape, /*minibatch=*/true);
  auto shards = ShardingUtil::ShardTensor(minibatch_tensor, sharding_spec,
                                          devices, /*padded=*/true);
  EXPECT_EQ(shards.size(), 4);
  EXPECT_EQ(shards[0].sizes(), c10::ArrayRef<long>({2, 7, 4}));
  EXPECT_EQ(shards[3].sizes(), c10::ArrayRef<long>({2, 7, 4}));
}

TEST_F(XLAShardingTest, EqualShardingSpecsSameSpecs) {
  auto tensor = at::ones({8, 7}, at::TensorOptions(at::kFloat));
  xla::Shape tensor_shape =
      CreateComputationShapeFromTensor(tensor, bridge::GetDefaultDevice());
  auto xla_sharding = xla::HloSharding::Tile({
                                                 {0, 1, 2, 3},
                                                 {4, 5, 6, 7},
                                             })
                          .ToProto();
  std::vector<int64_t> denormalized_tile_assignment = {0, 1, 2, 3, 4, 5, 6, 7};
  torch_xla::OpSharding sharding(xla_sharding, denormalized_tile_assignment);
  XLATensor::ShardingSpec tiled_2d(sharding, tensor_shape);

  // Test that identical sharding specs are equal
  EXPECT_TRUE(ShardingUtil::EqualShardingSpecs(tiled_2d, tiled_2d));
}

TEST_F(XLAShardingTest, EqualShardingSpecsDifferentTiledSpecs) {
  auto tensor = at::ones({8, 7}, at::TensorOptions(at::kFloat));
  xla::Shape tensor_shape =
      CreateComputationShapeFromTensor(tensor, bridge::GetDefaultDevice());

  // Create 2D tiled sharding
  auto xla_sharding_2d = xla::HloSharding::Tile({
                                                    {0, 1, 2, 3},
                                                    {4, 5, 6, 7},
                                                })
                             .ToProto();
  std::vector<int64_t> denormalized_tile_assignment = {0, 1, 2, 3, 4, 5, 6, 7};
  torch_xla::OpSharding sharding_2d(xla_sharding_2d,
                                    denormalized_tile_assignment);
  XLATensor::ShardingSpec tiled_2d(sharding_2d, tensor_shape);

  // Create 3D tiled sharding
  auto xla_sharding_3d =
      xla::HloSharding::Tile({{{0, 1}, {2, 3}, {4, 5}, {6, 7}}}).ToProto();
  torch_xla::OpSharding sharding_3d(xla_sharding_3d,
                                    denormalized_tile_assignment);
  XLATensor::ShardingSpec tiled_3d(sharding_3d, tensor_shape);

  // Test that different tiled sharding specs are not equal
  EXPECT_FALSE(ShardingUtil::EqualShardingSpecs(tiled_2d, tiled_3d));
}

TEST_F(XLAShardingTest, EqualShardingSpecsReplicatedSpecs) {
  auto tensor = at::ones({8, 7}, at::TensorOptions(at::kFloat));
  xla::Shape tensor_shape =
      CreateComputationShapeFromTensor(tensor, bridge::GetDefaultDevice());

  auto xla_sharding = xla::HloSharding::Replicate().ToProto();
  std::vector<int64_t> denormalized_tile_assignment = {0, 1, 2, 3, 4, 5, 6, 7};
  torch_xla::OpSharding sharding(xla_sharding, denormalized_tile_assignment);
  XLATensor::ShardingSpec replicated(sharding, tensor_shape);

  // Test that identical replicated sharding specs are equal
  EXPECT_TRUE(ShardingUtil::EqualShardingSpecs(replicated, replicated));
}

TEST_F(XLAShardingTest, EqualShardingSpecsTiledVsReplicated) {
  auto tensor = at::ones({8, 7}, at::TensorOptions(at::kFloat));
  xla::Shape tensor_shape =
      CreateComputationShapeFromTensor(tensor, bridge::GetDefaultDevice());
  std::vector<int64_t> denormalized_tile_assignment = {0, 1, 2, 3, 4, 5, 6, 7};

  // Create tiled sharding
  auto xla_sharding_tiled = xla::HloSharding::Tile({
                                                       {0, 1, 2, 3},
                                                       {4, 5, 6, 7},
                                                   })
                                .ToProto();
  torch_xla::OpSharding sharding_tiled(xla_sharding_tiled,
                                       denormalized_tile_assignment);
  XLATensor::ShardingSpec tiled_2d(sharding_tiled, tensor_shape);

  // Create replicated sharding
  auto xla_sharding_replicated = xla::HloSharding::Replicate().ToProto();
  torch_xla::OpSharding sharding_replicated(xla_sharding_replicated,
                                            denormalized_tile_assignment);
  XLATensor::ShardingSpec replicated(sharding_replicated, tensor_shape);

  // Test that tiled and replicated sharding specs are not equal
  EXPECT_FALSE(ShardingUtil::EqualShardingSpecs(tiled_2d, replicated));
}

TEST_F(XLAShardingTest, CreateTensorsData) {
  if (torch_xla::runtime::sys_util::GetEnvString(
          torch_xla::runtime::env::kEnvPjRtDevice, "") == "") {
    GTEST_SKIP() << "`PJRT_DEVICE` is not set.";
  }

  std::vector<at::Tensor> tensors(3);
  auto tensor = at::ones({8, 8}, at::TensorOptions(at::kFloat));
  xla::Shape tensor_shape =
      CreateComputationShapeFromTensor(tensor, bridge::GetDefaultDevice());
  std::fill_n(tensors.begin(), tensors.size(), tensor);
  std::vector<std::string> devices(3);
  std::fill_n(devices.begin(), devices.size(),
              bridge::GetDefaultDevice()->toString());
  auto replicate_xla_sharding = xla::HloSharding::Replicate().ToProto();
  auto unknown_xla_sharding = xla::HloSharding::Unknown().ToProto();
  torch_xla::OpSharding replicate_sharding(replicate_xla_sharding,
                                           std::nullopt);
  torch_xla::OpSharding unknown_sharding(unknown_xla_sharding, std::nullopt);
  std::vector<XLATensor::ShardingSpecPtr> shardings = {
      nullptr,
      std::make_shared<XLATensor::ShardingSpec>(replicate_sharding,
                                                tensor_shape),
      std::make_shared<XLATensor::ShardingSpec>(unknown_sharding,
                                                tensor_shape)};
  std::vector<torch::lazy::BackendDataPtr> tensors_data =
      CreateTensorsData(tensors, shardings, devices);

  int64_t n_devices =
      torch_xla::runtime::GetComputationClientOrDie()->GetLocalDevices().size();
  if (n_devices > 1) {
    // null sharding is treated as replicated.
    auto xla_data =
        std::dynamic_pointer_cast<torch_xla::runtime::ComputationClient::Data>(
            tensors_data[0]);
    std::vector<torch_xla::runtime::ComputationClient::DataPtr> shards =
        torch_xla::runtime::GetComputationClientOrDie()->GetDataShards(
            xla_data);
    EXPECT_EQ(shards.size(), n_devices);
    EXPECT_TRUE(xla::Shape::Equal().IgnoreLayout()(xla_data->shape(),
                                                   shards[0]->shape()));
    EXPECT_TRUE(XlaDataValuesEqual(tensors_data[0], shards[0], at::kFloat));

    // Returns multiple input shards, explicitly replicated
    auto sharded_xla_data =
        std::dynamic_pointer_cast<torch_xla::runtime::ComputationClient::Data>(
            tensors_data[1]);
    shards = torch_xla::runtime::GetComputationClientOrDie()->GetDataShards(
        sharded_xla_data);
    EXPECT_EQ(shards.size(), n_devices);
    EXPECT_TRUE(xla::Shape::Equal().IgnoreLayout()(sharded_xla_data->shape(),
                                                   shards[0]->shape()));
    EXPECT_TRUE(XlaDataValuesEqual(shards[0], shards[1], at::kFloat));

    // Returns multiple input shards, implicitly replicated
    sharded_xla_data =
        std::dynamic_pointer_cast<torch_xla::runtime::ComputationClient::Data>(
            tensors_data[2]);
    shards = torch_xla::runtime::GetComputationClientOrDie()->GetDataShards(
        sharded_xla_data);
    EXPECT_EQ(shards.size(), n_devices);
    EXPECT_TRUE(xla::Shape::Equal().IgnoreLayout()(sharded_xla_data->shape(),
                                                   shards[0]->shape()));
    EXPECT_TRUE(XlaDataValuesEqual(shards[0], shards[1], at::kFloat));
  }
}

TEST_F(XLAShardingTest, PrepareOutputShardingPropagation) {
  xla::Shape shape = xla::ShapeUtil::MakeShape(xla::PrimitiveType::F32, {4, 4});
  int64_t n_devices =
      torch_xla::runtime::GetComputationClientOrDie()->GetLocalDevices().size();
  xla::Array<int64_t> tile_assignment({1, n_devices});
  tile_assignment.FillIota(0);
  xla::OpSharding tiled = xla::HloSharding::Tile(tile_assignment).ToProto();

  // Build simple addition with a sharded input.
  xla::XlaBuilder b("builder");
  b.SetSharding(tiled);
  auto x = xla::Parameter(&b, 0, shape, "p0");
  b.ClearSharding();
  auto y = xla::Add(x, xla::ConstantR0<float>(&b, 3));
<<<<<<< HEAD
  xla::XlaComputation xla_computation =
      GetValueOrThrow(b.Build(/*remove_dynamic_dimensions=*/false));

  std::vector<XLATensorPtr> tensors{XLATensor::Create(
      torch_xla::runtime::GetComputationClientOrDie()->CreateDataPlaceholder(
          bridge::GetDefaultDevice()->toString(), std::move(shape)))};
  std::vector<std::vector<int64_t>> denormalized_tile_assignments;
  for (auto tensor : tensors) {
    auto sharding_spec = tensor->sharding_spec();
    if (sharding_spec) {
      denormalized_tile_assignments.push_back(
          sharding_spec->sharding.GetDenormalizedTileAssignment());
    }
  }

=======
  XLA_ASSIGN_OR_THROW(xla::XlaComputation xla_computation,
                      b.Build(/*remove_dynamic_dimensions=*/false));
>>>>>>> d4cf42a8
  std::vector<torch_xla::runtime::ComputationClient::CompileInstance> instances;
  instances.push_back(
      {std::move(xla_computation),
       bridge::GetDefaultDevice()->toString(),
       {bridge::GetDefaultDevice()->toString()},
       &shape,
       /*should_wrap_parameter=*/false,
       /*is_sharded=*/true,
       /*allow_spmd_sharding_propagation_to_output=*/true,
       /*denormalized_tile_assignments=*/denormalized_tile_assignments});

  std::vector<
      std::shared_ptr<torch_xla::runtime::ComputationClient::Computation>>
      computations = torch_xla::runtime::GetComputationClientOrDie()->Compile(
          std::move(instances));
  torch_xla::runtime::ComputationClient::ComputationPtr computation =
      std::make_shared<torch_xla::runtime::ComputationClient::Computation>(
          "add", std::move(computations[0]->move_computation()));

  // Prepare output sharding propagation, expect a sharded output placeholder.
  std::vector<torch::lazy::BackendDataPtr> data_placeholders;
  std::vector<XLATensor::ShardingSpecPtr> sharding_specs;
  ShardingUtil::PrepareOutputShardingPropagation(
      &tensors, {0}, computation, &data_placeholders, &sharding_specs);

  // Check if the output sharding spec is correctly extracted.
  EXPECT_EQ(sharding_specs.size(), 1);
  if (n_devices > 1) {
    // Tiled sharding requires multiple devices.
    EXPECT_TRUE(xla::protobuf_util::HaveSameSerialization(
        tiled, sharding_specs[0]->sharding.GetXlaOpSharding()));
  } else {
    // Sincle device execution defaults to replication sharding.
    EXPECT_TRUE(xla::protobuf_util::HaveSameSerialization(
        xla::HloSharding::Replicate().ToProto(),
        sharding_specs[0]->sharding.GetXlaOpSharding()));
  }

  // Check if the placeholder is on a SPMD device (sharded) with no real values.
  EXPECT_EQ(data_placeholders.size(), 1);
  EXPECT_EQ(
      std::dynamic_pointer_cast<torch_xla::runtime::ComputationClient::Data>(
          data_placeholders[0])
          ->device(),
      "SPMD:0");
  EXPECT_FALSE(
      std::dynamic_pointer_cast<torch_xla::runtime::ComputationClient::Data>(
          data_placeholders[0])
          ->HasValue());
}

}  // namespace cpp_test
}  // namespace torch_xla<|MERGE_RESOLUTION|>--- conflicted
+++ resolved
@@ -571,9 +571,8 @@
   auto x = xla::Parameter(&b, 0, shape, "p0");
   b.ClearSharding();
   auto y = xla::Add(x, xla::ConstantR0<float>(&b, 3));
-<<<<<<< HEAD
-  xla::XlaComputation xla_computation =
-      GetValueOrThrow(b.Build(/*remove_dynamic_dimensions=*/false));
+  XLA_ASSIGN_OR_THROW(xla::XlaComputation xla_computation,
+                      b.Build(/*remove_dynamic_dimensions=*/false));
 
   std::vector<XLATensorPtr> tensors{XLATensor::Create(
       torch_xla::runtime::GetComputationClientOrDie()->CreateDataPlaceholder(
@@ -586,11 +585,6 @@
           sharding_spec->sharding.GetDenormalizedTileAssignment());
     }
   }
-
-=======
-  XLA_ASSIGN_OR_THROW(xla::XlaComputation xla_computation,
-                      b.Build(/*remove_dynamic_dimensions=*/false));
->>>>>>> d4cf42a8
   std::vector<torch_xla::runtime::ComputationClient::CompileInstance> instances;
   instances.push_back(
       {std::move(xla_computation),
