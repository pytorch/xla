--- conflicted
+++ resolved
@@ -377,10 +377,6 @@
         self.assertTrue(os.path.exists(os.path.join(tempdir, 'saved_model.pb')))
         compare_exported_program_and_saved_model_result(ep, tempdir, args)
 
-<<<<<<< HEAD
-=======
-  @unittest.skip("Unbounded dynamism is not supported.")
->>>>>>> 3eeb15d9
   def test_ne_scalar(self):
 
     class M(torch.nn.Module):
