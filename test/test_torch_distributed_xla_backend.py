--- conflicted
+++ resolved
@@ -357,11 +357,6 @@
 
   @parameterized.parameters(
       'allreduce_coalesced',
-<<<<<<< HEAD
-      'alltoall',
-=======
-      'gather',
->>>>>>> e7dcc7bd
       'recv_anysource',
       'monitored_barrier',
   )
