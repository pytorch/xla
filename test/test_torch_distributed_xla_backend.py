--- conflicted
+++ resolved
@@ -98,14 +98,16 @@
     hlo_matches(hlo, all_gather_pattern)
 
   @patch_world(rank=3, size=8)
-<<<<<<< HEAD
   def test_all_scalar_allgather(self):
     device = xm.xla_device()
     tensor = torch.zeros((), device=device) + 1 + 2 * dist.get_rank()
     output_tensors = [torch.zeros_like(tensor, device=device) for _ in range(8)]
     all_gather_pattern = r'%all\-gather\.\d+ = .+ all\-gather\('
     dist.all_gather(output_tensors, tensor)
-=======
+    hlo = torch_xla._XLAC._get_xla_tensors_hlo(output_tensors)
+    hlo_matches(hlo, all_gather_pattern)
+    
+  @patch_world(rank=3, size=8)
   def test_allgather_coalesced(self):
     device = xm.xla_device()
     tensor = torch.arange(2, device=device) + 1 + 2 * dist.get_rank()
@@ -121,7 +123,6 @@
         r'all-gather\(s64\[2]\{0} %.+\.\d+, s64\[5]\{0} %.+\.\d+\)')
     pg_xla.allgather_coalesced([output_tensors, output_tensors2],
                                [tensor, tensor2])
->>>>>>> a01de392
     hlo = torch_xla._XLAC._get_xla_tensors_hlo(output_tensors)
     hlo_matches(hlo, all_gather_pattern)
 
