name: TPU Integration Test
run-name: TPU Testing
on:
  workflow_dispatch:
  push:
    branches:
      - master
jobs:
  tpu-test:
    runs-on: v4-runner-set
    steps:
      - name: Checkout and Setup PyTorch Repo
        run: |
          git clone --recursive https://github.com/pytorch/pytorch
          cd pytorch/
          python3 setup.py install --user
      - name: Checkout PyTorch/XLA Repo
        uses: actions/checkout@v4
        with:
          path: pytorch/xla
      - name: Run PyTorch/XLA Setup
        env:
          BAZEL_VERBOSE: 1
          BUNDLE_LIBTPU: 1
          TPUVM_MODE: 1
        run: |
          cd pytorch/xla
          python3 setup.py install --user
      - name: Run Tests
        env:
          PJRT_DEVICE: TPU
        run: |
          pip install fsspec
          pip install rich
          cd pytorch/xla
          python3 -u test/test_operations.py -v
          python3 -u test/pjrt/test_runtime_tpu.py
          python3 -u test/pjrt/test_collective_ops_tpu.py
          python3 -u test/spmd/test_xla_sharding.py
          python3 -u test/spmd/test_xla_virtual_device.py
          python3 -u test/spmd/test_xla_distributed_checkpoint.py
          python3 -u test/spmd/test_train_spmd_linear_model.py
          python3 -u test/spmd/test_xla_spmd_python_api_interaction.py
          XLA_EXPERIMENTAL=nonzero:masked_select python3 -u test/ds/test_dynamic_shape_models.py -v
          XLA_EXPERIMENTAL=nonzero:masked_select python3 -u test/ds/test_dynamic_shapes.py -v
          python3 -u test/test_autocast.py
          python3 -u test/dynamo/test_dynamo.py
<<<<<<< HEAD
          python3 -u test/test_fori_loop_with_while_loop_simple_add_dispatch_in_torch.py
          # TODO(mbzomowski): Uncomment once https://github.com/pytorch/xla/issues/6252 is fixed
          # python3 -u test/spmd/test_spmd_debugging.py
=======
          python3 -u test/spmd/test_spmd_debugging.py
>>>>>>> 29b01c6a
<|MERGE_RESOLUTION|>--- conflicted
+++ resolved
@@ -45,10 +45,5 @@
           XLA_EXPERIMENTAL=nonzero:masked_select python3 -u test/ds/test_dynamic_shapes.py -v
           python3 -u test/test_autocast.py
           python3 -u test/dynamo/test_dynamo.py
-<<<<<<< HEAD
-          python3 -u test/test_fori_loop_with_while_loop_simple_add_dispatch_in_torch.py
-          # TODO(mbzomowski): Uncomment once https://github.com/pytorch/xla/issues/6252 is fixed
-          # python3 -u test/spmd/test_spmd_debugging.py
-=======
           python3 -u test/spmd/test_spmd_debugging.py
->>>>>>> 29b01c6a
+          python3 -u test/test_fori_loop_with_while_loop_simple_add_dispatch_in_torch.py