--- conflicted
+++ resolved
@@ -450,8 +450,6 @@
     else:
       self.optimization_barrier_op = xm.optimization_barrier_
 
-<<<<<<< HEAD
-=======
     # Allow specifying groups for the sharding collective ops, useful for mixing
     # FSDP data parallelism with model parallelism (e.g. Megatron)
     self.sharding_groups = sharding_groups
@@ -466,7 +464,6 @@
       self.rank = sharding_rank
       self.world_size = sharding_world_size
 
->>>>>>> e4ca4956
     # Options for debugging
     # - set _debug_dummy_forward_pass=True to check for parameter-only memory consumption
     # - set _debug_msg="xxx" and _debug_print=True to distinguish different FSDP instance
