--- conflicted
+++ resolved
@@ -90,13 +90,8 @@
 
     super().__init__(params, defaults)
 
-<<<<<<< HEAD
-    self.global_world_size = xm.pjrt_world_size()
-    self.global_rank = xm.get_ordinal()
-=======
     self.global_world_size = xr.global_device_count()
     self.global_rank = xr.global_ordinal()
->>>>>>> 75b10b7f
     self._sharding_groups = [list(range(self.global_world_size))
                             ] if sharding_groups is None else sharding_groups
     self._grad_norm_groups = grad_norm_groups
