import collections
import os
import re
import socket
import sys
import torch.multiprocessing
import torch_xla
import torch_xla.core.xla_env_vars as xenv
import torch_xla.core.xla_model as xm
from torch_xla.experimental import pjrt
import torch_xla.utils.utils as xu
import traceback

PreForkConfig = collections.namedtuple('PreForkConfig', 'dev_kind num_devices')
WorkerConfigEntry = collections.namedtuple('WorkerConfigEntry',
                                           'worker_name ordinal host_port')

_LOCAL_WORKER = 'localservice'
_CUDA_VISIBLE_DEVICES = 'CUDA_VISIBLE_DEVICES'


def _is_xla_config():
  for env in [
      xenv.TPU_CONFIG, xenv.LOCAL_WORKER, xenv.GPU_NUM_DEVICES,
      xenv.CPU_NUM_DEVICES
  ]:
    if os.environ.get(env, None) is not None:
      return True
  return False


# TODO: Some usages of this function are to caculate the number of hosts (a TPU concept),
# and some are to caculate the number of processes within a world (which can span multiple hosts).
# The latter should really be what this function is supposed to do. It's so confusing. We
# should improve it.
def _get_world_size():
  # We cannot use the xla_model.py API here, as the features used in that module
  # needs the setup provided by this one.
  return int(os.environ.get(xenv.WORLD_SIZE, '1'))


def _create_gpu_devices(num_gpus):
  devices = []
  for h in range(0, _get_world_size()):
    for i in range(0, num_gpus):
      gindex = h * num_gpus + i
      # We use CUDA_VISIBLE_DEVICES to limit the set of CUDA devices per process
      # to 1, and its device index is always 0. We use the task to disambiguate
      # TF devices.
      tfdevice = '/job:{}/replica:0/task:{}/device:XLA_GPU:0'.format(
          _LOCAL_WORKER, gindex)
      devices.append('GPU:{};{}'.format(gindex, tfdevice))
  os.environ[xenv.DEVICE_MAP] = '|'.join(devices)


def _parse_workers_config(config):
  # PJRT_DEVICE=TPU
  workers = collections.OrderedDict()
  for worker in config.split('|'):
    m = re.match(r'(\w+):(\d+);((grpc://)?[a-zA-Z0-9_\-\.]+:\d+)', worker)
    if not m:
      raise ValueError('Bad worker syntax: {}'.format(worker))
    workers['{}:{}'.format(m.group(1), m.group(2))] = WorkerConfigEntry(
        worker_name=m.group(1), ordinal=int(m.group(2)), host_port=m.group(3))
  return workers


def _parse_tpu_config(config):
  # XRT_TPU_CONFIG='tpu_worker;0;ismz9:25822'
  workers = collections.OrderedDict()
  for worker in config.split('|'):
    m = re.match(r'(\w+);(\d+);([a-zA-Z0-9_\-\.]+:\d+)', worker)
    if not m:
      raise ValueError('Bad worker syntax: {}'.format(worker))
    workers['{}:{}'.format(m.group(1), m.group(2))] = WorkerConfigEntry(
        worker_name=m.group(1), ordinal=int(m.group(2)), host_port=m.group(3))
  return workers


def _get_devices_per_worker():
  num_tpus = os.environ.get(xenv.TPU_NUM_DEVICES, None)
  if os.environ.get(xenv.TPU_CONFIG, None) is not None or num_tpus is not None:
    return int(num_tpus or '8'), 'TPU'
  num_gpus = os.environ.get(xenv.GPU_NUM_DEVICES, None)
  if num_gpus is not None:
    return int(num_gpus), 'GPU'
  num_cpus = os.environ.get(xenv.CPU_NUM_DEVICES, None)
  if num_cpus is not None:
    return int(num_cpus), 'CPU'
  raise RuntimeError('Missing TPU or GPU configuration')


def _get_multiprocessing_device():
  return os.environ.get(xenv.MP_DEVICE, None)


def _get_local_worker_index():
  worker = os.environ.get(xenv.LOCAL_WORKER, None)
  if worker is None:
    return 0
  m = re.match(r'(\w+):(\d+)', worker)
  if not m:
    raise ValueError('Bad worker syntax: {}'.format(worker))
  return int(m.group(2))


def _local_index_to_global(index, num_devices):
  return _get_local_worker_index() * num_devices + index


def _setup_torch_distributed(gindex):
  import torch.distributed as dist

  ordinal = int(str(gindex))
  world_size = int(os.environ[xenv.HOST_WORLD_SIZE])
  method = os.environ.get(xenv.TORCH_DIST_METHOD, 'gloo')
  init_method = 'tcp://{}'.format(os.environ[xenv.TORCH_DIST_ROOT])
  dist.init_process_group(
      method, init_method=init_method, rank=ordinal, world_size=world_size)


def _setup_world_size(pf_cfg):
  # We cannot call into xla_model code at this point, as we do not know whether
  # the called code would trigger XLA library initializations (which we must
  # not do at this point). So we avoid calling into xm.xrt_world_size().
  host_world_size = _get_world_size()
  world_size = host_world_size * pf_cfg.num_devices
  os.environ[xenv.WORLD_SIZE] = str(world_size)
  if pf_cfg.dev_kind == 'CPU':
    # Since XLA CPU does not support across device reduces, and suport only one
    # device per process, we make each CPU device look like if it was a single
    # process host, and use torch.distributed for inter-host reductions.
    os.environ[xenv.HOST_WORLD_SIZE] = str(world_size)
  else:
    os.environ[xenv.HOST_WORLD_SIZE] = str(host_world_size)


def _get_mp_device_ordinal(index, gindex):
<<<<<<< HEAD
  return gindex
=======
  # If xenv.HOST_ORDINAL is set, we are in a multi CPU setup, where devices
  # are numbered locally within the single host (but the ordinal/rank is still
  # global).
  return index if xenv.HOST_ORDINAL in os.environ else gindex
>>>>>>> b1862ccc


# TODO: Consolidate this with _setup_gpu_worker.
def _setup_gpu_workers(num_devices):
  world_size = _get_world_size()
  workers_env = os.environ.get(xenv.WORKERS, None)
  workers = []
  # TODO: Is this path actually being used? This seems to support multi-host GPUs (is this a thing at all?).
  if workers_env is not None:
    wcfg = _parse_workers_config(workers_env)
    assert world_size == len(
        wcfg), 'World size ({}) must match the configured workers ({})'.format(
            world_size, len(wcfg))
    for key, worker in wcfg.items():
      _, ordinal = key.split(":")
      m = re.match(r'(.*):(\d+)$', worker.host_port)
      if not m:
        raise RuntimeError('Bad worker HOST:PORT format: {}'.format(
            worker.host_port))
      for i in range(0, num_devices):
        gindex = int(ordinal) * num_devices + i
        workers.append('{}:{};grpc://{}:{}'.format(worker.worker_name, gindex,
                                                   m.group(1),
                                                   int(m.group(2)) + i))
  else:
    assert world_size == 1, ('Cannot use more than one host without {} '
                             'configuration: {}').format(
                                 xenv.WORKERS, world_size)
    ports = xu.get_free_tcp_ports(num_devices)
    host = socket.getfqdn()
    for wid in range(0, num_devices):
      workers.append('{}:{};grpc://{}:{}'.format(_LOCAL_WORKER, wid, host,
                                                 ports[wid]))
  os.environ[xenv.WORKERS] = '|'.join(workers)


def _pre_fork_setup_torch_distributed():
  if not xenv.TORCH_DIST_ROOT in os.environ:
    os.environ[xenv.TORCH_DIST_ROOT] = '{}:{}'.format(
        socket.getfqdn(),
        xu.get_free_tcp_ports()[0])


def _pre_fork_cpu_setup(num_devices):
  return 0


def _pre_fork_setup(num_devices):
  dev_count, dev_kind = _get_devices_per_worker()
  if num_devices is None:
    num_devices = dev_count
  elif num_devices not in [1, dev_count]:
    raise ValueError(
        'The number of devices must be either 1 or {}, got {} instead'.format(
            dev_count, num_devices))
  total_devices = _get_world_size() * num_devices
  if total_devices > 1 and not os.environ.get(xenv.SERVICE_ADDRESS, None):
    # In multi-processing mode, even if there is only one XLA host, we still
    # bring up the mesh service.
    os.environ[xenv.SERVICE_ADDRESS] = '{}:{}'.format(
        socket.getfqdn(),
        xu.get_free_tcp_ports()[0])
  if dev_kind == 'GPU':
    _setup_gpu_workers(num_devices)
    _create_gpu_devices(num_devices)
  elif dev_kind == 'CPU':
    _pre_fork_cpu_setup(num_devices)
  _pre_fork_setup_torch_distributed()
  return PreForkConfig(dev_kind=dev_kind, num_devices=num_devices)


def _setup_gpu_worker(index, gindex):
  os.environ[xenv.MP_DEVICE] = 'GPU:{}'.format(
      _get_mp_device_ordinal(index, gindex))
  os.environ[xenv.LOCAL_WORKER] = '{}:{}'.format(_LOCAL_WORKER, gindex)
  # Every process is restricted to 1 GPU device, which in such process will be
  # named XLA_GPU:0.
  os.environ[_CUDA_VISIBLE_DEVICES] = str(index)
  # We have expanded the GPU devices in the device map already, in
  # _create_gpu_devices(), so delete the key from the environment as it
  # otherwise triggers device generation again in computation_client.cc.
  os.environ.pop(xenv.GPU_NUM_DEVICES, None)


def _setup_cpu_worker(index, gindex):
  task_no = 0
  dev_index = _get_mp_device_ordinal(index, gindex)
  os.environ[xenv.MP_DEVICE] = 'CPU:{}'.format(dev_index)
  os.environ[xenv.LOCAL_WORKER] = '{}:{}'.format(_LOCAL_WORKER, task_no)
  os.environ[xenv.WORKERS] = '{}:{};grpc://localhost:{}'.format(
      _LOCAL_WORKER, task_no,
      xu.get_free_tcp_ports()[0])
  os.environ[
      xenv.
      DEVICE_MAP] = 'CPU:{};/job:{}/replica:0/task:{}/device:XLA_CPU:0'.format(
          dev_index, _LOCAL_WORKER, task_no)
  os.environ.pop(xenv.CPU_NUM_DEVICES, None)


def _wants_tpu_env_config(index, gindex):
  return gindex == 0


def _setup_tpu_worker(index, gindex, tpu_env_config):
  os.environ[xenv.MP_DEVICE] = 'TPU:{}'.format(
      _get_mp_device_ordinal(index, gindex))
  if xenv.LOCAL_WORKER not in os.environ:
    # The local worker can be missing for a 1 TPU host setup. Make sure we
    # always have one.
    assert tpu_env_config, '{} environment must be populated'.format(
        xenv.TPU_CONFIG)
    tpu_config = _parse_tpu_config(tpu_env_config)
    worker = list(tpu_config.values())[0]
    os.environ[xenv.LOCAL_WORKER] = '{}:{}'.format(worker.worker_name,
                                                   worker.ordinal)
  if not _wants_tpu_env_config(index, gindex):
    # In multi-processing mode, only the process handling the first device of
    # the master worker, will do TPU mesh initialization, so we need to remove
    # the environment configs which would prevent the client to be falling in
    # the mesh client config path.
    os.environ.pop(xenv.TPU_CONFIG, None)
    os.environ.pop(xenv.TPU_NUM_DEVICES, None)


def _prepare_env_for_index(index, pf_cfg):
  _setup_world_size(pf_cfg)
  gindex = _local_index_to_global(index, pf_cfg.num_devices)
  os.environ[xenv.ORDINAL] = str(gindex)
  os.environ[xenv.LOCAL_ORDINAL] = str(index)

  if pf_cfg.dev_kind == 'TPU':
    _setup_tpu_worker(index, gindex, os.environ.get(xenv.TPU_CONFIG, None))
  elif pf_cfg.dev_kind == 'GPU':
    _setup_gpu_worker(index, gindex)
  elif pf_cfg.dev_kind == 'CPU':
    _setup_cpu_worker(index, gindex)
    _setup_torch_distributed(gindex)
  return gindex


def _setup_replication():
  # At this point xla_model.py APIs are allowed as the setup is already
  # completed.
  if xm.xrt_world_size() > 1:
    device = xm.xla_device()
    xm.set_replication(device, [device])


def _start_fn(index, pf_cfg, fn, args):
  gindex = _prepare_env_for_index(index, pf_cfg)
  # Calling _setup_replication() will trigger XLA library initialization, so the
  # environment must be fully setup before doing so.
  _setup_replication()
  fn(gindex, *args)


def _mp_start_fn(index, pf_cfg, fn, args):
  exit_code = 0
  try:
    _start_fn(index, pf_cfg, fn, args)
  except Exception as e:
    print(
        'Exception in device={}: {}'.format(_get_multiprocessing_device(),
                                            str(e)),
        file=sys.stderr)
    traceback.print_exc(limit=16, file=sys.stderr)
    exit_code = 17
  sys.exit(exit_code)


def _run_direct(fn, args, nprocs, join, daemon, start_method):
  nprocs = nprocs or 1
  if nprocs == 1 and join:
    fn(0, *args)
  else:
    return torch.multiprocessing.spawn(
        fn, args=args, nprocs=nprocs, join=join, daemon=daemon)


def spawn(fn,
          args=(),
          nprocs=None,
          join=True,
          daemon=False,
          start_method='spawn'):
  """Enables multi processing based replication.

  Args:
    fn (callable): The function to be called for each device which takes part of
      the replication. The function will be called with a first argument being
      the global index of the process within the replication, followed by the
      arguments passed in `args`.
    args (tuple): The arguments for `fn`.
      Default: Empty tuple
    nprocs (int): The number of processes/devices for the replication. At the
      moment, if specified, can be either 1 or the maximum number of devices.
    join (bool): Whether the call should block waiting for the completion of the
      processes which have being spawned.
      Default: True
    daemon (bool): Whether the processes being spawned should have the `daemon`
      flag set (see Python multi-processing API).
      Default: False
    start_method (string): The Python `multiprocessing` process creation method.
      Default: `spawn`

  Returns:
    The same object returned by the `torch.multiprocessing.spawn` API. If
    `nprocs` is 1 the `fn` function will be called directly, and the API will
    return None.
  """
  if pjrt.using_pjrt():
    return pjrt.spawn(fn, nprocs, start_method, args)

  if not _is_xla_config():
    # If this is not an XLA setup, jump to normal multi-processing.
    return _run_direct(fn, args, nprocs, join, daemon, start_method)

  pf_cfg = _pre_fork_setup(nprocs)
  result = None
  if pf_cfg.num_devices == 1:
    _start_fn(0, pf_cfg, fn, args)
  else:
    result = torch.multiprocessing.start_processes(
        _mp_start_fn,
        args=(pf_cfg, fn, args),
        nprocs=pf_cfg.num_devices,
        join=join,
        daemon=daemon,
        start_method=start_method)

  # For GPU, xenv.WORKERS are set in the launcher and then get carried to the children.
  # However, if the launcher is reused to do another multi-process experiment, _setup_gpu_workers
  # would mistake the xenv.WORKERS as configured to enable multi-host experiments. Each worker then
  # represents a host. Therefore, reset it after launching all children.
  if pf_cfg.dev_kind == 'GPU':
    os.environ.pop(xenv.WORKERS)

  return result


class MpModelWrapper(object):
  """Wraps a model to minimize host memory usage when `fork` method is used.

  This class should be used together with the `spawn(..., start_method='fork')`
  API to minimize the use of host memory.
  Instead of creating models on each multiprocessing process, hence replicating
  the model's initial host memory, the model is created once at global scope,
  and then moved into each device inside the `spawn()` target function.
  Example::

    WRAPPED_MODEL = xmp.MpModelWrapper(MyNetwork())

    def _mp_fn(index, ...):
      device = xm.xla_device()
      model = WRAPPED_MODEL.to(device)
      ...

    xmp.spawn(_mp_fn, ..., start_method='fork')

  This method has two advantages. First it uses only one copy of the memory
  pages to host the original model weights, and second it serializes the move
  of the wrapped model into each device, by lowering the load onto the system
  memory during the process.
  """

  def __init__(self, model):
    """Creates a new `MpModelWrapper` object.

    Args:
      model (torch.nn.Module): The model to be wrapped. Should be on PyTorch CPU
        device (which is the default when creating new models).
    """
    self._model = model
    self._lock = torch.multiprocessing.Lock()

  def to(self, device):
    """Retrieves the model moved onto the specified device.

    Args:
      device (torch.device): The device where the model should be moved onto.
    Returns:
      The model on the specified device.
    """
    with self._lock:
      self._model.to(device)
    return self._model


class MpSerialExecutor(object):
  """Utility to run a function in a serialized fashion among multi-core processes.

  Example::

    # At global scope.
    SERIAL_EXEC = xmp.MpSerialExecutor()

    def load_dataset(path):
      return maybe_download_and_load(path)

    def _mp_fn(index, ...):
      # Avoid all cores downloading the same data with the serial executor.
      dataset = SERIAL_EXEC.run(lambda: load_dataset('/tmp/mnist-data'))
      ...

    xmp.spawn(_mp_fn, ...)
  """

  def __init__(self):
    self._lock = torch.multiprocessing.Lock()

  def run(self, fn):
    """Runs the provided function serialized WRT each per-core process.

    Args:
      fn (callable): The function to run in a serialized fashion.
    Returns:
      The `fn` return value.
    """
    with self._lock:
      return fn()<|MERGE_RESOLUTION|>--- conflicted
+++ resolved
@@ -136,14 +136,7 @@
 
 
 def _get_mp_device_ordinal(index, gindex):
-<<<<<<< HEAD
   return gindex
-=======
-  # If xenv.HOST_ORDINAL is set, we are in a multi CPU setup, where devices
-  # are numbered locally within the single host (but the ordinal/rank is still
-  # global).
-  return index if xenv.HOST_ORDINAL in os.environ else gindex
->>>>>>> b1862ccc
 
 
 # TODO: Consolidate this with _setup_gpu_worker.
