<<<<<<< HEAD
import collections
import contextlib
=======
>>>>>>> 19b83830
import io
import itertools
import logging
import sys
import re
import threading
import time
import warnings
from typing import List, Optional
import torch
import torch.distributed._functional_collectives
from torch.library import Library
import torch.nn.functional as F
import torch_xla
from torch_xla import runtime
import torch_xla.core.xla_env_vars as xenv
import torch_xla.debug.metrics_saver as ms
import torch_xla.utils.utils as xu
import torch_xla.utils.closures as xc

_DEVICES = xu.LazyProperty(lambda: torch_xla._XLAC._xla_get_devices())

REDUCE_SUM = 'sum'
REDUCE_MUL = 'mul'
REDUCE_AND = 'and'
REDUCE_OR = 'or'
REDUCE_MIN = 'min'
REDUCE_MAX = 'max'

_DEVICE_CONTEXTS = dict()
_DEVICE_CONTEXTS_LOCK = threading.Lock()

# Note [Dynamo WORLD_SIEZ and ORDINAL]
# Belows are workaround to cache the ordinal and world_size such that
# Dynamo won't do graph breaks when xm.xrt_world_size() and xm.get_ordinal() are called.
_WORLD_SIZE = None
_ORDINAL = None

XLA_LIB = Library("xla", "DEF")


def _init_world_size_ordinal():
  global _WORLD_SIZE, _ORDINAL

  # Dynamo doesn't support XRT or multithreaded runtime. See Note [V3-8 Threading]
  if not runtime.using_pjrt() or runtime.addressable_device_count() > 1:
    return

  if _WORLD_SIZE is None:
    _WORLD_SIZE = xrt_world_size()
    _ORDINAL = get_ordinal()


class DeviceContext(object):

  def __init__(self, device):
    self.device = device


def _get_device_context(device=None):
  if device is None:
    device = torch_xla._XLAC._xla_get_default_device()
  else:
    device = str(device)
  with _DEVICE_CONTEXTS_LOCK:
    devctx = _DEVICE_CONTEXTS.get(device, None)
    if devctx is None:
      devctx = DeviceContext(device)
      _DEVICE_CONTEXTS[device] = devctx
    return devctx


def is_xla_tensor(tensor):
  return tensor.device.type == 'xla'


def parse_xla_device(device):
  m = re.match(r'([A-Z]+):(\d+)$', device)
  if m:
    return (m.group(1), int(m.group(2)))


def get_xla_supported_devices(devkind=None, max_devices=None):
  """Returns a list of supported devices of a given kind.

  Args:
    devkind (string..., optional): If specified, a device type such as `TPU`,
      `CUDA`, `CPU`, or name of custom PJRT device.
    max_devices (int, optional): The maximum number of devices to be returned of
      that kind.

  Returns:
    The list of device strings such as ['xla:0', 'xla:1', ...]
  """
  # TODO(wcromar): Remove `devkind` after 2.3 release cut. We no longer support
  # multiple device types.
  if not devkind:
    devices = torch_xla._XLAC._xla_get_devices()
    return [
        f'xla:{i}'
        for i, _ in enumerate(devices[:max_devices] if max_devices else devices)
    ]
  else:
    warnings.warn("`devkind` argument is deprecated and will be removed in a "
                  "future release.")

  xla_devices = _DEVICES.value
  kind_devices = []
  for i, device in enumerate(xla_devices):
    if re.match(devkind + r':\d+$', device):
      kind_devices.append('xla:{}'.format(i))
  if kind_devices:
    return kind_devices[:max_devices] if max_devices else kind_devices


def xrt_world_size(defval=1):
  """Retrieves the number of devices which is taking part of the replication.

  Args:
    defval (int, optional): The default value to be returned in case there is no
      replication information available.
      Default: 1

  Returns:
    The number of devices which is taking part of the replication.
  """
  global _WORLD_SIZE
  if _WORLD_SIZE is not None:
    return _WORLD_SIZE

  return runtime.world_size()


def get_ordinal(defval=0):
  """Retrieves the replication ordinal of the current thread.

  The ordinals range from 0 to `xrt_world_size()` minus 1.

  Args:
    defval (int, optional): The default value to be returned in case there is no
      replication information available. Ignored for runtime.
      Default: 0

  Returns:
    The replication ordinal of the current thread.
  """
  global _ORDINAL
  if _ORDINAL is not None:
    return _ORDINAL

  return runtime.global_ordinal()


def get_local_ordinal(defval=0):
  """Retrieves the replication local ordinal of the current thread.

  The local ordinals range from 0 to the number of local devices minus 1.

  Args:
    defval (int, optional): The default value to be returned in case there is no
      replication information available. Ignored for runtime.
      Default: 0

  Returns:
    The replication local ordinal of the current thread.
  """
  return runtime.local_ordinal()


def is_master_ordinal(local=True):
  """Checks whether the current process is the master ordinal (0).

  Args:
    local (bool): Whether the local or global master ordinal should be checked.
      In case of multi-host replication, there is only one global master ordinal
      (host 0, device 0), while there are NUM_HOSTS local master ordinals.
      Default: True

  Returns:
    A boolean indicating whether the current process is the master ordinal.
  """
  ordinal = get_local_ordinal() if local else get_ordinal()
  return ordinal == 0


def master_print(*args, fd=sys.stdout, local=False, flush=False):
  if is_master_ordinal(local=local):
    print(*args, file=fd, flush=flush)


def xla_device(n=None, devkind=None):
  """Returns a given instance of an XLA device.

  Args:
    n (int, optional): The specific instance (ordinal) to be returned. If
      specified, the specific XLA device instance will be returned. Otherwise
      the first device of `devkind` will be returned.
    devkind (string..., optional): If specified, device type such as `TPU`,
      `CUDA`, `CPU`, or custom PJRT device. Deprecated.

  Returns:
    A `torch.device` with the requested instance.
  """
  # When SPMD is enabled, we always return `xla:0` to the user, and
  # under the hood we use virtual device logic for every xla tensor
  if xu.check_env_flag('XLA_USE_SPMD'):
    device = 'xla:0'
    torch_xla._XLAC._xla_set_default_device(device)
    return torch.device(device)

  return runtime.xla_device(n, devkind)


def _xla_real_device(device):
  device_str = str(device)
  m = re.match(r'xla:(\d+)$', device_str)
  if not m:
    raise RuntimeError('Invalid device format: {}'.format(device_str))
  return _DEVICES.value[int(m.group(1))]


def xla_real_devices(devices: Optional[List[torch.device]] = None):
  """Returns the real devices' name.

  Args:
    devices: The list of torch devices such as ['xla:0', 'xla:1'].

  Returns:
    A list of real devices' name such as ['CUDA:0', 'CUDA:1'].
  """
  if not devices:
    devices = get_xla_supported_devices()

  return [_xla_real_device(device) for device in devices]


def xla_device_hw(device):
  """Returns the hardware type of the given device.

  Args:
    device (string or torch.device): The xla device that will be mapped to the
      real device.

  Returns:
    A string representation of the hardware type of the given device.
  """
  real_device = _xla_real_device(device)
  return real_device.split(':')[0]


def xla_replication_devices(local_devices):
  real_devices = xla_real_devices(local_devices)
  device_types = set()
  for device in real_devices:
    xdev = parse_xla_device(device)
    device_types.add(xdev[0])
  if len(device_types) != 1:
    # No replication if the device set spawns multiple device types.
    raise RuntimeError(
        'Cannot replicate across different device types: devices={}/{}'.format(
            local_devices, real_devices))
  device_type = device_types.pop()
  kind_devices = get_xla_supported_devices(devkind=device_type)
  if len(kind_devices) != len(local_devices):
    # Replication can only happen among all devices of one kind.
    raise RuntimeError(
        'Cannot replicate if number of devices ({}) is different from {}'.
        format(len(local_devices), len(kind_devices)))
  replication_devices = []
  for device in torch_xla._XLAC._xla_get_all_devices():
    # device is like 'CUDA:0'
    xdev = parse_xla_device(device)
    if not xdev:
      raise RuntimeError('Invalid device format: {}'.format(device))
    if xdev[0] == device_type:
      replication_devices.append(device)
  sorted_by_ordinal = sorted(
      replication_devices, key=lambda device: parse_xla_device(device)[1])
  return sorted_by_ordinal


def unlazy(tensors):
  """Blocks the program until `tensors` are materialized.

  This API is for benchmarking, don't use it in real models.

  Args:
    tensors (List[torch.Tensor]): List of `torch.Tensor`s to materialize. For
      each Tensor `t` in the list, `t.device` must be an `xla` device.
  """
  torch_xla._XLAC._xla_sync_multi(tensors, devices=[], wait=True)


def set_replication(device, devices):
  device = str(device)
  devctx = _get_device_context(device=device)
  devices = [str(x) for x in devices]
  if devices:
    # sample replication_devices: ['CUDA:0', 'CUDA:1', 'CUDA:2', 'CUDA:3']
    replication_devices = xla_replication_devices(devices)
    torch_xla._XLAC._xla_set_replication_devices(replication_devices)
    devctx.device_index = devices.index(device)
  else:
    torch_xla._XLAC._xla_set_replication_devices([])
    devctx.device_index = 0
  torch_xla._XLAC._set_all_reduce_token(devctx.device, None)
  torch_xla._XLAC._xla_set_default_device(device)


class RateTracker(object):

  def __init__(self, smooth_factor=None):
    self._smooth_factor = xu.getenv_as(
        'RATE_TRACKER_SMOOTHING', float,
        0.4) if smooth_factor is None else smooth_factor
    self._start_time = time.time()
    self._partial_time = self._start_time
    self._partial_count = 0.0
    self._partial_rate = None
    self._count = 0.0

  def _update(self, now, rate):
    self._partial_count += self._count
    self._count = 0.0
    self._partial_time = now
    self._partial_rate = rate

  def add(self, count):
    self._count += count

  def _smooth(self, current_rate):
    if self._partial_rate is None:
      smoothed_rate = current_rate
    else:
      smoothed_rate = ((1 - self._smooth_factor) * current_rate +
                       self._smooth_factor * self._partial_rate)
    return smoothed_rate

  def rate(self):
    now = time.time()
    delta = now - self._partial_time
    report_rate = 0.0
    if delta > 0:
      report_rate = self._smooth(self._count / delta)
      self._update(now, report_rate)
    return report_rate

  def global_rate(self):
    delta = time.time() - self._start_time
    count = self._partial_count + self._count
    return count / delta if delta > 0 else 0.0


class ToXlaTensorArena(object):

  def __init__(self, convert_fn, select_fn):
    self._convert_fn = convert_fn
    self._select_fn = select_fn
    self._tensors = []

  def _add(self, tensor):
    self._tensors.append(tensor)

  def _convert(self):
    self._index = 0
    if self._tensors:
      self._converted_tensors = self._convert_fn(self._tensors)
    else:
      self._converted_tensors = []

  def _get_converted_tensor(self):
    assert self._index < len(self._converted_tensors)
    new_tensor = self._converted_tensors[self._index]
    self._index += 1
    return new_tensor

  def _collect_tensors(self, inputs):

    def collect_fn(value):
      self._add(value)

    xu.for_each_instance(inputs, lambda x: self._select_fn(x), collect_fn)

  def _replace_tensors(self, inputs):

    def convert_fn(value):
      return self._get_converted_tensor()

    return xu.for_each_instance_rewrite(inputs, lambda x: self._select_fn(x),
                                        convert_fn)

  def transform(self, inputs):
    self._tensors = []
    self._collect_tensors(inputs)
    self._convert()
    return self._replace_tensors(inputs)


def check_view_sharing(obj):
  tensors = set()
  aliases = dict()

  def tensor_info(t):
    return '{}{}'.format(t.dtype, list(t.size()))

  def tensor_id(t):
    if is_xla_tensor(t):
      return torch_xla._XLAC._xla_get_tensor_id(t), 'xla'
    return id(t), 'torch'

  def alias_id(t):
    if is_xla_tensor(t):
      aid = torch_xla._XLAC._xla_get_tensor_view_alias_id(t)
      return None if aid == 0 else aid, 'xla'
    return t.storage().data_ptr(), 'torch'

  def check_object(obj):
    tid = tensor_id(obj)
    if tid not in tensors:
      tensors.add(tid)
      aid = alias_id(obj)
      if aid[0] is not None:
        if aid in aliases:
          oobj = aliases[aid]
          raise RuntimeError(
              'Tensor ID {} ({}) is sharing a view with tensor ID {} ({})'.
              format(tid, tensor_info(obj), tensor_id(oobj), tensor_info(oobj)))
        aliases[aid] = obj

  xu.for_each_instance(obj, lambda x: type(x) == torch.Tensor, check_object)


def _fetch_gradients(optimizer):
  gradients = []
  for param_group in optimizer.__getstate__()['param_groups']:
    for group, params in param_group.items():
      if group == 'params':
        for p in params:
          if isinstance(p, torch.Tensor) and p.grad is not None:
            gradients.append(p.grad.data)
  return gradients


def _get_all_reduce_token():
  devctx = _get_device_context()
  token = torch_xla._XLAC._get_all_reduce_token(devctx.device)
  return token, devctx


def all_reduce(reduce_type, inputs, scale=1.0, groups=None, pin_layout=True):
  """Performs an inplace reduce operation on the input tensor(s).

  Args:
    reduce_type (string): One of ``xm.REDUCE_SUM``, ``xm.REDUCE_MUL``,
      ``xm.REDUCE_AND``, ``xm.REDUCE_OR``, ``xm.REDUCE_MIN`` and
      ``xm.REDUCE_MAX``.
    inputs: Either a single `torch.Tensor` or a list of `torch.Tensor` to
      perform the all reduce op to.
    scale (float): A default scaling value to be applied after the reduce.
      Default: 1.0
    groups (list, optional): A list of list, representing the replica groups for
      the `all_reduce()` operation. Example: `[[0, 1, 2, 3], [4, 5, 6, 7]]`
        defines two groups, one with the `[0, 1, 2, 3]` replicas and one with
        the `[4, 5, 6, 7]` replicas. If `None` there will be only one group with
        all the replicas in it.
    pin_layout (bool, optional): whether to pin the layout for this communication op.
      Layout pining can prevent potential data corruption when each process that
      participate in the communication has slightly different program, but it might
      cause some xla compilation to fail. Unpin the layout when you see error message
      like "HloModule has a mix of layout constrained".

  Returns:
    If a single `torch.Tensor` is passed, the return value is a `torch.Tensor`
    holding the reduced value (across the replicas). If a list/tuple is passed,
    this function performs an inplace all-reduce op on the input tensors, and
    returns the list/tuple itself.
  """
  groups = groups or []

  # No-op if there is only one device
  if xrt_world_size() == 1 and not xu.getenv_as('XLA_ALWAYS_ALLREDUCE', bool,
                                                False):
    if isinstance(inputs, torch.Tensor):
      return inputs.clone()
    else:
      return inputs

  if isinstance(inputs, torch.Tensor):
    result = None
    if scale == 1.0 and groups == [] and pin_layout:
      # TODO(alanwaketan): Support groups.
      # Only c10d_functional version cc ops are traceable by Dynamo.
      result = torch.ops.c10d_functional.all_reduce(inputs, reduce_type, "", [],
                                                    0)
    else:
      result = torch_xla._XLAC._xla_all_reduce(reduce_type, inputs, scale,
                                               groups, pin_layout)
    results = [result]
  else:
    torch_xla._XLAC._xla_all_reduce_inplace(reduce_type, inputs, scale, groups,
                                            pin_layout)
    results = inputs

  return results[0] if isinstance(inputs, torch.Tensor) else results


def _all_gather_using_all_reduce(value, dim=0, groups=None, pin_layout=True):
  """Performs an all-gather operation using all-reduce along a given dimension.

  Args:
    value (torch.Tensor): The input tensor.
    dim (int): The gather dimension.
      Default: 0
    groups (list, optional): A list of list, representing the replica groups for
      the `all_gather()` operation. Example: `[[0, 1, 2, 3], [4, 5, 6, 7]]`
        defines two groups, one with the `[0, 1, 2, 3]` replicas and one with
        the `[4, 5, 6, 7]` replicas. If `None` there will be only one group with
        all the replicas in it.
    output (torch.Tensor): Optional output tensor.
    pin_layout (bool, optional): whether to pin the layout for this communication op.
      Layout pining can prevent potential data corruption when each process that
      participate in the communication has slightly different program, but it might
      cause some xla compilation to fail. Unpin the layout when you see error message
      like "HloModule has a mix of layout constrained".

  Returns:
    A tensor which has, in the ``dim`` dimension, all the values from the
    participating replicas.
  """
  if dim < 0:
    dim = value.dim() + dim
  size = value.size(dim)
  padding = [0] * (2 * value.dim())
  ordinal = get_ordinal()
  if groups is None:
    left, right = ordinal, xrt_world_size() - 1 - ordinal
  else:
    ordinals = dict()
    for g in groups:
      for i, x in enumerate(g):
        ordinals[x] = (i, len(g) - 1 - i)
    left, right = ordinals[ordinal]
  idx = value.dim() - 1 - dim
  padding[2 * idx] = left * size
  padding[2 * idx + 1] = right * size
  return all_reduce(REDUCE_SUM, F.pad(value, padding), groups=groups)


def all_gather(value, dim=0, groups=None, output=None, pin_layout=True):
  """Performs an all-gather operation along a given dimension.

  Args:
    value (torch.Tensor): The input tensor.
    dim (int): The gather dimension.
      Default: 0
    groups (list, optional): A list of list, representing the replica groups for
      the `all_gather()` operation. Example: `[[0, 1, 2, 3], [4, 5, 6, 7]]`
        defines two groups, one with the `[0, 1, 2, 3]` replicas and one with
        the `[4, 5, 6, 7]` replicas. If `None` there will be only one group with
        all the replicas in it.
    output (torch.Tensor): Optional output tensor.
    pin_layout (bool, optional): whether to pin the layout for this communication op.
      Layout pining can prevent potential data corruption when each process that
      participate in the communication has slightly different program, but it might
      cause some xla compilation to fail. Unpin the layout when you see error message
      like "HloModule has a mix of layout constrained".

  Returns:
    A tensor which has, in the ``dim`` dimension, all the values from the
    participating replicas.
  """
  # _all_gather_using_all_reduce does not support list of tensors as input
  if pin_layout and output == None and isinstance(value, torch.Tensor):
    # There is not an easy way to pin the all_gather layout, so use all_reduce
    # based all_gather for this purpose.
    return _all_gather_using_all_reduce(
        value, dim=dim, groups=groups, pin_layout=True)

  if dim < 0:
    dim = value.dim() + dim
  if groups:
    shard_count = len(groups[0])
    assert all(len(group) == shard_count for group in groups), \
      "Replica groups must have the same number of replicas/shards."
  else:
    # All replicas belong to a single group
    shard_count = xrt_world_size()

  token, devctx = _get_all_reduce_token()

  if isinstance(value, torch.Tensor):
    if output != None:
      # Call the out of place version of the all_gather
      new_token = torch_xla._XLAC._xla_all_gather_out(output, value, token, dim,
                                                      shard_count, groups or [],
                                                      pin_layout)
      torch_xla._XLAC._set_all_reduce_token(devctx.device, new_token)
      return output

    result = torch_xla._XLAC._xla_all_gather(value, dim, shard_count, groups or
                                             [], pin_layout)
    return result

  # Now the input should be a list of Tensors.
  elif isinstance(value, list) and all(
      isinstance(v, torch.Tensor) for v in value):
    if pin_layout:
      raise RuntimeError(
          "For xm.all_gather with list of tensors input, pin_layout=True is not yet supported."
      )
    if output != None:
      if not isinstance(output, list) or any(
          not isinstance(v, torch.Tensor) for v in output):
        raise TypeError(
            f"`output` needs to be a list of Tensors, but given {type(output)}."
        )
      if len(output) != len(value):
        raise ValueError("`output` length doesn't match `input` length: "
                         f"{len(output)} vs {len(input)}.")
      # Call the out of place version of the reduce_scatter
      new_token = torch_xla._XLAC._xla_all_gather_coalesced_out(
          output, value, token, dim, shard_count, groups or [], pin_layout)
      torch_xla._XLAC._set_all_reduce_token(devctx.device, new_token)
      return output

    result = torch_xla._XLAC._xla_all_gather_coalesced(value, token, dim,
                                                       shard_count, groups or
                                                       [], pin_layout)
    torch_xla._XLAC._set_all_reduce_token(devctx.device, result[-1])
    return result[:-1]
  else:
    raise TypeError("`value` needs to be a Tensor or a list of Tensors, but "
                    f"given {type(value)}.")


def all_to_all(value,
               split_dimension,
               concat_dimension,
               split_count,
               groups=None,
               pin_layout=True):
  """Performs an XLA `AllToAll()` operation on the input tensor.

  See: https://www.tensorflow.org/xla/operation_semantics#alltoall

  Args:
    value (torch.Tensor): The input tensor.
    split_dimension (int): The dimension upon which the split should happen.
    concat_dimension (int): The dimension upon which the concat should happen.
    split_count (int): The split count.
    groups (list, optional): A list of list, representing the replica groups for
      the `all_reduce()` operation. Example: `[[0, 1, 2, 3], [4, 5, 6, 7]]`
        defines two groups, one with the `[0, 1, 2, 3]` replicas and one with
        the `[4, 5, 6, 7]` replicas. If `None` there will be only one group with
        all the replicas in it.
    pin_layout (bool, optional): whether to pin the layout for this communication op.
      Layout pining can prevent potential data corruption when each process that
      participate in the communication has slightly different program, but it might
      cause some xla compilation to fail. Unpin the layout when you see error message
      like "HloModule has a mix of layout constrained".

  Returns:
    The result `torch.Tensor` of the `all_to_all()` operation.
  """
  token, devctx = _get_all_reduce_token()
  result = torch_xla._XLAC._xla_all_to_all(value, token, split_dimension,
                                           concat_dimension, split_count,
                                           groups or [], pin_layout)
  torch_xla._XLAC._set_all_reduce_token(devctx.device, result[1])
  return result[0]


def collective_permute(value, pairs):
  """Performs a XLA `CollectivePermute()` operation on the input tensor.

  WARNING: This function is not very reliable, may produce wrong results under
           certain inputs. Use it at your own risk.

  See: https://www.tensorflow.org/xla/operation_semantics#collectivepermute

  Args:
    value (torch.Tensor): The input tensor.
    pairs (list): A list of (source_replica_id, target_replica_id) pairs,
      representing the sender and receiver for the `collective_permute()`
      operation. Example: `[[0, 1], [1, 2], [2, 0]]` defines three pairs. The
        tensor will be sent from replica 0 to replica 1, replica 1 to replica 2,
        and replica 2 to replica 0.

  Returns:
    The result `torch.Tensor` of the `collective_permute()` operation.
  """
  token, devctx = _get_all_reduce_token()
  result = torch_xla._XLAC._xla_collective_permute(value, token, pairs)
  torch_xla._XLAC._set_all_reduce_token(devctx.device, result[1])
  return result[0]


def collective_broadcast(tensors: List[torch.Tensor],
                         root_ordinal: int = 0,
                         groups: Optional[List[int]] = None,
                         pin_layout: bool = True) -> None:
  """Broadcast values of `tensors` from root replica to other replicas in-place.

  Args:
    tensors (list): List of `torch.Tensor`s to broadcast.
    root_ordinal (int): Ordinal of replica with values to broadcast.
    groups (list, optional): A list of list, representing the replica groups for
      the `all_reduce()` operation. Example: `[[0, 1, 2, 3], [4, 5, 6, 7]]`
        defines two groups, one with the `[0, 1, 2, 3]` replicas and one with
        the `[4, 5, 6, 7]` replicas. If `None` there will be only one group with
        all the replicas in it.
    pin_layout (bool, optional): whether to pin the layout for this communication op.
      Layout pining can prevent potential data corruption when each process that
      participate in the communication has slightly different program, but it might
      cause some xla compilation to fail. Unpin the layout when you see error message
      like "HloModule has a mix of layout constrained".
  """
  with torch.no_grad():
    # We must produce the exact same graph in each replica to prevent hanging,
    # so each replica must have the same multiply op with the same parameters.
    for tensor in tensors:
      scale = torch.tensor(
          1 if get_ordinal() == root_ordinal else 0, dtype=tensor.dtype)
      # Transfer scale tensor as device data instead of constant 1 or 0.
      xscale = send_cpu_data_to_device(scale, tensor.device)
      tensor.mul_(xscale[0])

  all_reduce(REDUCE_SUM, tensors, groups=groups, pin_layout=pin_layout)


def send(value, channel_id):
  """Performs a XLA `Send()` operation on the input tensor.

  See: https://www.tensorflow.org/xla/operation_semantics#send

  Args:
    value (torch.Tensor): The input tensor.
    channel_id (int64): opaque id identifying the destination of the send op.
  """
  token, devctx = _get_all_reduce_token()
  # The input will be returned as result.
  input_as_result, new_token = torch_xla._XLAC._xla_send(
      value, token, channel_id)
  torch_xla._XLAC._set_all_reduce_token(devctx.device, new_token)
  return input_as_result


def recv(output, channel_id):
  """Performs a XLA `Send()` operation on the input tensor.

  See: https://www.tensorflow.org/xla/operation_semantics#recv

  Args:
    output (torch.Tensor): The output tensor.
    channel_id (int64): opaque id identifying the source of the recv op.
  """
  token, devctx = _get_all_reduce_token()
  result, new_token = torch_xla._XLAC._xla_recv(output, token, channel_id)
  torch_xla._XLAC._set_all_reduce_token(devctx.device, new_token)
  return result


def reduce_scatter(reduce_type,
                   input,
                   scale,
                   scatter_dim,
                   shard_count,
                   groups=None,
                   output=None,
                   pin_layout=True):
  """Performs a XLA `ReduceScatter()` operation on the input tensor.

  See: https://www.tensorflow.org/xla/operation_semantics#reducescatter

  Args:
    reduce_type (string): One of ``xm.REDUCE_SUM``, ``xm.REDUCE_MUL``,
      ``xm.REDUCE_AND``, ``xm.REDUCE_OR``, ``xm.REDUCE_MIN`` and
      ``xm.REDUCE_MAX``.
    input: (torch.Tensor or a list of torch.Tensor): The input. If it's a list, then
      it will also be the output.
    scale (float): A default scaling value to be applied after the reduce.
    scatter_dim (int): Dimension number to which apply scatter operation.
    shard_count (int): The number of ways to split up the scatter_dim in.
    groups (list): A list of list, representing the replica groups for
      the `reduce_scatter()` operation. Example: `[[0, 1, 2, 3], [4, 5, 6, 7]]`
        defines two groups, one with the `[0, 1, 2, 3]` replicas and one with
        the `[4, 5, 6, 7]` replicas. If `None` there will be only one group with
        all the replicas in it.
    output: Optional output tensor if `input` is a torch.Tensor, or a list of
      torch.Tensor if `input` is a list of torch.Tensor.
    pin_layout (bool, optional): whether to pin the layout for this communication op.
      Layout pining can prevent potential data corruption when each process that
      participate in the communication has slightly different program, but it might
      cause some xla compilation to fail. Unpin the layout when you see error message
      like "HloModule has a mix of layout constrained".

  Returns:
    A `torch.Tensor` with all the values reduced across replicas. Each process
    gets a shard split along the `scatter_dim`. All other dimensions are
    the same as the input.
  """
  token, devctx = _get_all_reduce_token()

  if isinstance(input, torch.Tensor):
    if output != None:
      # Call the out of place version of the reduce_scatter
      new_token = torch_xla._XLAC._xla_reduce_scatter_out(
          reduce_type, output, input, token, scale, scatter_dim, shard_count,
          groups or [], pin_layout)
      torch_xla._XLAC._set_all_reduce_token(devctx.device, new_token)
      return output

    result = torch_xla._XLAC._xla_reduce_scatter(reduce_type, input, token,
                                                 scale, scatter_dim,
                                                 shard_count, groups or [],
                                                 pin_layout)
    torch_xla._XLAC._set_all_reduce_token(devctx.device, result[1])
    return result[0]

  # Now the input should be a list of Tensors.
  elif isinstance(input, list) and all(
      isinstance(v, torch.Tensor) for v in input):
    if output != None:
      if not isinstance(output, list) or any(
          not isinstance(v, torch.Tensor) for v in output):
        raise TypeError(
            f"`output` needs to be a list of Tensors, but given {type(output)}."
        )
      if len(output) != len(input):
        raise ValueError("`output` length doesn't match `input` length: "
                         f"{len(output)} vs {len(input)}.")
      # Call the out of place version of the reduce_scatter
      new_token = torch_xla._XLAC._xla_reduce_scatter_coalesced_out(
          reduce_type, output, input, token, scale, scatter_dim, shard_count,
          groups or [], pin_layout)
      torch_xla._XLAC._set_all_reduce_token(devctx.device, new_token)
      return output

    result = torch_xla._XLAC._xla_reduce_scatter_coalesced(
        reduce_type, input, token, scale, scatter_dim, shard_count, groups or
        [], pin_layout)
    torch_xla._XLAC._set_all_reduce_token(devctx.device, result[-1])
    return result[:-1]
  else:
    raise TypeError("`input` needs to be a Tensor or a list of Tensors, but "
                    f"given {type(input)}.")


def add_step_closure(closure, args=(), run_async=False):
  """Adds a closure to the list of the ones to be run at the end of the step.

  Many times during model training there is the need to print/report (print to
  console, post to tensorboard, etc...) information which require the content of
  intermediary tensors to be inspected.
  Inspecting different tensors content in different points of the model code
  requires many executions and typically causes performance issues.
  Adding a step closure will ensure that it will be run after the barrier, when
  all the live tensors will be already materialized to device data.
  Live tensors which will include the ones captured by the closure arguments.
  So using `add_step_closure()` will ensure a single execution will be
  performed, even when multiple closures are queued, requiring multiple tensors
  to be inspected.
  Step closures will be run sequentially in the order they have been queued.
  Note that even though using this API the execution will be optimized, it is
  advised to throttle the printing/reporting events once every N steps.

  Args:
    closure (callable): The function to be called.
    args (tuple): The arguments to be passed to the closure.
    run_async: If True, run the closure asynchronously.
  """
  devctx = _get_device_context()
  closures_type = 'async_step_closures' if run_async else 'step_closures'
  step_closures = getattr(devctx, closures_type, None)
  if step_closures is None:
    step_closures = []
    setattr(devctx, closures_type, step_closures)
  step_closures.append(lambda a=args: closure(*a))


def _run_step_closures():
  devctx = _get_device_context()
  async_step_closures = getattr(devctx, 'async_step_closures', None)
  if async_step_closures is not None:
    devctx.async_step_closures = []
    async_closure_handler = getattr(devctx, 'async_closure_handler', None)
    if async_closure_handler is None:
      async_closure_handler = xc.AsyncClosureHandler()
      devctx.async_closure_handler = async_closure_handler
    async_closure_handler.run_all(async_step_closures)

  step_closures = getattr(devctx, 'step_closures', None)
  if step_closures is not None:
    devctx.step_closures = []
    for closure in step_closures:
      closure()
  return devctx


def mark_step(wait=False):
  if xu.getenv_as('XLA_EMIT_STEPLOG', bool, False):
    print(
        'torch_xla.core.xla_model::mark_step\n',
        end='',
        file=sys.stderr,
        flush=True)
  torch_xla._XLAC._xla_step_marker(
      torch_xla._XLAC._xla_get_default_device(), [],
      wait=xu.getenv_as('XLA_SYNC_WAIT', bool, wait))
  # Only emit metrics from the first local device index, to avoid emitting the
  # same values from different threads.
  if is_master_ordinal():
    ms.save_metrics()
  devctx = _run_step_closures()
  torch_xla._XLAC._set_all_reduce_token(devctx.device, None)


def get_stablehlo(tensors=None) -> str:
  """Get StableHLO for the computation graph in string format.

  If `tensors` is not empty, the graph with `tensors` as outputs will be dump.
  If `tensors` is empty, the whole computation graph will be dump.
  TODO(lsy323): When `tensors` is empty, the some intermediate tensors will also be
  dump as outputs. Need further investigation.

  For inference graph, it is recommended to pass the model outputs to `tensors`.
  For training graph, it is not straightforward to identify the "outputs". Using empty `tensors` is recommended.

  To enable source line info in StableHLO, please set env var XLA_HLO_DEBUG=1.

  Args:
    tensors (list[torch.Tensor], optional): Tensors that represent the output/root of the StableHLO graph.

  Returns:
    StableHLO Module in string format.
  """
  if tensors is None:
    tensors = []
  return torch_xla._XLAC._get_stablehlo(
      tensors, torch_xla._XLAC._xla_get_default_device(), [],
      False).decode('utf-8')


def get_stablehlo_bytecode(tensors=None) -> bytes:
  """Get StableHLO for the computation graph in bytecode format.

  If `tensors` is not empty, the graph with `tensors` as outputs will be dump.
  If `tensors` is empty, the whole computation graph will be dump.
  TODO(lsy323): When `tensors` is empty, the some intermediate tensors will also be
  dump as outputs. Need further investigation.

  For inference graph, it is recommended to pass the model outputs to `tensors`.
  For training graph, it is not straightforward to identify the "outputs". Using empty `tensors` is recommended.

  Args:
    tensors (list[torch.Tensor], optional): Tensors that represent the output/root of the StableHLO graph.

  Returns:
    StableHLO Module in bytecode format.
  """
  if tensors is None:
    tensors = []
  return torch_xla._XLAC._get_stablehlo(
      tensors, torch_xla._XLAC._xla_get_default_device(), [], True)


def wait_device_ops(devices=[]):
  """Waits for all the async operations on the given devices to complete.

  Args:
    devices (string..., optional): The devices whose async ops need to be waited
      for. If empty, all the local devices will be waited for.
  """
  torch_xla._XLAC._xla_wait_device_ops(devices=devices)


def reduce_gradients(optimizer, groups=None, pin_layout=True):
  """Reduces all the gradients handled by an optimizer.

  Args:
    optimizer (:class:`torch.Optimizer`): The `torch.Optimizer` instance
      containing the gradients to be reduced.
    groups (list, optional): A list of list, representing the replica groups for
      the `all_reduce()` operation. Example: `[[0, 1, 2, 3], [4, 5, 6, 7]]`
        defines two groups, one with the `[0, 1, 2, 3]` replicas and one with
        the `[4, 5, 6, 7]` replicas. If `None` there will be only one group with
        all the replicas in it.
    pin_layout (bool, optional): whether to pin the layout when reducing gradients.
      See `xm.all_reduce` for details.
  """
  count = xrt_world_size()
  if count > 1:
    gradients = _fetch_gradients(optimizer)
    all_reduce(
        REDUCE_SUM,
        gradients,
        scale=1.0 / count,
        groups=groups,
        pin_layout=pin_layout)


def optimizer_step(optimizer,
                   barrier=False,
                   optimizer_args={},
                   groups=None,
                   pin_layout=True):
  """Run the provided optimizer step and issue the XLA device step computation.

  Args:
    optimizer (:class:`torch.Optimizer`): The `torch.Optimizer` instance whose
      `step()` function needs to be called. The `step()` function will be called
      with the `optimizer_args` named arguments.
    barrier (bool, optional): Whether the XLA tensor barrier should be issued in
      this API. If using the PyTorch XLA `ParallelLoader` or `DataParallel`
      support, this is not necessary as the barrier will be issued by the XLA
      data loader iterator `next()` call.
      Default: False
    optimizer_args (dict, optional): Named arguments dictionary for the
      `optimizer.step()` call.
    groups (list, optional): A list of list, representing the replica groups for
      the `all_reduce()` operation. Example: `[[0, 1, 2, 3], [4, 5, 6, 7]]`
        defines two groups, one with the `[0, 1, 2, 3]` replicas and one with
        the `[4, 5, 6, 7]` replicas. If `None` there will be only one group with
        all the replicas in it.
    pin_layout (bool, optional): whether to pin the layout when reducing gradients.
      See `xm.all_reduce` for details.

  Returns:
    The same value returned by the `optimizer.step()` call.
  """
  reduce_gradients(optimizer, groups=groups, pin_layout=pin_layout)
  loss = optimizer.step(**optimizer_args)
  if barrier:
    mark_step()
  return loss


def save(data, file_or_path, master_only=True, global_master=False):
  """Saves the input data into a file.

  The saved data is transferred to PyTorch CPU device before being saved, so a
  following `torch.load()` will load CPU data.
  Care must be taken when working with views. Instead of saving views it's
  recommended that you recreate them after the tensors have been loaded and
  moved to their destination device(s).

  Args:
    data: The input data to be saved. Any nested combination of Python objects
      (list, tuples, sets, dicts, ...).
    file_or_path: The destination for the data saving operation. Either a file
      path or a Python file object. If `master_only` is ``False`` the path or
      file objects must point to different destinations as otherwise all the
      writes from the same host will override each other.
    master_only (bool, optional): Whether only the master device should save the
      data. If False, the `file_or_path` argument should be a different file or
      path for each of the ordinals taking part to the replication, otherwise
      all the replicas on the same host will be writing to the same location.
      Default: True
    global_master (bool, optional): When ``master_only`` is ``True`` this flag
      controls whether every host's master (if ``global_master`` is ``False``)
      saves the content, or only the global master (ordinal 0).
      Default: False
    sync (bool, optional): Whether to synchronize all replicas after saving
      tensors. If True, all replicas must call `xm.save` or the main process
      will hang.
  """
  should_write_data = not master_only or is_master_ordinal(
      local=not global_master)

  cpu_data = _maybe_convert_to_cpu(data, convert=should_write_data)
  if should_write_data:
    torch.save(cpu_data, file_or_path)


def _maybe_convert_to_cpu(data, convert=True):

  def convert_fn(tensors):
    torch_xla._XLAC._xla_sync_multi(
        tensors, devices=[], wait=True, sync_xla_data=True)
    if not convert:
      return tensors
    return torch_xla._XLAC._xla_get_cpu_tensors(tensors)

  def select_fn(v):
    return type(v) == torch.Tensor and is_xla_tensor(v)

  return ToXlaTensorArena(convert_fn, select_fn).transform(data)


def send_cpu_data_to_device(datas, device, input_sharding=None):

  def convert_fn(tensors):
    devices = [str(device)] * len(tensors)
    shardings = None
    if input_sharding:
      shardings = [input_sharding.xla_spec(t) for t in tensors]
    xtensors = torch_xla._XLAC._xla_tensors_from_aten(tensors, devices,
                                                      shardings)
    return xtensors

  def select_fn(v):
    return type(v) == torch.Tensor and v.device.type == 'cpu'

  if type(datas) is torch.Tensor:
    datas = [datas]
  return ToXlaTensorArena(convert_fn, select_fn).transform(datas)


def xla_rendezvous(payload: bytes = b'',
                   ordinals: Optional[List[int]] = None,
                   tag: Optional[str] = None) -> List[bytes]:
  """Share `payload` with all replicas in `ordinals`.

  `tag` is ignored except for logging.

  Uses XLA collective communication to communicate between replicas, so this
  will sync the graph (`xm.mark_step`).

  Args:
    tag: Name of this rendezvous operation.
    payload: Payload to share with other replicas.
    ordinals: List of replicas participating in rendezvous.
  Returns:
    List of bytes from other replicas.
  """
  if ordinals and len(ordinals) != runtime.global_device_count():
    raise ValueError('Only global rendezvous is supported')

  if not isinstance(payload, bytes):
    raise TypeError('`payload` must be bytes, not {}'.format(type(payload)))

  # Finish all execution of previous graphs to avoid recompilation
  mark_step()

  device = xla_device()

  data = torch.tensor(list(payload), dtype=torch.uint8)
  size = torch.tensor([data.shape[0]], dtype=torch.int, device=device)

  if tag:
    logging.info(f"Joining rendezvous '{tag}'...")

  sizes = all_gather(size)

  max_size = torch.max(sizes)
  mark_step()

  # If all payloads are empty, return immediately to avoid more CPU transfers
  if max_size.item() < 1:
    return [b'' for _ in range(sizes.size()[0])]

  padded_data = torch.nn.functional.pad(data, (
      0,
      max_size.item() - size.item(),
  )).to(xla_device())
  raw_data = all_gather(padded_data)
  data_list = torch.split(raw_data, max_size)

  payloads = [d[:sz] for d, sz in zip(data_list, sizes.cpu())]
  mark_step()

  return [bytes(p.cpu().tolist()) for p in payloads]


def rendezvous(tag, payload=b'', replicas=[]):
  """Waits for all the mesh clients to reach the named rendezvous.

  Note: PJRT does not support the XRT mesh server, so this is effectively an
  alias to `xla_rendezvous`.

  Args:
    tag (string): The name of the rendezvous to join.
    payload (bytes, optional): The payload to be sent to the rendezvous.
    replicas (list, int): The replica ordinals taking part of the rendezvous.
      Empty means all replicas in the mesh.
      Default: []

  Returns:
    The payloads exchanged by all the other cores, with the payload of core
    ordinal `i` at position `i` in the returned tuple.
  """
  return xla_rendezvous(payload, replicas or None, tag=tag)


def do_on_ordinals(target, data=(), ordinals=(0,)):
  """Runs a function only on a given set of ordinals.

  Args:
    target (callable): The function to be run on `ordinals`.
    data: Any input data for the `target` function which contains tensors. All
      the XLA tensors used by the `target` function must be passed in this
      argument. Every other data used by the function can be captured by the
      Python interpreter as usual.
      Default: ()
    ordinals (list, int): The list/set of ordinals where the `target` function
      should run.
      Default: (0,)

  Returns:
    In the ordinals that ran the `target` function, the function return value,
    otherwise `None`.
  """
  running = get_ordinal() in ordinals
  cpu_data = _maybe_convert_to_cpu(data, convert=running)
  if running:
    result = target(*cpu_data)
  else:
    result = None
  rendezvous('torch_xla.core.xla_model.do_on_ordinals')
  return result


def mesh_reduce(tag, data, reduce_fn):
  """Performs an out-of-graph client mesh reduction.

  Args:
    tag (string): The name of the rendezvous to join.
    data: The data to be reduced. The `reduce_fn` callable will receive a list
      with the copies of the same data coming from all the mesh client processes
      (one per core).
    reduce_fn (callable): A function which receives a list of `data`-like
      objects and returns the reduced result.

  Returns:
    The reduced value.
  """
  cpu_data = _maybe_convert_to_cpu(data)
  bio = io.BytesIO()
  torch.save(cpu_data, bio)
  xdata = rendezvous(tag, bio.getvalue())
  xldata = []
  for xd in xdata:
    xbio = io.BytesIO(xd)
    xldata.append(torch.load(xbio))
  return reduce_fn(xldata) if xldata else cpu_data


def set_rng_state(seed, device=None):
  """Sets the random number generator state.

  Args:
    seed (integer): The state to be set.
    device (string, optional): The device where the RNG state needs to be set.
      If missing the default device seed will be set.
  """
  if device is None:
    device = torch_xla._XLAC._xla_get_default_device()
  torch_xla._XLAC._xla_set_rng_seed(seed, str(device) if device else '')


def get_rng_state(device=None):
  """Gets the current running random number generator state.

  Args:
    device (string, optional): The device whose RNG state needs to be retrieved.
      If missing the default device seed will be set.

  Returns:
    The RNG state, as integer.
  """
  if device is None:
    device = torch_xla._XLAC._xla_get_default_device()
  return torch_xla._XLAC._xla_get_rng_seed(str(device) if device else '')


@contextlib.contextmanager
def fork_rng(device=None, enabled=True):
  """
  Forks the RNG, so that when you return, the RNG is reset to the state that it was previously in.
  Args:
    device (string, optional): The device where the RNG state needs to be set. If missing the default device seed will be set.
    enabled (bool): if ``False``, the RNG is not forked.  This is a convenience argument for easily disabling the context manager without having to delete it and unindent your Python code under it.
  """
  if not enabled:
    yield
    return

  if device is None:
    device = torch_xla._XLAC._xla_get_default_device()
  xla_rng_state = get_rng_state(device=device)

  try:
    yield
  finally:
    set_rng_state(xla_rng_state, device=device)


def get_memory_info(device):
  """Retrieves the device memory information.

  Args:
    device (string): The device whose memory information are requested.

  Returns:
    A dictionary with `kb_free` (free memory in KB) and `kb_total` (total
    memory in KB) keys.
  """
  return torch_xla._XLAC._xla_memory_info(str(device))


def optimization_barrier_(tensors):
  """Blocks xla compiler from moving computations across this barrier. The common
  use case would be blocking xla common-subexpression elimination pass from undoing
  the gradient checkpointing.

  Args:
    tensors (List[torch.Tensor]): List of `torch.Tensor` to add barrier to.
  """
  torch_xla._XLAC._xla_optimization_barrier_(tensors)


def broadcast_master_param(model: torch.nn.Module) -> None:
  """
  Broadcast the model parameters from master process to other processes
  """
  parameters_and_buffers = list(
      itertools.chain(model.parameters(), model.buffers()))
  collective_broadcast(parameters_and_buffers)
  mark_step()<|MERGE_RESOLUTION|>--- conflicted
+++ resolved
@@ -1,8 +1,3 @@
-<<<<<<< HEAD
-import collections
-import contextlib
-=======
->>>>>>> 19b83830
 import io
 import itertools
 import logging
