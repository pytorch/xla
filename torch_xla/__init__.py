--- conflicted
+++ resolved
@@ -13,56 +13,6 @@
 
 XRT_RUN_SERVER_PROCESS = 'torch_xla.core._xrt_run_server'
 XRT_SERVER_REGEX = '^python3 -m {} [0-9]+$'.format(XRT_RUN_SERVER_PROCESS)
-<<<<<<< HEAD
-
-
-def _maybe_select_tpu_version():
-  # Setup correct TPU runtime version for Colab and Kaggle.
-
-  def _is_open(ip, port):
-    s = socket.socket(socket.AF_INET, socket.SOCK_STREAM)
-    if s.connect_ex((ip, int(port))) == 0:
-      return True
-    return False
-
-  def _wait_for_open(version, timeout=100, interval=10, log=True):
-    tpu_addr = os.environ['TPU_NAME'].split('grpc://')[1]
-    deadline = time.time() + timeout
-
-    while not _is_open(*tpu_addr.split(':')):
-      if log:
-        logging.warning(
-            f'Waiting for TPU to be start up with version pytorch-{version}...')
-      if time.time() > deadline:
-        raise RuntimeError('Timed out waiting for TPU to start up')
-      time.sleep(interval)
-
-    if log:
-      logging.warning(
-          f'TPU has started up successfully with version pytorch-{version}')
-
-  try:
-    tpu_name = os.environ.get('TPU_NAME', '')
-    if not tpu_name.startswith('grpc://'):
-      # Not colab/kaggle
-      return
-
-    import cloud_tpu_client
-    client = cloud_tpu_client.Client(tpu_name)
-    client.configure_tpu_version(
-        f'pytorch-{__version__}', restart_type='ifNeeded')
-    # client.wait_for_healthy() API doesn't work as we dont have TPU API access
-    _wait_for_open(__version__)
-  except ImportError:
-    logging.warning((
-        'Not selecting corresponding TPU runtime since cloud_tpu_client is not '
-        'installed. Ignore if not running on Colab/Kaggle TPU.'))
-  except Exception:
-    # This path is hit, when we get throttled by the verison changer
-    # when we import torch_xla from xmp.spawn-ed processes.
-    _wait_for_open(__version__, log=False)
-=======
->>>>>>> 486b32e5
 
 
 def server_is_alive():
