--- conflicted
+++ resolved
@@ -1,9 +1,5 @@
 import datetime
-<<<<<<< HEAD
-import os
-=======
 import logging
->>>>>>> 65b7639c
 import threading
 
 import torch.distributed as dist
