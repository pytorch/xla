--- conflicted
+++ resolved
@@ -123,13 +123,9 @@
   return jnp.concatenate(outputs, axis=0)
 
 
-<<<<<<< HEAD
+
 # Expect to run these checks during runtime.
-def validate_inputs_on_runtime(
-=======
-# Expect to run these checkes during runtime.
 def validate_dynamic_inputs(
->>>>>>> f0881b5a
     q: jax.Array,  # [max_num_batched_tokens, num_q_heads, head_dim]
     kv_pages: jax.
     Array,  # [total_num_pages, page_size, num_combined_kv_heads, head_dim]
