--- conflicted
+++ resolved
@@ -1255,14 +1255,11 @@
                                             padding_idx, scale_grad_by_freq);
 }
 
-<<<<<<< HEAD
-=======
 XLATensorPtr embedding(const XLATensorPtr& weight,
                        const XLATensorPtr& indices) {
   return tensor_ops::Embedding(weight, indices);
 }
 
->>>>>>> 4880b6f7
 std::tuple<XLATensorPtr, XLATensorPtr, XLATensorPtr, XLATensorPtr>
 embedding_bag(const XLATensorPtr& weight, const XLATensorPtr& indices,
               const XLATensorPtr& offsets, int64_t mode,
@@ -1277,14 +1274,25 @@
                          weight->CreateFrom(torch::lazy::Value(node, 3)));
 }
 
-<<<<<<< HEAD
+std::tuple<XLATensorPtr, XLATensorPtr, XLATensorPtr, XLATensorPtr>
+embedding_bag(const XLATensorPtr& weight, const XLATensorPtr& indices,
+              const XLATensorPtr& offsets, int64_t mode,
+              const XLATensorPtr& per_sample_weights,
+              bool include_last_offset) {
+  torch::lazy::NodePtr node = torch::lazy::MakeNode<EmbeddingBag>(
+      weight->GetIrValue(), indices->GetIrValue(), offsets->GetIrValue(), mode,
+      per_sample_weights->GetIrValue(), include_last_offset);
+  return std::make_tuple(weight->CreateFrom(torch::lazy::Value(node, 0)),
+                         weight->CreateFrom(torch::lazy::Value(node, 1)),
+                         weight->CreateFrom(torch::lazy::Value(node, 2)),
+                         weight->CreateFrom(torch::lazy::Value(node, 3)));
+}
+
 XLATensorPtr embedding(const XLATensorPtr& weight,
                        const XLATensorPtr& indices) {
   return tensor_ops::Embedding(weight, indices);
 }
 
-=======
->>>>>>> 4880b6f7
 XLATensorPtr exp(const XLATensorPtr& input) {
   return input->CreateFrom(Exp(input->GetIrValue()));
 }
