--- conflicted
+++ resolved
@@ -1255,7 +1255,11 @@
                                             padding_idx, scale_grad_by_freq);
 }
 
-<<<<<<< HEAD
+XLATensorPtr embedding(const XLATensorPtr& weight,
+                       const XLATensorPtr& indices) {
+  return tensor_ops::Embedding(weight, indices);
+}
+
 std::tuple<XLATensorPtr, XLATensorPtr, XLATensorPtr, XLATensorPtr>
 embedding_bag(const XLATensorPtr& weight, const XLATensorPtr& indices,
               const XLATensorPtr& offsets, bool scale_grad_by_freq,
@@ -1270,11 +1274,6 @@
                          weight->CreateFrom(torch::lazy::Value(node, 1)),
                          weight->CreateFrom(torch::lazy::Value(node, 2)),
                          weight->CreateFrom(torch::lazy::Value(node, 3)));
-=======
-XLATensorPtr embedding(const XLATensorPtr& weight,
-                       const XLATensorPtr& indices) {
-  return tensor_ops::Embedding(weight, indices);
->>>>>>> 1bcc0145
 }
 
 XLATensorPtr exp(const XLATensorPtr& input) {
