#include "torch_xla/csrc/xla_graph_executor.h"

#include <Python.h>

#include <algorithm>
#include <cmath>
#include <condition_variable>
#include <exception>
#include <functional>
#include <mutex>
#include <set>
#include <stdexcept>
#include <unordered_set>

#include "absl/container/flat_hash_map.h"
#include "absl/memory/memory.h"
#include "absl/strings/str_join.h"
#include "tensorflow/compiler/xla/literal_util.h"
#include "tensorflow/compiler/xla/shape_util.h"
#include "tensorflow/tsl/platform/errors.h"
#include "tensorflow/tsl/profiler/lib/traceme.h"
#include "third_party/xla_client/cache.h"
#include "third_party/xla_client/debug_macros.h"
#include "third_party/xla_client/env_vars.h"
#include "third_party/xla_client/sys_util.h"
#include "third_party/xla_client/thread_pool.h"
#include "third_party/xla_client/unique.h"
#include "third_party/xla_client/xla_util.h"
#include "torch/csrc/autograd/variable.h"
#include "torch/csrc/lazy/core/hash.h"
#include "torch/csrc/lazy/core/helpers.h"
#include "torch/csrc/lazy/core/ir_util.h"
#include "torch/csrc/lazy/core/lazy_graph_executor.h"
#include "torch/csrc/lazy/core/metrics.h"
#include "torch/csrc/lazy/core/tensor_util.h"
#include "torch/csrc/lazy/core/util.h"
#include "torch_xla/csrc/aten_xla_bridge.h"
#include "torch_xla/csrc/computation.h"
#include "torch_xla/csrc/helpers.h"
#include "torch_xla/csrc/ir_dump_util.h"
#include "torch_xla/csrc/layout_manager.h"
#include "torch_xla/csrc/op_by_op_executor.h"
#include "torch_xla/csrc/ops/arithmetic_ir_ops.h"
#include "torch_xla/csrc/ops/cast.h"
#include "torch_xla/csrc/ops/device_data.h"
#include "torch_xla/csrc/ops/dynamic_ir.h"
#include "torch_xla/csrc/ops/expand.h"
#include "torch_xla/csrc/ops/expand_symint.h"
#include "torch_xla/csrc/ops/ops.h"
#include "torch_xla/csrc/ops/view.h"
#include "torch_xla/csrc/ops/xla_ops.h"
#include "torch_xla/csrc/tensor_util.h"
#include "torch_xla/csrc/torch_util.h"
#include "torch_xla/csrc/xla_backend_impl.h"
#include "torch_xla/csrc/xla_sharding_util.h"

namespace torch_xla {
namespace {

torch::lazy::Value IrValueFromScalar(const at::Scalar& value,
                                     at::ScalarType scalar_type,
                                     const torch::lazy::BackendDevice& device) {
  at::Tensor tensor = at::scalar_tensor(value, at::TensorOptions(scalar_type));
  torch::lazy::BackendDataPtr device_data = TensorToXlaData(tensor, device);
  return torch::lazy::MakeNode<DeviceData>(std::move(device_data));
}

bool ShouldSyncIrValue(const torch::lazy::Value& ir_value) {
  return ir_value->op() != xla_not_supported;
}

}  // namespace

auto XLAGraphExecutor::DeviceContextArena::Get() -> DeviceContextArena* {
  static DeviceContextArena* arena = new DeviceContextArena();
  return arena;
}

std::vector<XLATensorPtr> XLAGraphExecutor::DeviceContextArena::GetLiveTensors(
    const torch::lazy::BackendDevice* device) {
  std::vector<XLATensorPtr> tensors;
  auto fn = [&](DeviceContext* devctx) {
    std::lock_guard<std::mutex> lock(devctx->lock);
    for (auto& uid_wptr : devctx->tensors_data) {
      auto data =
          std::dynamic_pointer_cast<XLATensor::Data>(uid_wptr.second.lock());
      if (data != nullptr) {
        tensors.push_back(XLATensor::Create(std::move(data)));
      }
    }
  };
  ForAllDeviceContexts(fn, device);
  return tensors;
}

torch::lazy::Value XLAGraphExecutor::DeviceContextArena::GetRngSeed(
    const torch::lazy::BackendDevice& device) {
  static const at::ScalarType kSeedType = at::ScalarType::Long;
  static const uint64_t kSeedMul = 214013;
  static const uint64_t kSeedAdd = 2531011;
  DeviceContext* devctx = GetDeviceContext(device);
  std::lock_guard<std::mutex> lock(devctx->lock);
  if (!devctx->seed_ir_value) {
    devctx->seed_ir_value =
        IrValueFromScalar(MakeIntScalar(devctx->seed), kSeedType, device);
  }
  // Keep the running seed as scalar as well, so we can return it directly
  // without executing graphs.
  devctx->running_seed = kSeedAdd + kSeedMul * devctx->running_seed;
  // Compose new seeds from the root seed, to avoid creating too many XLA
  // computation parameters which might overflow the TPU capacity.
  torch::lazy::Value k = ScalarOp(MakeIntScalar(kSeedMul),
                                  MakeXlaPrimitiveType(kSeedType, &device));
  torch::lazy::Value b = ScalarOp(MakeIntScalar(kSeedAdd),
                                  MakeXlaPrimitiveType(kSeedType, &device));
  devctx->seed_ir_value = b + k * devctx->seed_ir_value;
  return devctx->seed_ir_value;
}

torch::lazy::BackendDataPtr
XLAGraphExecutor::DeviceContextArena::GetBaseSeedData(
    const torch::lazy::BackendDevice& device) {
  static const at::ScalarType kSeedType = at::ScalarType::Long;
  DeviceContext* devctx = GetDeviceContext(device);
  std::lock_guard<std::mutex> lock(devctx->lock);
  at::Tensor tensor = at::scalar_tensor(MakeIntScalar(devctx->seed),
                                        at::TensorOptions(kSeedType));
  torch::lazy::BackendDataPtr device_data = TensorToXlaData(tensor, device);
  devctx->seed_ir_value = torch::lazy::MakeNode<DeviceData>(device_data);
  devctx->running_seed = devctx->seed;
  return torch_xla::DeviceData::Cast(devctx->seed_ir_value.node.get())->data();
}

void XLAGraphExecutor::DeviceContextArena::SaveGraphAsString(
    torch::lazy::hash_t hash, absl::Span<const XLATensorPtr> tensors,
    const std::vector<size_t>* indices, DebugUtil::GraphFormat format) {
  static bool should_save_graph =
      xla::sys_util::GetEnvOrdinalPath("XLA_SAVE_TENSORS_FILE", "",
                                       GetCurrentDevice().ordinal()) != "";
  if (should_save_graph &&
      hash_to_graph_map.find(hash) == hash_to_graph_map.end()) {
    hash_to_graph_map[hash] =
        DebugUtil::GetTensorsGraphInfo(tensors, indices, format);
  }
}

void XLAGraphExecutor::DeviceContextArena::SaveOutputShapes(
    torch::lazy::hash_t hash, std::vector<xla::Shape> output_shapes) {
  if (hash_to_output_shape_map.find(hash) == hash_to_output_shape_map.end()) {
    hash_to_output_shape_map[hash] = std::move(output_shapes);
  }
}

std::string XLAGraphExecutor::DeviceContextArena::GetGraphByHash(
    torch::lazy::hash_t hash) {
  auto iter = hash_to_graph_map.find(hash);
  if (iter == hash_to_graph_map.end()) {
    TF_LOG(INFO) << "Trying to dump graph with an invalid hash";
    return "";
  }
  return iter->second;
}

std::vector<xla::Shape>*
XLAGraphExecutor::DeviceContextArena::GetOutputShapesByHash(
    torch::lazy::hash_t hash) {
  auto iter = hash_to_output_shape_map.find(hash);
  XLA_CHECK(iter != hash_to_output_shape_map.end())
      << "Hash not found, can't retrive output shape";
  return &(iter->second);
}

torch::lazy::Value XLAGraphExecutor::DeviceContextArena::IrValueFromScalar(
    const at::Scalar& value, at::ScalarType scalar_type,
    const torch::lazy::BackendDevice& device) {
  at::Tensor tensor = at::scalar_tensor(value, at::TensorOptions(scalar_type));
  torch::lazy::BackendDataPtr device_data = TensorToXlaData(tensor, device);
  return torch::lazy::MakeNode<DeviceData>(std::move(device_data));
}

XLAGraphExecutor::Async::Async(
    SyncTensorCollection* coll,
    std::vector<torch::lazy::BackendDataPtr> parameters_data,
    std::vector<torch::lazy::BackendDataPtr> tensors_data,
    ComputationCache::TypePtr cached_computation)
    : torch::lazy::LazyGraphExecutor::Async(coll, parameters_data, tensors_data,
                                            nullptr),
      cached_computation(std::move(cached_computation)) {}

XLAGraphExecutor* XLAGraphExecutor::Get() {
  static XLAGraphExecutor arena = XLAGraphExecutor();
  return &arena;
}

void XLAGraphExecutor::RegisterTensor(
    std::shared_ptr<torch::lazy::LazyTensor::Data> data) {
  DeviceContextArena::Get()->RegisterTensor(data);
  TORCH_LAZY_COUNTER("CreateXlaTensor", 1);
}

void XLAGraphExecutor::UnregisterTensor(torch::lazy::LazyTensor::Data* data) {
  DeviceContextArena::Get()->UnregisterTensor(data);
  TORCH_LAZY_COUNTER("DestroyXlaTensor", 1);
}

void XLAGraphExecutor::ApplyEagerSync(std::vector<XLATensorPtr>& tensors) {
  SyncTensorsGraph(&tensors, {}, /*wait=*/false, /*sync_ltc_data=*/false);
}

torch::lazy::Value XLAGraphExecutor::GetDeviceDataIrValue(
    const at::Scalar& value, xla::PrimitiveType type,
    const torch::lazy::BackendDevice& device) {
  torch::lazy::BackendDataPtr data =
      GetDeviceData(value, TensorTypeFromXlaType(type), device);
  data->SetInfo(
      std::make_shared<torch::lazy::LazyGraphExecutor::DeviceDataInfo>(
          /*tensor_id=*/-1, /*read_only=*/true));
  return torch::lazy::MakeNode<DeviceData>(std::move(data));
}

torch::lazy::Value XLAGraphExecutor::GetIrValueForConstant(
    const at::Scalar& value, const xla::Shape& shape) {
  torch::lazy::Value ir_value =
      ScalarOp(std::move(value), shape.element_type());
  if (!shape.dimensions().empty()) {
    ir_value = torch::lazy::MakeNode<Expand>(
        ir_value, torch::lazy::ToVector<int64_t>(shape.dimensions()));
  }
  return ir_value;
}

torch::lazy::Value XLAGraphExecutor::GetIrValueForScalar(
    const at::Scalar& value, xla::PrimitiveType type,
    const torch::lazy::BackendDevice& device) {
  if (torch::lazy::IsSpecialScalar(value)) {
    return ScalarOp(std::move(value), type);
  }
  return GetDeviceDataIrValue(value, type, device);
}

torch::lazy::Value XLAGraphExecutor::GetIrValueForScalar(
    const at::Scalar& value, const torch::lazy::BackendDevice& device) {
  return GetIrValueForScalar(
      value, MakeXlaPrimitiveType(GetScalarType(value), &device), device);
}

torch::lazy::Value XLAGraphExecutor::GetIrValueForScalar(
    const at::Scalar& value, xla::PrimitiveType type,
    absl::Span<const int64_t> dimensions,
    const torch::lazy::BackendDevice& device) {
  torch::lazy::Value ir_value = GetIrValueForScalar(value, type, device);
  if (!dimensions.empty()) {
    ir_value = torch::lazy::MakeNode<Expand>(
        ir_value, torch::lazy::ToVector<int64_t>(dimensions));
  }
  return ir_value;
}

torch::lazy::Value XLAGraphExecutor::GetIrValueForScalar(
    const at::Scalar& value, xla::PrimitiveType type,
    c10::SymIntArrayRef sym_size, const torch::lazy::BackendDevice& device) {
  torch::lazy::Value ir_value = GetIrValueForScalar(value, type, device);
  SymIntElements size_elements = SymIntElements(sym_size);
  return torch::lazy::MakeNode<ExpandSymInt>(ir_value, size_elements);
}

torch::lazy::Value XLAGraphExecutor::GetIrValueForScalar(
    const at::Scalar& value, const xla::Shape& shape,
    const torch::lazy::BackendDevice& device) {
  return GetIrValueForScalar(value, shape.element_type(), shape.dimensions(),
                             device);
}

torch::lazy::Value XLAGraphExecutor::GetIrValueForScalar(
    const at::Scalar& value, const xla::Shape& shape,
    c10::optional<at::ScalarType> logical_element_type,
    const torch::lazy::BackendDevice& device) {
  xla::PrimitiveType type =
      logical_element_type
          ? MakeXlaPrimitiveType(*logical_element_type, &device)
          : shape.element_type();
  return GetIrValueForScalar(value, type, shape.dimensions(), device);
}

torch::lazy::Value XLAGraphExecutor::GetRngSeed(
    const torch::lazy::BackendDevice& device) {
  return DeviceContextArena::Get()->GetRngSeed(device);
}

void XLAGraphExecutor::SetRngSeed(const torch::lazy::BackendDevice& device,
                                  uint64_t seed) {
  DeviceContextArena::Get()->SetRngSeed(device, seed);
}

uint64_t XLAGraphExecutor::GetRunningSeed(
    const torch::lazy::BackendDevice& device) {
  return DeviceContextArena::Get()->GetRunningSeed(device);
}

torch::lazy::BackendDataPtr XLAGraphExecutor::GetBaseSeedData(
    const torch::lazy::BackendDevice& device) {
  return DeviceContextArena::Get()->GetBaseSeedData(device);
}

std::string XLAGraphExecutor::DumpHloComputation(
    const std::vector<XLATensorPtr>& tensors) {
  std::vector<torch::lazy::Value> ir_values;
  for (auto& tensor : tensors) {
    torch::lazy::Value ir_value = tensor->CurrentIrValue();
    if (ir_value) {
      ir_values.push_back(std::move(ir_value));
    }
  }
  return !ir_values.empty() ? DumpUtil::ToHlo(ir_values, GetCurrentDevice())
                            : std::string();
}

std::vector<XLATensorPtr> XLAGraphExecutor::GetLiveTensors(
    const torch::lazy::BackendDevice* device) {
  return DeviceContextArena::Get()->GetLiveTensors(device);
}

void XLAGraphExecutor::SyncTensorsGraph(std::vector<XLATensorPtr>* tensors,
                                        absl::Span<const std::string> devices,
                                        bool wait, bool sync_ltc_data,
                                        bool warm_up_cache_only) {
  TF_VLOG(4) << "Trying to sync the value of " << tensors->size()
             << " tensor(s)";
  tsl::profiler::TraceMe activity("SyncTensorsGraph",
                                  tsl::profiler::TraceMeLevel::kInfo);
  static const bool op_by_op =
      xla::sys_util::GetEnvBool("XLA_SYNC_TENSORS_OPBYOP", false);
  SyncTensorsConfig config;
  config.sync_ltc_data = sync_ltc_data;
  if (warm_up_cache_only) {
    config.force_ltc_data = false;
  }
  if (op_by_op) {
    OpByOpAsync async = SyncTensorsGraphOpByOp(tensors, devices, config);
    if (wait) {
      async.Wait();
    }
  } else {
    auto async =
        SyncTensorsGraphInternal(tensors, devices, config, warm_up_cache_only);
    if (wait && async != nullptr && !warm_up_cache_only) {
      async->mwait.Wait();
    }
  }
}

void XLAGraphExecutor::SyncLiveTensorsGraph(
    const torch::lazy::BackendDevice* device,
    c10::ArrayRef<std::string> devices, bool wait) {
  tsl::profiler::TraceMe activity("SyncLiveTensorsGraph",
                                  tsl::profiler::TraceMeLevel::kInfo);
  auto tensors = GetLiveTensors(device);
  TF_VLOG(4) << tensors.size() << " live tensors: devices=("
             << c10::Join(",", devices) << ")";
  SyncTensorsGraph(&tensors, devices, wait, /*sync_ltc_data=*/true);
}

void XLAGraphExecutor::MarkStep(const torch::lazy::BackendDevice& device) {
  // TODO(jwtan): Replace this with TORCH_LAZY_COUNTER. We need MarkStep to
  // remain as XLA_COUNTER to support xla::metrics::CreatePerformanceReport().
  // For more information, see NOTE: [TORCH_LAZY_COUNTER v.s. XLA_COUNTER].
  XLA_COUNTER("MarkStep", 1);
  DeviceContextArena::Get()->MarkStep(device);
  torch::lazy::ScopePusher::ResetScopes();
  ResetTrimCounter();
}

void XLAGraphExecutor::WaitDeviceOps(absl::Span<const std::string> devices) {
  std::set<torch::lazy::BackendDevice> wait_devices;
  if (!devices.empty()) {
    for (auto& device_str : devices) {
      wait_devices.insert(ParseDeviceString(device_str));
    }
  } else {
    for (auto& device_str : xla::ComputationClient::Get()->GetLocalDevices()) {
      wait_devices.insert(ParseDeviceString(device_str));
    }
  }
  // The DeviceLockerArena::Get()->LockDevices() API returns a vector of
  // torch::lazy::ExceptionCleanup object, which is going to be freed
  // immediately, turning this operation into a lock barrier.
  DeviceLockerArena::Get()->LockDevices(wait_devices);
}

std::vector<at::Tensor> XLAGraphExecutor::GetTensors(
    std::vector<XLATensorPtr>* tensors) {
  TF_VLOG(4) << "Trying to get the value of " << tensors->size()
             << " tensor(s)";
  static const bool op_by_op =
      xla::sys_util::GetEnvBool("XLA_GET_TENSORS_OPBYOP", false);
  return op_by_op ? GetTensorsOpByOp(tensors) : GetTensorsFused(tensors);
}

torch::lazy::hash_t XLAGraphExecutor::GetGraphHash(
    const std::vector<XLATensorPtr>& tensors) {
  SyncTensorsConfig config;
  config.sync_ltc_data = true;
  config.force_ltc_data = false;

  SyncTensorCollection coll = CollectSyncTensors(tensors, config);
  absl::Span<const size_t> indices = coll.indices;
  std::vector<torch::lazy::Value> ir_values;
  std::vector<xla::Shape> output_shapes;
  ir_values.reserve(indices.size());
  output_shapes.reserve(indices.size());
  for (auto index : indices) {
    XLATensorPtr tensor = tensors[index];
    ir_values.push_back(tensor->CurrentIrValue());
    output_shapes.push_back(MakeShapeWithDeviceLayout(
        tensor->shape(),
        static_cast<XlaDeviceType>(tensor->GetDevice().type())));
  }
  PostOrderData po_data = RunPostOrder(ir_values, &coll);
  torch::lazy::hash_t res_hash = torch::lazy::HashCombine(
      coll.hash, torch::lazy::Hash(po_data.parameter_sequence));
  DeviceContextArena::Get()->SaveOutputShapes(res_hash,
                                              std::move(output_shapes));
  DeviceContextArena::Get()->SaveGraphAsString(res_hash, tensors,
                                               &coll.indices);
  return res_hash;
}

void XLAGraphExecutor::MaybeDumpGraph(std::string name,
                                      torch::lazy::hash_t hash) {
  thread_local const std::string save_file = xla::sys_util::GetEnvOrdinalPath(
      "XLA_SAVE_TENSORS_FILE", "", GetCurrentDevice().ordinal());
  if (!save_file.empty()) {
    std::string graph = DeviceContextArena::Get()->GetGraphByHash(hash);
    if (graph.size() == 0) {
      return;
    }
    std::ofstream graph_file(save_file, std::ios_base::app);
    graph_file << "[" << name << "]\n" << graph << "\n";
  }
}

XLAGraphExecutor::ComputationCache* XLAGraphExecutor::GetComputationCache() {
  static const size_t kMaxCacheSize =
      xla::sys_util::GetEnvInt("XLA_COMPILATION_CACHE_SIZE", 1024);
  static ComputationCache* cache = new ComputationCache(kMaxCacheSize);
  return cache;
}

void XLAGraphExecutor::ClearPendingIrs(
    std::vector<XLATensorPtr> tensors,
    const torch::lazy::BackendDevice& device) {
  std::unordered_set<int64_t> tensor_ids;
  for (size_t i = 0; i < tensors.size(); ++i) {
    if (tensor_ids.insert(tensors[i]->GetUniqueId()).second &&
        tensors[i]->CurrentDataHandle() == nullptr) {
      torch::lazy::Value ir_value = tensors[i]->CurrentIrValue();
      if (ir_value) {
        xla::Shape shape = MakeShapeWithDeviceLayout(
            tensors[i]->shape(), static_cast<XlaDeviceType>(device.type()));
        torch::lazy::BackendDataPtr handle =
            WrapXlaData(xla::ComputationClient::Get()->CreateDataPlaceholder(
                device.toString(), std::move(shape)));
        tensors[i]->AssignIrValue(torch::lazy::Value());
        tensors[i]->data()->handle = handle;
        tensors[i]->data()->view = nullptr;
        tensors[i]->data()->tensor_data = c10::nullopt;
      }
    }
  }
}

XLAGraphExecutor::SyncTensorCollection XLAGraphExecutor::CollectSyncTensors(
    const std::vector<XLATensorPtr>& tensors, const SyncTensorsConfig& config) {
  tsl::profiler::TraceMe activity("CollectSyncTensors",
                                  tsl::profiler::TraceMeLevel::kInfo);
  xla::util::Unique<torch::lazy::BackendDevice> unique_device;
  for (size_t i = 0; i < tensors.size(); ++i) {
    unique_device.set(tensors[i]->GetDevice());
  }
  SyncTensorCollection coll;
  if (!unique_device) {
    return coll;
  }

  std::vector<at::Tensor> at_tensors;
  std::vector<std::string> devices;
  std::vector<XLATensor::ShardingSpecPtr> shardings;
  std::vector<size_t> at_tensor_index;
  std::unordered_set<int64_t> tensor_ids;
  // The force_ltc_data controls aliasing compilation, so effectively the same
  // graph with on/off force_ltc_data should not match, hash wise.
  coll.hash = torch::lazy::MHash(config.force_ltc_data);
  coll.config = config;
  coll.device = *unique_device;
  coll.indices.reserve(tensors.size());
  for (size_t i = 0; i < tensors.size(); ++i) {
    if (tensor_ids.insert(tensors[i]->GetUniqueId()).second &&
        // A tensor's xla_data might not be up to date if there is a view
        // associated with it. Make sure to sync those tensors here too.
        (tensors[i]->CurrentDataHandle() == nullptr ||
         (tensors[i]->data()->view != nullptr &&
          !tensors[i]->data()->view->IsUpToDate()))) {
      torch::lazy::Value ir_value = tensors[i]->CurrentIrValue();
      if (ir_value) {
        if (ShouldSyncIrValue(ir_value)) {
          // Add only tensors which need to be synced.
          coll.hash = torch::lazy::HashCombine(coll.hash, ir_value.hash());
          coll.indices.push_back(i);

          // `sharding_spec()` checks sharding equality. If IR node has no
          // sharding, then sync XLATensor sharding to the IR node. XLATensor's
          // sharding takes the precedence as the source of the truth.
          XLATensor::ShardingSpecPtr sharding = tensors[i]->sharding_spec();
          if (sharding) {
            dynamic_cast<XlaNode*>(ir_value.node.get())
                ->SetSharding(sharding->sharding);
          }
        }
      } else if (config.force_ltc_data) {
        // The tensor only has at::Tensor data. We need to queue it for a
        // device upload.
        c10::optional<at::Tensor> tensor_data = tensors[i]->CurrentTensorData();
        XLA_CHECK(tensor_data);
        at_tensors.push_back(*tensor_data);
        shardings.push_back(tensors[i]->sharding_spec());
        devices.push_back(tensors[i]->GetDevice().toString());
        at_tensor_index.push_back(i);
      }
    }
  }
  // Mix the hash with the resource domain hashes as compile handles are only
  // valid within a domain (usually a single host).
  coll.hash = torch::lazy::MHash(
      coll.hash,
      xla::ComputationClient::Get()->GetResourceDomain(coll.device.toString()));
  if (!at_tensors.empty()) {
    TORCH_LAZY_COUNTER("SyncTensorsToData", at_tensors.size());
    // Create data handles with shardings. If a tensor has a
    // sharding annotation, then a BackendDataPtr with PjRtShardedData is
    // returned; if there is no sharding annotation, then a BackendDataPtr with
    // PjRtData is returned.
    std::vector<torch::lazy::BackendDataPtr> handles =
        CreateTensorsData(at_tensors, shardings, devices);
    for (size_t i = 0; i < handles.size(); ++i) {
      // If we are here, it means that the IR torch::lazy::Value for the
      // tensor is not present. Also, we uploaded the at::Tensor data to the
      // device, but such data is still valid so we leave it live on the XLA
      // tensor (so that a following ToTensor() does not need to fetch it from
      // device).
      tensors[at_tensor_index[i]]->data()->handle = std::move(handles[i]);
    }
  }
  TF_VLOG(4) << "Tensors graph hash " << torch::lazy::HashToString(coll.hash)
             << " on device " << coll.device;
  return coll;
}

void XLAGraphExecutor::TensorCollectionBarrier(SyncTensorCollection* coll) {
  torch::lazy::LazyGraphExecutor::TensorCollectionBarrier(coll);
  // TODO(yeounoh) lock SPMD device
}

std::vector<torch::lazy::BackendDataPtr>
XLAGraphExecutor::ExecuteComputationWithBarrier(
    torch::lazy::hash_t hash, const std::vector<at::IValue>& graph_inputs,
    const torch::lazy::BackendDevice& device) {
  MaybeDumpGraph("dynamo", hash);
  auto cachedComputation =
      XLAGraphExecutor::Get()->GetComputationCache()->Get(hash);
  // TODO implement a fallback mechanism, or make sure those entries
  // never get kicked out
  XLA_CHECK(cachedComputation)
      << "Failed to get computation by hash " << torch::lazy::HashToString(hash)
      << ". Maybe the entry get "
         "kicked out of the LRU cache";

  // Create DataPlaceHolder that will get filled in async executions.
  std::vector<xla::Shape>* output_shapes =
      DeviceContextArena::Get()->GetOutputShapesByHash(hash);
  std::vector<torch::lazy::BackendDataPtr> placeholders;
  placeholders.reserve(output_shapes->size());
  for (const xla::Shape& shape : *output_shapes) {
    torch::lazy::BackendDataPtr handle =
        WrapXlaData(xla::ComputationClient::Get()->CreateDataPlaceholder(
            device.toString(), std::move(shape)));
    placeholders.push_back(handle);
  }

  SyncTensorCollection coll;
  coll.device = device;
  coll.unlocker = DeviceLockerArena::Get()->LockDevices({device});
  std::vector<torch::lazy::BackendDataPtr> arguments;
  {
    // GetXlaData must be called within a lock region, otherwise it might
    // extract the placeholder inserted by previous execution.
    TORCH_LAZY_TIMED("RunCachedGraphInputData");
    // setup the arguments
    int idx = 0;
    for (auto& ivalue : graph_inputs) {
      torch::lazy::BackendDataPtr dataptr;
      if (auto xla_tensor_ptr = bridge::TryGetXlaTensor(ivalue.toTensor())) {
        dataptr = xla_tensor_ptr->GetXlaData();
      } else {
        dataptr = torch_xla::TensorToXlaData(ivalue.toTensor(), device);
      }

      ++idx;
      arguments.push_back(dataptr);
    }
  }

  std::shared_ptr<XLAGraphExecutor::Async> async = std::make_shared<Async>(
      &coll, std::move(arguments), placeholders, std::move(cachedComputation));

  auto syncfn = [async, hash]() {
    TF_VLOG(3) << "Executing Dynamo IR graph hash "
               << torch::lazy::HashToString(hash) << " on device "
               << async->device << " ...";
    std::vector<torch::lazy::BackendDataPtr> results =
        torch::lazy::getBackend()->ExecuteComputation(
            async->cached_computation->computation, async->parameters_data,
            async->device);
    TF_VLOG(3) << "Executing Dynamo IR graph hash "
               << torch::lazy::HashToString(hash) << " on device "
               << async->device << " done!";
    // Updating placeholder with actual output handle.
    for (size_t i = 0; i < results.size(); ++i) {
      XLA_CHECK(async->tensors_data[i] != nullptr);
      async->tensors_data[i]->Assign(*results[i]);
    }
  };

  xla::env::ScheduleIoClosure(async->mwait.Completer(std::move(syncfn)));

  return placeholders;
}

std::vector<at::Tensor> XLAGraphExecutor::GetTensorsOpByOp(
    std::vector<XLATensorPtr>* tensors) {
  SyncTensorsConfig config;
  config.force_ltc_data = false;
  SyncTensorCollection coll = CollectSyncTensors(*tensors, config);
  std::vector<torch::lazy::BackendDataPtr> async_tensors_data;
  if (!coll.indices.empty()) {
    DebugUtil::SaveTensorsGraphInfo("GetTensorsOpByOp", *tensors,
                                    &coll.indices);

    std::vector<torch::lazy::Value> roots =
        CollectRoots(*tensors, coll.indices);
    TensorCollectionBarrier(&coll);
    async_tensors_data =
        OpByOpExecutor::Get()->Execute(roots, coll.device.toString(), {});
  }

  std::vector<torch::lazy::BackendDataPtr> tensors_data =
      GatherTensorsXlaData(*tensors, coll.indices, async_tensors_data);
  std::vector<xla::Literal> literals =
      xla::ComputationClient::Get()->TransferFromServer(
          UnwrapXlaData(tensors_data));

  return FetchTensors(tensors, literals, &coll.indices);
}

std::vector<at::Tensor> XLAGraphExecutor::GetTensorsFused(
    std::vector<XLATensorPtr>* tensors) {
  SyncTensorsConfig config;
  config.force_ltc_data = false;
  auto async = SyncTensorsGraphInternal(tensors, {}, config);
  if (async != nullptr) {
    async->mwait.Wait();
  }
  std::vector<torch::lazy::BackendDataPtr> tensors_data = GatherTensorsXlaData(
      *tensors, async != nullptr ? async->indices : absl::Span<const size_t>(),
      async != nullptr ? async->tensors_data
                       : absl::Span<const torch::lazy::BackendDataPtr>());

  // Execution is async in PJRT, so TransferFromServer may block until execution
  // completes. Release the GIL so other threads can proceed and unblock any
  // collective computations.
  // HACK: This method may be called outside of python (mainly in C++ tests) or
  // when the GIL is already released, so we must check both cases here. If
  // possible, prefer to release the GIL in the python bindings before copying
  // this pattern.
  PyThreadState* save = nullptr;
  // TODO(wcromar): Remove this setting when we are more confident
  static const bool release_gil =
      xla::sys_util::GetEnvBool("XLA_RELEASE_GIL_DURING_TRANSFER", true);
  if (release_gil && Py_IsInitialized() && PyGILState_Check()) {
    save = PyEval_SaveThread();
  }
  std::vector<xla::Literal> literals =
      xla::ComputationClient::Get()->TransferFromServer(
          UnwrapXlaData(tensors_data));
  if (save) {
    PyEval_RestoreThread(save);
  }

  return FetchTensors(tensors, literals,
                      async != nullptr ? &async->indices : nullptr);
}

XLAGraphExecutor::OpByOpAsync XLAGraphExecutor::SyncTensorsGraphOpByOp(
    std::vector<XLATensorPtr>* tensors, absl::Span<const std::string> devices,
    const SyncTensorsConfig& config) {
  struct Async {
    explicit Async(SyncTensorCollection coll,
                   std::vector<torch::lazy::BackendDataPtr> tensors_data,
                   std::vector<torch::lazy::Value> roots,
                   absl::Span<const std::string> devices)
        : coll(std::move(coll)),
          tensors_data(std::move(tensors_data)),
          roots(std::move(roots)),
          devices(devices.begin(), devices.end()) {}

    SyncTensorCollection coll;
    std::vector<torch::lazy::BackendDataPtr> tensors_data;
    std::vector<torch::lazy::Value> roots;
    std::vector<std::string> devices;
  };

  SyncTensorCollection coll = CollectSyncTensors(*tensors, config);
  DebugUtil::SaveTensorsGraphInfo("SyncTensorsGraphOpByOp", *tensors,
                                  &coll.indices);

  std::vector<torch::lazy::Value> roots = CollectRoots(*tensors, coll.indices);
  std::vector<torch::lazy::Value> ir_values;
  std::vector<torch::lazy::BackendDataPtr> tensor_data_vec;
  ExtractIRAndPrepareXlaData_(tensors, coll.config, coll.indices, ir_values,
                              tensor_data_vec);
  auto tensors_data =
      SetTensorData(tensors, coll.config, coll.indices, tensor_data_vec);
  TensorCollectionBarrier(&coll);
  auto async = std::make_shared<Async>(std::move(coll), std::move(tensors_data),
                                       std::move(roots), devices);
  auto syncfn = [async]() -> int {
    try {
      TF_VLOG(3) << "Executing (OpByOp) IR graph hash "
                 << torch::lazy::HashToString(async->coll.hash) << " on device "
                 << async->coll.device << " ...";
      std::vector<torch::lazy::BackendDataPtr> results =
          OpByOpExecutor::Get()->Execute(
              async->roots, async->coll.device.toString(), async->devices);
      TF_VLOG(3) << "Executing (OpByOp) IR graph hash "
                 << torch::lazy::HashToString(async->coll.hash) << " on device "
                 << async->coll.device << " done!";

      for (size_t i = 0; i < results.size(); ++i) {
        if (async->tensors_data[i] != nullptr) {
          async->tensors_data[i]->Assign(*results[i]);
        }
      }
    } catch (...) {
      for (auto& unlocker : async->coll.unlocker) {
        unlocker.SetStatus(std::current_exception());
      }
      throw;
    }
    return 0;
  };
  OpByOpAsync async_op(std::move(syncfn));
  return async_op.Schedule();
}

std::vector<torch::lazy::BackendDataPtr> XLAGraphExecutor::GatherTensorsXlaData(
    const std::vector<XLATensorPtr>& tensors, absl::Span<const size_t> indices,
    absl::Span<const torch::lazy::BackendDataPtr> tensors_data) {
  std::vector<torch::lazy::BackendDataPtr> result_tensors_data;
  std::unordered_map<int64_t, size_t> uid_index_map;
  size_t indices_index = 0;
  for (size_t i = 0; i < tensors.size(); ++i) {
    int64_t tensor_id = tensors[i]->GetUniqueId();
    auto it = uid_index_map.find(tensor_id);
    if (it != uid_index_map.end()) {
      // Current tensor is a duplicate of a previously processed tensor that
      // had an IR XlaNode to sync. Get the XLA data from the tensor_data_map.
      result_tensors_data.push_back(result_tensors_data[it->second]);
    } else if (indices_index < indices.size() && i == indices[indices_index]) {
      // If we are at the current index (it means that the tensor at index
      // 'i' had an IR node to sync), use the XLA data held within the Async
      // object.
      uid_index_map.emplace(tensor_id, result_tensors_data.size());
      result_tensors_data.push_back(tensors_data[indices_index]);
      ++indices_index;
    } else if (!tensors[i]->CurrentTensorData()) {
      torch::lazy::BackendDataPtr handle = tensors[i]->CurrentDataHandle();
      XLA_CHECK(handle != nullptr);
      result_tensors_data.push_back(std::move(handle));
    }
  }
  return result_tensors_data;
}

std::vector<torch::lazy::Value> XLAGraphExecutor::CollectRoots(
    const std::vector<XLATensorPtr>& tensors,
    absl::Span<const size_t> indices) {
  std::vector<torch::lazy::Value> roots;
  roots.reserve(indices.size());
  for (auto index : indices) {
    roots.push_back(tensors.at(index)->CurrentIrValue());
  }
  return roots;
}

std::vector<XLATensor::ShardingSpecPtr> XLAGraphExecutor::CollectShardingSpecs(
    std::vector<XLATensorPtr>* tensors, absl::Span<const size_t> indices) {
  std::vector<XLATensor::ShardingSpecPtr> sharding_specs;
  sharding_specs.reserve(indices.size());
  for (const size_t index : indices) {
    XLATensorPtr& tensor = (*tensors)[index];
    sharding_specs.push_back(tensor->sharding_spec());
  }
  return sharding_specs;
}

std::vector<torch::lazy::BackendDataPtr> XLAGraphExecutor::SetTensorData(
    std::vector<XLATensorPtr>* tensors, const SyncTensorsConfig& config,
    absl::Span<const size_t> indices,
    const std::vector<torch::lazy::BackendDataPtr>& tensor_data_vec) {
  tsl::profiler::TraceMe activity("SetTensorData",
                                  tsl::profiler::TraceMeLevel::kInfo);
  std::vector<torch::lazy::BackendDataPtr> tensors_data;
  tensors_data.reserve(indices.size());
  for (int i = 0; i < indices.size(); i++) {
    auto index = indices[i];
    XLATensorPtr& tensor = (*tensors)[index];
    // If the config.force_ltc_data flag is true, the purpose of this tensor
    // sync operation is to truncate the IR graph and materialize device data
    // in place of IR graph, on selected tensors. But since operation will
    // complete asynchronously, if a tensor does not already have device data,
    // we need to install a placeholder. Since at this point we hold a lock on
    // the device where the tensors reside (locks held within the coll
    // structure, and moved into the async variable), any other operation
    // trying to access the tensor's device data will have to wait until the
    // asynchronous operation completes.
    torch::lazy::BackendDataPtr handle = tensor->CurrentDataHandle();
    if (!handle && tensor->CurrentIrValue()) {
      handle = torch::lazy::getBackend()->GetComputationDataFromNode(
          tensor->CurrentIrValue().node.get());
    }

    if (handle == nullptr && config.force_ltc_data) {
      handle = tensor_data_vec[i];
      // Note: We are not using SetXlaData method here since that method
      // resets the ir_value. We have already done the resetting as part
      // of ExtractIRAndPrepareXlaData_ to overlap with previous execution.
      tensor->data()->handle = handle;
      tensor->data()->view = nullptr;
      tensor->data()->tensor_data = c10::nullopt;
    }
    tensors_data.emplace_back(std::move(handle));
  }
  return tensors_data;
}

void XLAGraphExecutor::ExtractIRAndPrepareXlaData_(
    std::vector<XLATensorPtr>* tensors, const SyncTensorsConfig& config,
    const absl::Span<const size_t> indices,
    std::vector<torch::lazy::Value>& ir_values,
    std::vector<torch::lazy::BackendDataPtr>& tensor_data_vec) {
  tsl::profiler::TraceMe activity("ExtractIRAndPrepareXlaData_",
                                  tsl::profiler::TraceMeLevel::kInfo);
  ir_values.reserve(indices.size());
  tensor_data_vec.reserve(indices.size());
  for (auto index : indices) {
    XLATensorPtr& tensor = (*tensors)[index];
    torch::lazy::Value ir_value = tensor->CurrentIrValue();

    ir_values.push_back(ir_value);
    const torch::lazy::BackendDevice& tensor_device = tensor->GetDevice();
    xla::Shape shape = MakeShapeWithDeviceLayout(
        tensor->shape(), static_cast<XlaDeviceType>(tensor_device.type()));
    torch::lazy::BackendDataPtr handle =
        WrapXlaData(xla::ComputationClient::Get()->CreateDataPlaceholder(
            tensor_device.toString(), std::move(shape)));
    // Create sharded data placeholder, this will be used to
    // hold the corresponding computation results.
    if (tensor->sharding_spec()) {
      auto sharding = tensor->sharding_spec();
      if (!sharding->shape.has_value()) {
        sharding->shape = tensor->shape();
      }
      handle = WrapXlaData(xla::ComputationClient::Get()->WrapDataShards(
          {UnwrapXlaData(handle)}, GetVirtualDevice().toString(),
          sharding->shape.value(), sharding->sharding));
    }
    tensor_data_vec.push_back(handle);
    if (tensor->CurrentDataHandle() == nullptr && config.force_ltc_data) {
      tensor->AssignIrValue(torch::lazy::Value());
    }
  }
}

std::vector<at::Tensor> XLAGraphExecutor::FetchTensors(
    std::vector<XLATensorPtr>* tensors, absl::Span<const xla::Literal> literals,
    const std::vector<size_t>* indices) {
  std::vector<at::Tensor> results;
  size_t literals_index = 0;
  size_t sync_index = 0;
  results.reserve(tensors->size());
  for (size_t i = 0; i < tensors->size(); ++i) {
    if (indices != nullptr && sync_index < indices->size() &&
        i == (*indices)[sync_index]) {
      results.push_back(MakeTensorFromXlaLiteral(literals[literals_index],
                                                 (*tensors)[i]->dtype()));
      ++literals_index;
      ++sync_index;
    } else {
      c10::optional<at::Tensor> tensor_data =
          (*tensors)[i]->CurrentTensorData();
      if (tensor_data) {
        results.push_back(*tensor_data);
      } else {
        XLA_CHECK_LT(literals_index, literals.size());
        results.push_back(MakeTensorFromXlaLiteral(literals[literals_index],
                                                   (*tensors)[i]->dtype()));
        ++literals_index;
      }
    }
  }
  return results;
}

std::shared_ptr<XLAGraphExecutor::Async>
XLAGraphExecutor::ScheduleSyncTensorsGraph(
    SyncTensorCollection* coll,
    std::vector<torch::lazy::BackendDataPtr> parameters_data,
    std::vector<torch::lazy::BackendDataPtr> tensors_data,
    std::vector<XLATensor::ShardingSpecPtr> sharding_specs,
    ComputationCache::TypePtr cached_computation) {
  tsl::profiler::TraceMe activity("ScheduleSyncTensorsGraph",
                                  tsl::profiler::TraceMeLevel::kInfo);
  TensorCollectionBarrier(coll);
  std::shared_ptr<XLAGraphExecutor::Async> async = std::make_shared<Async>(
      coll, std::move(parameters_data), std::move(tensors_data),
      std::move(cached_computation));
  auto syncfn = [async, hash = coll->hash, sharding_specs = sharding_specs]() {
    try {
      std::vector<torch::lazy::BackendDataPtr> results;
      // Execute replicated if the compiled computation is partitioned.
      if (async->cached_computation->is_sharded) {
        std::vector<std::string> devices =
            xla::ComputationClient::Get()->GetLocalDevices();
        std::vector<std::vector<xla::ComputationClient::DataPtr>>
            device_arguments = ShardingUtil::InputHandler(
                UnwrapXlaData(async->parameters_data), devices);
        xla::ComputationClient::ExecuteReplicatedOptions execute_options;
        TF_VLOG(3) << "Executing IR graph hash "
                   << torch::lazy::HashToString(hash)
                   << " on devices: " << absl::StrJoin(devices, ",");
        // OutputHandler creates sharded data for sharded
        // tensor results. Both sharded and unsharded results should be
        // "Assign"ed to the corresponding data placeholders.
        std::vector<xla::ComputationClient::DataPtr> outputs =
            ShardingUtil::OutputHandler(
                xla::ComputationClient::Get()->ExecuteReplicated(
                    *async->cached_computation->computation
                         ->client_computation(),
                    device_arguments, devices, execute_options),
                sharding_specs);
        results = WrapXlaData(outputs);
        TF_VLOG(3) << "Executing IR graph hash "
                   << torch::lazy::HashToString(hash)
                   << " on devices: " << absl::StrJoin(devices, ",")
                   << " done!";
      } else {
        TF_VLOG(3) << "Executing IR graph hash "
                   << torch::lazy::HashToString(hash) << " on device "
                   << async->device << " ...";
        results = torch::lazy::getBackend()->ExecuteComputation(
            async->cached_computation->computation, async->parameters_data,
            async->device);
        TF_VLOG(3) << "Executing IR graph hash "
                   << torch::lazy::HashToString(hash) << " on device "
                   << async->device << " done!";
      }
      for (size_t i = 0; i < results.size(); ++i) {
        if (async->tensors_data[i] != nullptr) {
          async->tensors_data[i]->Assign(*results[i]);
        } else {
          async->tensors_data[i] = std::move(results[i]);
        }
      }
    } catch (...) {
      // There are two paths of discovery of an exception happening on an
      // asynchronous task. One happens if the creator of the asynchronous task
      // explicitly waits for completion, in which case the exception will be
      // thrown from the Wait() API. Re-throwing the exception below makes sure
      // this will be captured by the completer function created below, and
      // surfaced by the Wait() API. But we also need to surface the exception
      // even in case the caller does not wait, and that is accomplished by
      // setting the unlockers status. In that case the exception will be
      // surfaced when the user tries to acquire the device locks the next time.
      for (auto& unlocker : async->unlocker) {
        unlocker.SetStatus(std::current_exception());
      }
      throw;
    }
  };

  xla::env::ScheduleIoClosure(async->mwait.Completer(std::move(syncfn)));
  return async;
}

std::shared_ptr<XLAGraphExecutor::Async>
XLAGraphExecutor::ScheduleSyncTensorsGraph(
    std::vector<XLATensorPtr>* tensors, SyncTensorCollection* coll,
    std::vector<torch::lazy::BackendDataPtr> parameters_data,
    std::string device, ComputationCache::TypePtr cached_computation,
    const std::vector<torch::lazy::BackendDataPtr>& tensor_data_vec) {
  auto tensors_data =
      SetTensorData(tensors, coll->config, coll->indices, tensor_data_vec);
  auto sharding_specs = CollectShardingSpecs(tensors, coll->indices);
  return ScheduleSyncTensorsGraph(
      coll, std::move(parameters_data), std::move(tensors_data),
      std::move(sharding_specs), std::move(cached_computation));
}

XLAGraphExecutor::PostOrderData XLAGraphExecutor::RunPostOrder(
    const std::vector<torch::lazy::Value>& ir_values,
    SyncTensorCollection* coll) {
  tsl::profiler::TraceMe activity("RunPostOrder",
                                  tsl::profiler::TraceMeLevel::kInfo);
  return torch::lazy::LazyGraphExecutor::RunPostOrder(ir_values, coll);
}

XLAGraphExecutor::ComputationCache::TypePtr
XLAGraphExecutor::LookupCachedCompile(const torch::lazy::hash_t& hash) {
  ComputationCache::TypePtr cached_computation =
      GetComputationCache()->Get(hash);
  if (cached_computation == nullptr) {
    TORCH_LAZY_COUNTER("UncachedCompile", 1);
    return nullptr;
  }
  TF_VLOG(5) << "Graph hash " << torch::lazy::HashToString(hash)
             << " is computation hash "
             << torch::lazy::HashToString(torch::lazy::Hash(
                    cached_computation->computation->computation()
                        .proto()
                        .SerializeAsString()));
  TORCH_LAZY_COUNTER("CachedCompile", 1);
  return cached_computation;
}

std::shared_ptr<XLAGraphExecutor::Async> XLAGraphExecutor::TryRunCachedSync(
    std::vector<XLATensorPtr>* tensors, SyncTensorCollection* coll,
    PostOrderData* po_data,
    const std::vector<torch::lazy::BackendDataPtr>& tensor_data_vec) {
  ComputationCache::TypePtr cached_computation =
      LookupCachedCompile(coll->hash);
  if (cached_computation == nullptr) {
    return nullptr;
  }
  TORCH_LAZY_VALUE_METRIC("TensorsGraphSize", po_data->post_order.size());
  TF_VLOG(5) << "TensorsGraphSize=" << po_data->post_order.size();

  return ScheduleSyncTensorsGraph(
      tensors, coll, std::move(po_data->parameters_data),
      coll->device.toString(), std::move(cached_computation), tensor_data_vec);
}

std::vector<std::pair<int64_t, int64_t>>
XLAGraphExecutor::BuildInputOutputAliases(
    const std::vector<XLATensorPtr>& tensors, absl::Span<const size_t> indices,
    LoweringContext* lowering_ctx) {
  std::unordered_map<int64_t, size_t> output_tensor_id_map;
  std::vector<std::pair<int64_t, int64_t>> input_output_alias_pair;
  // tensors[indices] represent all tensors that needs to be updated after
  // the execution. We can only alias the current buffer of these tensors since
  // those buffers are no longer needed after execution.
  for (size_t i = 0; i < indices.size(); ++i) {
    size_t tensor_index = indices[i];
    int64_t tensor_id = tensors[tensor_index]->data()->alias_id;
    output_tensor_id_map[tensor_id] = i;
  }
  const auto& parameters_data = lowering_ctx->GetParametersData();
  std::vector<ssize_t> alias_map(indices.size(), -1);
  for (size_t i = 0; i < parameters_data.size(); ++i) {
    auto* data_info =
        static_cast<torch::lazy::LazyGraphExecutor::DeviceDataInfo*>(
            parameters_data[i]->info());
    if (data_info != nullptr && !data_info->read_only) {
      auto it = output_tensor_id_map.find(data_info->tensor_id);
      // Parameter buffer's TensorId in output_tensor_id_map means
      // this buffer is not needed after execution since XLATensor will get a
      // new buffer.
      if (it != output_tensor_id_map.end()) {
        size_t output_index = it->second;
        xla::XlaOp root = lowering_ctx->GetResult(output_index);
        const xla::Shape& root_shape = XlaHelpers::ShapeOfXlaOp(root);
        auto parameter_data_shape = UnwrapXlaData(parameters_data[i])->shape();
        // Need to check whether existing buffer and the new value has the same
        // shape and the existing buffer has not been aliased before aliasing
        // the existing and new buffer.
        if (parameter_data_shape == root_shape && alias_map[output_index] < 0) {
          // parameter is not a tuple so param_index will always be {}
          lowering_ctx->builder()->SetUpAlias(
              {/*output_index=*/static_cast<int64_t>(output_index)},
              /*param_number=*/i, /*param_index=*/{});
          alias_map[output_index] = i;
          input_output_alias_pair.push_back(std::make_pair(i, output_index));

          TF_VLOG(6) << "Aliased paramter " << i << " with output "
                     << output_index << ": " << parameter_data_shape;
        }
      }
    }
  }
  TORCH_LAZY_VALUE_METRIC("InputOutputAliasCount",
                          input_output_alias_pair.size());
  return input_output_alias_pair;
}

XLAGraphExecutor::CompilationResult XLAGraphExecutor::Compile(
    const std::vector<XLATensorPtr>& tensors,
    absl::Span<const std::string> devices, const SyncTensorCollection& coll,
    PostOrderData* po_data, const std::vector<torch::lazy::Value>& ir_values) {
  tsl::profiler::TraceMe activity(
      [&] {
        return tsl::profiler::TraceMeEncode(
            "XLAGraphExecutor::Compile",
            {{"graph_hash", torch::lazy::HashToString(coll.hash)}});
      },
      tsl::profiler::TraceMeLevel::kInfo);
  static const bool enable_aliasing =
      xla::sys_util::GetEnvBool("XLA_ENABLE_PARAM_ALIASING", true);
  static const size_t parameter_wrapping_threadshold =
      xla::sys_util::GetEnvInt("XLA_PARAMETER_WRAPPING_THREADSHOLD", 3200);
  static const bool using_pjrt =
      xla::sys_util::GetEnvString("PJRT_DEVICE", "").size() > 0;
  LoweringContext lowering_ctx("SyncTensorsGraph", coll.device,
                               po_data->post_order,
                               std::move(po_data->emission_map));
  for (auto ir_value : ir_values) {
    xla::XlaOp root = lowering_ctx.GetOutputOp(
        torch::lazy::Output(ir_value.node.get(), ir_value.index));
    lowering_ctx.AddResult(root);
  }
  // Annotate HLO sharding selectively in the compuation.
  bool is_sharded = ShardingUtil::SetHloSharding(&lowering_ctx);

  std::vector<std::pair<int64_t, int64_t>> input_output_alias_pair;
  // TODO(yeounoh) aliasing is disabled for partitioned computation,
  // since the current aliasing compares the unpartitioned input and output
  // shapes which can lead to an incorrect aliasing pairs if sharded.
  if (enable_aliasing && coll.config.sync_ltc_data &&
      coll.config.force_ltc_data && !is_sharded) {
    // We can only alias at the step barrier, when force_ltc_data is true.
    // Consider the case:
    //   1. Tensor A(DEVICE_DATA)
    //   2. Tensor B = A + 0.9
    //   3. A += 0.4
    // If we activate aliasing for A's graph, and we do:
    //   print(A)
    //   print(A)
    // The first print will update DEVICE_DATA' with DEVICE_DATA+0.4, and the
    // second print will again update DEVICE_DATA" with DEVICE_DATA'+0.4, which
    // will lead to incorrect results.
    // We cannot normally turn A's state into DEVICE_DATA, as if any of the
    // sources is a view, this will not lead to correct results (as A's value
    // taken at different times need to reflect view source changes):
    //   1. Tensor A = some_graph_with_view_source(V)
    //   2. print(A)
    //   3. V += 1
    //   4. print(A)
    // The second print should reflect the new value due to V's changes.
    // Also in the first example, unless we are doing a step barrier and hence
    // include all live tensors, if the B value is not part of the graph, it
    // will later fetch the new value of A, which is incorrect.
    // But, when we issue a step barrier (force_ltc_data == true) we have to
    // turn everything into DEVICE_DATA, so we can activate aliasing.
    input_output_alias_pair =
        BuildInputOutputAliases(tensors, coll.indices, &lowering_ctx);
  }

  xla::XlaComputation computation = ConsumeValue(lowering_ctx.BuildXla());
  xla::ProgramShape program_shape = ConsumeValue(computation.GetProgramShape());

  bool should_wrap_parameter =
      (program_shape.parameters_size() >= parameter_wrapping_threadshold) &&
      using_pjrt;
  if (should_wrap_parameter) {
    TF_VLOG(3) << "Wrapping graph with " << program_shape.parameters_size()
               << " parameters. Threadshold = "
               << parameter_wrapping_threadshold;
    computation = ConsumeValue(XlaHelpers::WrapXlaComputation(
        computation, program_shape.parameters(), input_output_alias_pair));
    program_shape = ConsumeValue(computation.GetProgramShape());
  }
  xla::Shape shape = MakeShapeWithDeviceLayout(
      program_shape.result(), static_cast<XlaDeviceType>(coll.device.type()));

  std::vector<xla::ComputationClient::CompileInstance> instances;
  instances.push_back({std::move(computation), coll.device.toString(),
                       xla::ComputationClient::Get()->GetCompilationDevices(
                           coll.device.toString(), devices),
                       &shape, should_wrap_parameter, is_sharded});

  TF_VLOG(3) << "Compiling IR graph hash "
             << torch::lazy::HashToString(coll.hash) << " on device "
             << coll.device << " ...";
  std::vector<std::shared_ptr<xla::ComputationClient::Computation>>
      computations =
          xla::ComputationClient::Get()->Compile(std::move(instances));
  TF_VLOG(3) << "Compiling IR graph hash "
             << torch::lazy::HashToString(coll.hash) << " on device "
             << coll.device << " done!";
  TF_VLOG(5) << "Compiled program shape "
             << computations.front()->program_shape().ToString() << std::endl;
  TF_VLOG(5)
      << "Graph hash " << torch::lazy::HashToString(coll.hash)
      << " is computation hash "
      << torch::lazy::HashToString(torch::lazy::Hash(
             computations.front()->computation().proto().SerializeAsString()));
  if (should_wrap_parameter) {
    XLA_CHECK_EQ(program_shape.parameters_size(), 1);
    XLA_CHECK_EQ(program_shape.parameters()[0].tuple_shapes_size(),
                 po_data->parameters_data.size());
  } else {
    XLA_CHECK_EQ(program_shape.parameters_size(),
                 po_data->parameters_data.size());
  }

  return {/*device=*/coll.device,
          /*emitted_nodes=*/lowering_ctx.GetEmittedNodeCount(),
          /*computation=*/
          std::make_shared<Computation>(std::move(computations.front())),
          /*parameters_data=*/std::move(po_data->parameters_data),
          /*is_sharded=*/is_sharded};
}

std::shared_ptr<XLAGraphExecutor::Async>
XLAGraphExecutor::SyncTensorsGraphInternal(
    std::vector<XLATensorPtr>* tensors, absl::Span<const std::string> devices,
    const SyncTensorsConfig& config, bool warm_up_cache_only) {
<<<<<<< HEAD
  tensorflow::profiler::TraceMe activity(
      "SyncTensorsGraphInternal", tensorflow::profiler::TraceMeLevel::kInfo);
=======
  tsl::profiler::TraceMe activity("SyncTensorsGraphInternal",
                                  tsl::profiler::TraceMeLevel::kInfo);
>>>>>>> 486b32e5
  SyncTensorCollection coll = CollectSyncTensors(*tensors, config);
  if (coll.indices.empty()) {
    /* Enure previous execution is complete before exiting this
     * function */
    TensorCollectionBarrier(&coll);
    return nullptr;
  }
  DebugUtil::SaveTensorsGraphInfo("ScheduleSyncTensorsGraph", *tensors,
                                  &coll.indices);
  std::vector<torch::lazy::Value> ir_values;
  std::vector<torch::lazy::BackendDataPtr> tensor_data_vec;
  ExtractIRAndPrepareXlaData_(tensors, coll.config, coll.indices, ir_values,
                              tensor_data_vec);
  PostOrderData po_data = RunPostOrder(ir_values, &coll);
  coll.hash = torch::lazy::HashCombine(
      coll.hash, torch::lazy::Hash(po_data.parameter_sequence));
  TF_VLOG(4) << "Parameter sequence graph hash "
             << torch::lazy::HashToString(coll.hash);
  std::shared_ptr<Async> async =
      TryRunCachedSync(tensors, &coll, &po_data, tensor_data_vec);
  if (async != nullptr) {
    return async;
  }
  CompilationResult compile_result =
      Compile(*tensors, devices, coll, &po_data, ir_values);
  TORCH_LAZY_VALUE_METRIC("TensorsGraphSize", compile_result.emitted_nodes);
  TF_VLOG(5) << "TensorsGraphSize=" << compile_result.emitted_nodes;

  auto cached_computation = std::make_shared<CachedComputation>(
      std::move(compile_result.computation), compile_result.is_sharded);
  GetComputationCache()->Add(coll.hash, cached_computation);

  if (warm_up_cache_only) {
    return nullptr;
  } else {
    return ScheduleSyncTensorsGraph(
        tensors, &coll, std::move(compile_result.parameters_data),
        compile_result.device.toString(), std::move(cached_computation),
        tensor_data_vec);
  }
}

}  // namespace torch_xla<|MERGE_RESOLUTION|>--- conflicted
+++ resolved
@@ -1232,13 +1232,8 @@
 XLAGraphExecutor::SyncTensorsGraphInternal(
     std::vector<XLATensorPtr>* tensors, absl::Span<const std::string> devices,
     const SyncTensorsConfig& config, bool warm_up_cache_only) {
-<<<<<<< HEAD
-  tensorflow::profiler::TraceMe activity(
-      "SyncTensorsGraphInternal", tensorflow::profiler::TraceMeLevel::kInfo);
-=======
   tsl::profiler::TraceMe activity("SyncTensorsGraphInternal",
                                   tsl::profiler::TraceMeLevel::kInfo);
->>>>>>> 486b32e5
   SyncTensorCollection coll = CollectSyncTensors(*tensors, config);
   if (coll.indices.empty()) {
     /* Enure previous execution is complete before exiting this
