#include "torch_xla/csrc/resize_ops.h"

#include "absl/strings/str_cat.h"
#include "torch_xla/csrc/aten_xla_bridge.h"
#include "torch_xla/csrc/device.h"
#include "torch_xla/csrc/helpers.h"
#include "torch_xla/csrc/runtime/debug_macros.h"
#include "torch_xla/csrc/runtime/sys_util.h"
#include "torch_xla/csrc/shape_builder.h"
#include "torch_xla/csrc/shape_helper.h"
#include "xla/client/lib/constants.h"
#include "xla/shape_util.h"
#include "xla/util.h"

namespace torch_xla {
namespace resize {
namespace {

xla::XlaOp BuildResize(xla::XlaOp input, const xla::Shape& output_shape,
                       bool align_corners, bool half_pixel_centers,
                       bool is_kernel_bilinear) {
  // Code copied from
  // https://github.com/tensorflow/tensorflow/blob/e51d6ab5730092775d516b18fa4ee85d49602cd8/tensorflow/compiler/tf2xla/kernels/image_resize_ops.cc#L477-L672

  // We implement bilinear interpolation and nearest neighbor with a Gather op.
  // For each output pixel, we gather the necessary slices of the input.
  // We then construct the weights that are necessary to calculate the weighted
  // sum for each output pixel. We do this with a DotGeneral op.
  xla::XlaBuilder* builder = input.builder();
  const xla::Shape& input_shape = ShapeHelper::ShapeOfXlaOp(input);
  XLA_CHECK_EQ(input_shape.rank(), 4)
      << "input must be 4-dimensional, got " << input_shape;

  // First dimension always assumed to be batch
  const int64_t batch = input_shape.dimensions(0);
  std::vector<int64_t> in_size = {input_shape.dimensions(1),
                                  input_shape.dimensions(2)};

  // Last/4th dimension always assumed to be num channels
  const int64_t channels = input_shape.dimensions(3);
  XLA_CHECK(in_size[0] > 0 && in_size[1] > 0) << absl::StrCat(
      "input size must be positive, got [", in_size[0], ",", in_size[1], "]");

  std::vector<int64_t> out_size = {output_shape.dimensions(1),
                                   output_shape.dimensions(2)};
  XLA_CHECK(out_size[0] > 0 && out_size[1] > 0)
      << absl::StrCat("output size must be positive, got [", out_size[0], ",",
                      out_size[1], "]");

  xla::PrimitiveType input_type = input_shape.element_type();
  xla::PrimitiveType output_type = output_shape.element_type();
  XLA_CHECK(input_type == output_type)
      << "input and output must have the same element type";

  xla::PrimitiveType original_input_type = input_type;
  if (is_kernel_bilinear || xla::primitive_util::IsIntegralType(input_type)) {
    input = xla::ConvertElementType(input, xla::F32);
    input_type = xla::F32;
  }

  xla::XlaOp scalar_one_op =
      xla::ConvertElementType(xla::ConstantR0(builder, 1), input_type);
  xla::XlaOp scalar_half_op =
      xla::ConvertElementType(xla::ConstantR0(builder, 0.5), input_type);
  xla::XlaOp scalar_zero_op =
      xla::ConvertElementType(xla::ConstantR0(builder, 0), input_type);
  float h_scale;
  if (align_corners && out_size[0] > 1) {
    h_scale = (in_size[0] - 1) / static_cast<float>(out_size[0] - 1);
  } else {
    h_scale = in_size[0] / static_cast<float>(out_size[0]);
  }
  xla::XlaOp h_span_start = xla::Iota(
      builder, xla::ShapeUtil::MakeShape(input_type, {out_size[0]}), 0);
  if (half_pixel_centers) {
    h_span_start = xla::Add(h_span_start, scalar_half_op);
  }
  xla::XlaOp h_scale_op =
      xla::ConvertElementType(xla::ConstantR0(builder, h_scale), input_type);
  xla::XlaOp h_sample_f = xla::Mul(h_span_start, h_scale_op);

  if (is_kernel_bilinear) {
    h_span_start = xla::Sub(h_sample_f, scalar_one_op);
    if (half_pixel_centers) {
      h_span_start = xla::Sub(h_span_start, scalar_half_op);
    }
    h_span_start = xla::Ceil(h_span_start);
  } else {
    h_span_start =
        align_corners ? xla::Round(h_sample_f) : xla::Floor(h_sample_f);
  }
  const int64_t h_span_size =
      is_kernel_bilinear ? std::min(static_cast<int64_t>(3), in_size[0]) : 1;
  xla::XlaOp h_upper_bound = xla::ConvertElementType(
      xla::ConstantR0(builder, in_size[0] - h_span_size), input_type);
  if (!is_kernel_bilinear && !half_pixel_centers) {
    h_span_start = xla::Min(h_span_start, h_upper_bound);
  } else {
    h_span_start = xla::Clamp(scalar_zero_op, h_span_start, h_upper_bound);
  }
  xla::XlaOp broadcasted_h_span_start =
      xla::BroadcastInDim(h_span_start, {out_size[0], out_size[1], 1}, {0});

  float w_scale;
  if (align_corners && out_size[1] > 1) {
    w_scale = (in_size[1] - 1) / static_cast<float>(out_size[1] - 1);
  } else {
    w_scale = in_size[1] / static_cast<float>(out_size[1]);
  }
  xla::XlaOp w_span_start = xla::Iota(
      builder, xla::ShapeUtil::MakeShape(input_type, {out_size[1]}), 0);
  if (half_pixel_centers) {
    w_span_start = xla::Add(w_span_start, scalar_half_op);
  }
  xla::XlaOp w_scale_op =
      xla::ConvertElementType(xla::ConstantR0(builder, w_scale), input_type);
  xla::XlaOp w_sample_f = xla::Mul(w_span_start, w_scale_op);
  if (is_kernel_bilinear) {
    w_span_start = xla::Sub(w_sample_f, scalar_one_op);
    if (half_pixel_centers) {
      w_span_start = xla::Sub(w_span_start, scalar_half_op);
    }
    w_span_start = xla::Ceil(w_span_start);
  } else {
    w_span_start =
        align_corners ? xla::Round(w_sample_f) : xla::Floor(w_sample_f);
  }
  const int64_t w_span_size =
      is_kernel_bilinear ? std::min(static_cast<int64_t>(3), in_size[1]) : 1;
  xla::XlaOp w_upper_bound = xla::ConvertElementType(
      xla::ConstantR0(builder, in_size[1] - w_span_size), input_type);
  if (!is_kernel_bilinear && !half_pixel_centers) {
    w_span_start = xla::Min(w_span_start, w_upper_bound);
  } else {
    w_span_start = xla::Clamp(scalar_zero_op, w_span_start, w_upper_bound);
  }
  xla::XlaOp broadcasted_w_span_start =
      xla::BroadcastInDim(w_span_start, {out_size[0], out_size[1], 1}, {1});

  xla::XlaOp concatted = xla::ConvertElementType(
      xla::ConcatInDim(builder,
                       {broadcasted_h_span_start, broadcasted_w_span_start}, 2),
      xla::S32);

  absl::InlinedVector<int64_t, 4> slize_sizes = {batch, h_span_size,
                                                 w_span_size, channels};
  xla::GatherDimensionNumbers dimension_numbers;
  dimension_numbers.add_offset_dims(0);
  dimension_numbers.add_offset_dims(1);
  dimension_numbers.add_offset_dims(2);
  dimension_numbers.add_offset_dims(3);
  dimension_numbers.add_start_index_map(1);
  dimension_numbers.add_start_index_map(2);
  dimension_numbers.set_index_vector_dim(2);
  input = xla::Gather(input, concatted, dimension_numbers, slize_sizes, false);

  xla::XlaOp w_weight;
  if (is_kernel_bilinear) {
    xla::XlaOp w_sub = xla::Sub(w_span_start, w_sample_f);
    w_sub = xla::BroadcastInDim(w_sub, {out_size[1], w_span_size}, {0});
    xla::XlaOp w_offset = xla::Iota(
        builder, xla::ShapeUtil::MakeShape(input_type, {w_span_size}), 0);
    xla::XlaOp w_kernel_pos = xla::Add(w_sub, w_offset, {1});
    if (half_pixel_centers) {
      w_kernel_pos = xla::Add(w_kernel_pos, scalar_half_op);
    }
    w_weight = xla::Max(scalar_zero_op,
                        xla::Sub(scalar_one_op, xla::Abs(w_kernel_pos)));
  } else {
    w_weight = xla::Broadcast(scalar_one_op, {out_size[1], w_span_size});
  }
  xla::XlaOp w_weight_sum =
      xla::Reduce(w_weight, scalar_zero_op,
                  XlaHelpers::CreateAddComputation(input_type), {1});
  w_weight = xla::Div(w_weight, w_weight_sum, {0});

  xla::XlaOp h_weight;
  if (is_kernel_bilinear) {
    xla::XlaOp h_sub = xla::Sub(h_span_start, h_sample_f);
    h_sub = xla::BroadcastInDim(h_sub, {out_size[0], h_span_size}, {0});
    xla::XlaOp h_offset = xla::Iota(
        builder, xla::ShapeUtil::MakeShape(input_type, {h_span_size}), 0);
    xla::XlaOp h_kernel_pos = xla::Add(h_sub, h_offset, {1});
    if (half_pixel_centers) {
      h_kernel_pos = xla::Add(h_kernel_pos, scalar_half_op);
    }
    h_weight = xla::Max(scalar_zero_op,
                        xla::Sub(scalar_one_op, xla::Abs(h_kernel_pos)));
  } else {
    h_weight = xla::Broadcast(scalar_one_op, {out_size[0], h_span_size});
  }
  xla::XlaOp h_weight_sum =
      xla::Reduce(h_weight, scalar_zero_op,
                  XlaHelpers::CreateAddComputation(input_type), {1});
  h_weight = xla::Div(h_weight, h_weight_sum, {0});

  xla::DotDimensionNumbers dot_dnum;
  dot_dnum.add_lhs_contracting_dimensions(3);
  dot_dnum.add_lhs_contracting_dimensions(1);
  dot_dnum.add_rhs_contracting_dimensions(1);
  dot_dnum.add_rhs_contracting_dimensions(2);
  dot_dnum.add_lhs_batch_dimensions(2);
  dot_dnum.add_lhs_batch_dimensions(0);
  dot_dnum.add_rhs_batch_dimensions(4);
  dot_dnum.add_rhs_batch_dimensions(5);
  input = xla::DotGeneral(
      xla::DotGeneral(w_weight, h_weight, xla::DotDimensionNumbers()), input,
      dot_dnum);

  absl::InlinedVector<int64_t, 4> perm = {2, 0, 1, 3};
  input = xla::Transpose(input, perm);

  if (!is_kernel_bilinear && original_input_type != input_type) {
    input = xla::ConvertElementType(input, original_input_type);
  }
  return input;
}

std::string GetBackendConfig(bool align_corners, bool half_pixel_centers) {
  return absl::StrCat("\"", align_corners, half_pixel_centers, "\"");
}

double ResizeFactor(const xla::Shape& input_shape,
                    const xla::Shape& output_shape, int dim) {
  return static_cast<double>(input_shape.dimensions(dim)) /
         static_cast<double>(output_shape.dimensions(dim));
}

}  // namespace

xla::Shape GetForwardOutputShape2d(const xla::Shape& input_shape,
                                   absl::Span<const int64_t> output_size) {
  XLA_CHECK_EQ(output_size.size(), 2);
  return ShapeBuilder(input_shape.element_type())
      .Add(input_shape, 0)
      .Add(input_shape, 1)
      .Add(output_size[0])
      .Add(output_size[1])
      .Build();
}

xla::Shape GetBackwardOutputShape2d(const xla::Shape& input_shape,
                                    absl::Span<const int64_t> input_size) {
  return xla::ShapeUtil::MakeShape(input_shape.element_type(), input_size);
}

xla::XlaOp LowerForward2d(const std::string& target, xla::XlaOp input,
                          const xla::Shape& output_shape, bool align_corners,
                          bool half_pixel_centers) {
  const xla::Shape& input_shape = ShapeHelper::ShapeOfXlaOp(input);
  if (input_shape.dimensions(2) == output_shape.dimensions(2) &&
      input_shape.dimensions(3) == output_shape.dimensions(3)) {
    return input;
  }
  if (input_shape.dimensions(2) == 1 && input_shape.dimensions(3) == 1) {
    return input + xla::Zeros(input.builder(), output_shape);
  }
  // XLA wants NHWC while PyTorch comes in as NCHW, so we need to transpose,
  // call the kernel, and transpose back.
  std::vector<int64_t> transpose_permute({0, 3, 2, 1});
  auto inv_transpose_permute = xla::InversePermutation(transpose_permute);
  xla::Shape resized_shape =
      xla::ShapeUtil::PermuteDimensions(transpose_permute, output_shape);
  xla::XlaOp tinput = xla::Transpose(input, transpose_permute);

  xla::XlaOp resized;

<<<<<<< HEAD
  XlaDeviceType hw_type = static_cast<XlaDeviceType>(GetCurrentDevice().type());
  if (hw_type == XlaDeviceType::TPU || hw_type == XlaDeviceType::NEURON) {
=======
  XlaDeviceType hw_type =
      static_cast<XlaDeviceType>(bridge::GetCurrentDevice().type());
  if (hw_type == XlaDeviceType::TPU) {
>>>>>>> fba326e8
    // TPU uses custom call implementation
    resized =
        xla::CustomCall(input.builder(), target, {tinput}, resized_shape,
                        GetBackendConfig(align_corners, half_pixel_centers));
  } else {
    bool is_kernel_bilinear = false;
    if (target == "ResizeBilinear") {
      is_kernel_bilinear = true;
    } else if (target == "ResizeNearest") {
      is_kernel_bilinear = false;
    } else {
      XLA_ERROR() << "Resize kernel: " << target << " is not supported";
    }
    resized = BuildResize(tinput, resized_shape, align_corners,
                          half_pixel_centers, is_kernel_bilinear);
  }
  return xla::Transpose(resized, inv_transpose_permute);
}

xla::XlaOp LowerBackward2d(const std::string& target, xla::XlaOp input,
                           const xla::Shape& output_shape, bool align_corners,
                           bool half_pixel_centers) {
  static double resiple_split_factor =
      torch_xla::runtime::sys_util::GetEnvDouble("XLA_RESIZE_SPLIT_FACTOR",
                                                 3.0);
  const xla::Shape& input_shape = ShapeHelper::ShapeOfXlaOp(input);
  if (input_shape.dimensions(2) == output_shape.dimensions(2) &&
      input_shape.dimensions(3) == output_shape.dimensions(3)) {
    return input;
  }
  // XLA wants NHWC while PyTorch comes in as NCHW, so we need to transpose,
  // call the kernel, and transpose back.
  std::vector<int64_t> transpose_permute({0, 3, 2, 1});
  auto inv_transpose_permute = xla::InversePermutation(transpose_permute);
  xla::Shape resized_shape =
      xla::ShapeUtil::PermuteDimensions(transpose_permute, output_shape);
  xla::XlaOp tinput = xla::Transpose(input, transpose_permute);
  std::string backend_config =
      GetBackendConfig(align_corners, half_pixel_centers);
  if (ResizeFactor(input_shape, output_shape, 2) > resiple_split_factor &&
      ResizeFactor(input_shape, output_shape, 3) > resiple_split_factor) {
    // If the resize is too large, do one dimension at a time.
    xla::Shape partial_shape = resized_shape;
    // Partial shape is in NHWC, while input shape is in NCHW.
    partial_shape.mutable_dimensions()[1] = input_shape.dimensions(2);
    tinput = xla::CustomCall(input.builder(), target, {tinput}, partial_shape,
                             backend_config);
  }
  xla::XlaOp resised = xla::CustomCall(input.builder(), target, {tinput},
                                       resized_shape, backend_config);
  return xla::Transpose(resised, inv_transpose_permute);
}

}  // namespace resize
}  // namespace torch_xla<|MERGE_RESOLUTION|>--- conflicted
+++ resolved
@@ -265,14 +265,8 @@
 
   xla::XlaOp resized;
 
-<<<<<<< HEAD
   XlaDeviceType hw_type = static_cast<XlaDeviceType>(GetCurrentDevice().type());
   if (hw_type == XlaDeviceType::TPU || hw_type == XlaDeviceType::NEURON) {
-=======
-  XlaDeviceType hw_type =
-      static_cast<XlaDeviceType>(bridge::GetCurrentDevice().type());
-  if (hw_type == XlaDeviceType::TPU) {
->>>>>>> fba326e8
     // TPU uses custom call implementation
     resized =
         xla::CustomCall(input.builder(), target, {tinput}, resized_shape,
