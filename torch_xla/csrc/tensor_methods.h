--- conflicted
+++ resolved
@@ -82,15 +82,11 @@
 void custom_sharding_(const XLATensorPtr& input,
                       const std::shared_ptr<XLATensor::ShardingSpec>& spec);
 
-<<<<<<< HEAD
 void gpu_custom_call_(XLATensorPtr& output,
                       const std::vector<XLATensorPtr>& inputs,
                       const std::string& payload);
 
-void tpu_custom_call_(XLATensorPtr& output,
-=======
 void tpu_custom_call_(const std::vector<XLATensorPtr>& output,
->>>>>>> f4371b67
                       const std::vector<XLATensorPtr>& inputs,
                       const std::string& payload);
 
