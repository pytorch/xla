#ifndef XLA_TORCH_XLA_CSRC_TENSOR_METHODS_H_
#define XLA_TORCH_XLA_CSRC_TENSOR_METHODS_H_

#include "torch_xla/csrc/cross_replica_reduces.h"
#include "torch_xla/csrc/runtime/computation_client.h"
#include "torch_xla/csrc/tensor.h"

namespace torch_xla {
namespace tensor_methods {

//////////////////////////////////////////////////////////////////////////////
// XLA dedicated operators follows here, listed in alphabetical order.
//////////////////////////////////////////////////////////////////////////////
XLATensorPtr all_reduce(const XLATensorPtr& input, AllReduceType reduce_type,
                        double scale, std::vector<std::vector<int64_t>> groups,
                        bool pin_layout);

void all_reduce(const std::vector<XLATensorPtr>& inputs,
                AllReduceType reduce_type, double scale,
                std::vector<std::vector<int64_t>> groups, bool pin_layout);

std::pair<XLATensorPtr, torch::lazy::Value> reduce_scatter(
    const XLATensorPtr& input, const torch::lazy::Value& token,
    AllReduceType reduce_type, double scale, int64_t scatter_dim,
    int64_t shard_count, std::vector<std::vector<int64_t>> groups,
    bool pin_layout);

torch::lazy::Value reduce_scatter_out(XLATensorPtr& output,
                                      const XLATensorPtr& input,
                                      const torch::lazy::Value& token,
                                      AllReduceType reduce_type, double scale,
                                      int64_t scatter_dim, int64_t shard_count,
                                      std::vector<std::vector<int64_t>> groups,
                                      bool pin_layout);

std::pair<std::vector<XLATensorPtr>, torch::lazy::Value>
reduce_scatter_coalesced(const std::vector<XLATensorPtr>& inputs,
                         const torch::lazy::Value& token,
                         AllReduceType reduce_type, double scale,
                         int64_t scatter_dim, int64_t shard_count,
                         std::vector<std::vector<int64_t>> groups,
                         bool pin_layout);

torch::lazy::Value reduce_scatter_coalesced_out(
    const std::vector<XLATensorPtr>& outputs,
    const std::vector<XLATensorPtr>& inputs, const torch::lazy::Value& token,
    AllReduceType reduce_type, double scale, int64_t scatter_dim,
    int64_t shard_count, std::vector<std::vector<int64_t>> groups,
    bool pin_layout);

std::pair<XLATensorPtr, torch::lazy::Value> all_to_all(
    const XLATensorPtr& input, const torch::lazy::Value& token,
    int64_t split_dimension, int64_t concat_dimension, int64_t split_count,
    std::vector<std::vector<int64_t>> groups, bool pin_layout);

XLATensorPtr all_gather(const XLATensorPtr& input, int64_t dim,
                        int64_t shard_count,
                        std::vector<std::vector<int64_t>> groups,
                        bool pin_layout);

torch::lazy::Value all_gather_out(XLATensorPtr& output,
                                  const XLATensorPtr& input,
                                  const torch::lazy::Value& token, int64_t dim,
                                  int64_t shard_count,
                                  std::vector<std::vector<int64_t>> groups,
                                  bool pin_layout);

std::pair<std::vector<XLATensorPtr>, torch::lazy::Value> all_gather_coalesced(
    const std::vector<XLATensorPtr>& inputs, const torch::lazy::Value& token,
    int64_t dim, int64_t shard_count, std::vector<std::vector<int64_t>> groups,
    bool pin_layout);

torch::lazy::Value all_gather_coalesced_out(
    std::vector<XLATensorPtr>& outputs, const std::vector<XLATensorPtr>& inputs,
    const torch::lazy::Value& token, int64_t dim, int64_t shard_count,
    std::vector<std::vector<int64_t>> groups, bool pin_layout);

std::pair<XLATensorPtr, torch::lazy::Value> collective_permute(
    const XLATensorPtr& input, const torch::lazy::Value& token,
    std::vector<std::pair<int64_t, int64_t>> source_target_pairs);

void custom_sharding_(const XLATensorPtr& input,
                      const std::shared_ptr<XLATensor::ShardingSpec>& spec);

void tpu_custom_call_(XLATensorPtr& output,
                      const std::vector<XLATensorPtr>& inputs,
                      const std::string& payload);

XLATensorPtr get_dimensions_size(const XLATensorPtr& input,
                                 std::vector<int64_t> dimensions);

std::pair<XLATensorPtr, torch::lazy::Value> recv(
    XLATensorPtr& output, const torch::lazy::Value& token, int64_t channel_id);

std::pair<XLATensorPtr, torch::lazy::Value> send(
    const XLATensorPtr& input, const torch::lazy::Value& token,
    int64_t channel_id);

void sgd_optimizer_step_(const XLATensorPtr& found_inf, XLATensorPtr& step,
                         XLATensorPtr& param, XLATensorPtr& buf,
                         const XLATensorPtr& d_p, double weight_decay,
                         double momentum, double lr, double dampening,
                         bool nesterov, bool maximize);

void adam_optimizer_step_(const XLATensorPtr& found_inf, XLATensorPtr& step,
                          XLATensorPtr& param, const XLATensorPtr& grad,
                          XLATensorPtr& exp_avg, XLATensorPtr& exp_avg_sq,
                          XLATensorPtr& max_exp_avg_sq, double beta1,
                          double beta2, double lr, double weight_decay,
                          double eps, bool amsgrad, bool maximize,
                          bool use_adamw);

std::vector<XLATensorPtr> user_computation(
    const std::string& opname, absl::Span<const XLATensorPtr> inputs,
    runtime::ComputationClient::ComputationPtr computation);

//////////////////////////////////////////////////////////////////////////////
// Quantization related ops here.
//////////////////////////////////////////////////////////////////////////////
XLATensorPtr quantize_tensor(const XLATensorPtr& input,
                             const std::vector<float>& scale_list,
                             const std::vector<int>& zero_point_list,
                             int quant_min, int quant_max,
                             const std::string& dtype, int axis);

XLATensorPtr dequantize_tensor(const XLATensorPtr& input,
                               const std::vector<float>& scale_list,
                               const std::vector<int>& zero_point_list,
                               int quant_min, int quant_max,
                               const std::string& dtype, int axis);

//////////////////////////////////////////////////////////////////////////////
// ATEN operators follows here, listed in alphabetical order.
//////////////////////////////////////////////////////////////////////////////
void __ilshift__(XLATensorPtr& input, const at::Scalar& other);
void __ilshift__(XLATensorPtr& input, const XLATensorPtr& other);

void __irshift__(XLATensorPtr& input, const at::Scalar& other);
void __irshift__(XLATensorPtr& input, const XLATensorPtr& other);

XLATensorPtr __lshift__(
    const XLATensorPtr& input, const at::Scalar& other,
    c10::optional<at::ScalarType> logical_element_type = c10::nullopt);
XLATensorPtr __lshift__(
    const XLATensorPtr& input, const XLATensorPtr& other,
    c10::optional<at::ScalarType> logical_element_type = c10::nullopt);

XLATensorPtr __rshift__(
    const XLATensorPtr& input, const at::Scalar& other,
    c10::optional<at::ScalarType> logical_element_type = c10::nullopt);
XLATensorPtr __rshift__(
    const XLATensorPtr& input, const XLATensorPtr& other,
    c10::optional<at::ScalarType> logical_element_type = c10::nullopt);

std::tuple<XLATensorPtr, XLATensorPtr> adaptive_max_pool2d(
    const XLATensorPtr& input, std::vector<int64_t> output_size);

XLATensorPtr adaptive_max_pool2d_backward(const XLATensorPtr& grad_output,
                                          const XLATensorPtr& input);

XLATensorPtr _adaptive_avg_pool2d(const XLATensorPtr& input,
                                  std::vector<int64_t> output_size);

XLATensorPtr _adaptive_avg_pool2d_backward(const XLATensorPtr& grad_output,
                                           const XLATensorPtr& input);

void _amp_foreach_non_finite_check_and_unscale_(std::vector<XLATensorPtr> self,
                                                XLATensorPtr& found_inf,
                                                const XLATensorPtr& inv_scale);

void _amp_update_scale_(XLATensorPtr& current_scale,
                        XLATensorPtr& growth_tracker,
                        const XLATensorPtr& found_inf,
                        double scale_growth_factor, double scale_backoff_factor,
                        int growth_interval);

XLATensorPtr abs(const XLATensorPtr& input);

XLATensorPtr add(
    const XLATensorPtr& input, const XLATensorPtr& other,
    const at::Scalar& alpha,
    c10::optional<at::ScalarType> logical_element_type = c10::nullopt);
XLATensorPtr add(
    const XLATensorPtr& input, const at::Scalar& other, const at::Scalar& alpha,
    c10::optional<at::ScalarType> logical_element_type = c10::nullopt);

XLATensorPtr addcdiv(const XLATensorPtr& input, const at::Scalar& value,
                     const XLATensorPtr& tensor1, const XLATensorPtr& tensor2);
void addcdiv_(XLATensorPtr& input, const at::Scalar& value,
              const XLATensorPtr& tensor1, const XLATensorPtr& tensor2);

XLATensorPtr addcmul(const XLATensorPtr& input, const at::Scalar& value,
                     const XLATensorPtr& tensor1, const XLATensorPtr& tensor2);

XLATensorPtr addmm(const XLATensorPtr& input, const XLATensorPtr& weight,
                   const XLATensorPtr& bias);

XLATensorPtr alias(const XLATensorPtr& input);

XLATensorPtr amax(const XLATensorPtr& input, std::vector<int64_t> dimensions,
                  bool keep_reduced_dimensions);

XLATensorPtr amin(const XLATensorPtr& input, std::vector<int64_t> dimensions,
                  bool keep_reduced_dimensions);

void arange_out(XLATensorPtr& out, const at::Scalar& start,
                const at::Scalar& end, const at::Scalar& step,
                at::ScalarType scalar_type);

// Takes a slice from the input as R1 at the specified offset and reshapes it
// into the provided size.
XLATensorPtr as_strided(const XLATensorPtr& input, std::vector<int64_t> size,
                        std::vector<int64_t> stride,
                        c10::optional<int64_t> storage_offset);

// In-place version of the method above.
void as_strided_(XLATensorPtr& input, std::vector<int64_t> size,
                 std::vector<int64_t> stride,
                 c10::optional<int64_t> storage_offset);

XLATensorPtr avg_pool_nd(const XLATensorPtr& input, int64_t spatial_dim_count,
                         std::vector<int64_t> kernel_size,
                         std::vector<int64_t> stride,
                         std::vector<int64_t> padding, bool ceil_mode,
                         bool count_include_pad,
                         std::optional<int> divisor_override);

XLATensorPtr avg_pool_nd_backward(const XLATensorPtr& out_backprop,
                                  const XLATensorPtr& input,
                                  int64_t spatial_dim_count,
                                  std::vector<int64_t> kernel_size,
                                  std::vector<int64_t> stride,
                                  std::vector<int64_t> padding, bool ceil_mode,
                                  bool count_include_pad);

XLATensorPtr baddbmm(const XLATensorPtr& input, const XLATensorPtr& batch1,
                     const XLATensorPtr& batch2, const at::Scalar& beta,
                     const at::Scalar& alpha);

XLATensorPtr bernoulli(const XLATensorPtr& input, double probability);
XLATensorPtr bernoulli(const XLATensorPtr& input);
void bernoulli_(XLATensorPtr& input, const XLATensorPtr& probability);

XLATensorPtr bitwise_and(const XLATensorPtr& input, const at::Scalar& other);

XLATensorPtr bitwise_and(const XLATensorPtr& input, const XLATensorPtr& other);

XLATensorPtr bitwise_not(const XLATensorPtr& input);

XLATensorPtr bitwise_or(const XLATensorPtr& input, const at::Scalar& other);

XLATensorPtr bitwise_or(const XLATensorPtr& input, const XLATensorPtr& other);

XLATensorPtr bitwise_xor(const XLATensorPtr& input, const at::Scalar& other);

XLATensorPtr bitwise_xor(const XLATensorPtr& input, const XLATensorPtr& other);

// Batch matrix multiplication. Both tensors must be 3D, the batch size must
// match and the remaining two dimensions must be compatible for matrix
// multiplication.
XLATensorPtr bmm(const XLATensorPtr& batch1, const XLATensorPtr& batch2);

// Broadcasts the given tensors according to broadcasting semantics.
std::vector<XLATensorPtr> broadcast_tensors(
    absl::Span<const XLATensorPtr> tensors);

XLATensorPtr cat(absl::Span<const XLATensorPtr> tensors, int64_t dim,
                 at::ScalarType dtype);

XLATensorPtr cdist_forward(const XLATensorPtr& x1, const XLATensorPtr& x2,
                           double p);

XLATensorPtr pdist_forward(const XLATensorPtr& input, double p);

XLATensorPtr celu(const XLATensorPtr& input, const at::Scalar& alpha);
void celu_(XLATensorPtr& input, const at::Scalar& alpha);

XLATensorPtr clamp(const XLATensorPtr& input,
                   const c10::optional<at::Scalar>& min,
                   const c10::optional<at::Scalar>& max);
XLATensorPtr clamp(const XLATensorPtr& input,
                   const c10::optional<at::Tensor>& min,
                   const c10::optional<at::Tensor>& max);

XLATensorPtr clone(const XLATensorPtr& input);

// Pad with the given value and size specified by the given list of low and
// high paddings.
XLATensorPtr constant_pad_nd(const XLATensorPtr& input,
                             absl::Span<const int64_t> pad,
                             const at::Scalar& value);

XLATensorPtr convolution_overrideable(
    const XLATensorPtr& input, const XLATensorPtr& weight,
    const XLATensorPtr& bias, std::vector<int64_t> stride,
    std::vector<int64_t> padding, std::vector<int64_t> dilation,
    bool transposed, std::vector<int64_t> output_padding, int64_t groups);

std::tuple<XLATensorPtr, XLATensorPtr, XLATensorPtr>
convolution_backward_overrideable(
    const XLATensorPtr& out_backprop, const XLATensorPtr& input,
    const XLATensorPtr& weight, std::vector<int64_t> stride,
    std::vector<int64_t> padding, std::vector<int64_t> dilation,
    bool transposed, std::vector<int64_t> output_padding, int64_t groups);

XLATensorPtr convolution_overrideable(
    const XLATensorPtr& input, const XLATensorPtr& weight,
    std::vector<int64_t> stride, std::vector<int64_t> padding,
    std::vector<int64_t> dilation, bool transposed,
    std::vector<int64_t> output_padding, int64_t groups);

XLATensorPtr count_nonzero(const XLATensorPtr& input,
                           std::vector<int64_t> dims);

// Returns the cross product of the two input tensors in the given dimension.
// If the dimension is not given, it defaults to the first dimension found
// with the size 3.
XLATensorPtr cross(const XLATensorPtr& input, const XLATensorPtr& other,
                   c10::optional<int64_t> dim);

// Returns the cumulative product of elements of input in the given dimension.
XLATensorPtr cumprod(const XLATensorPtr& input, int64_t dim,
                     c10::optional<at::ScalarType> dtype);

// Returns the cumulative sum of elements of input in the given dimension.
XLATensorPtr cumsum(const XLATensorPtr& input, int64_t dim,
                    c10::optional<at::ScalarType> dtype);

// If the input is a matrix (2-D tensor), returns a 1-D tensor with the
// diagonal elements of the input. If the input is a vector (1-D tensor),
// returns a 2-D square tensor with the elements of input as the diagonal.
XLATensorPtr diag(const XLATensorPtr& input, int64_t offset);

// Returns the diagonal of a matrix (2-D tensor) or batch of matrices. The
// matrix dimensions are specified by dim1 and dim2, the diagonal by offset.
XLATensorPtr diagonal(const XLATensorPtr& input, int64_t offset, int64_t dim1,
                      int64_t dim2);

XLATensorPtr div(
    const XLATensorPtr& input, const XLATensorPtr& other,
    const c10::optional<c10::string_view>& rounding_mode = c10::nullopt,
    c10::optional<at::ScalarType> logical_element_type = c10::nullopt);
XLATensorPtr div(const XLATensorPtr& input, const at::Scalar& other);

// A generalized contraction between tensors of arbitrary dimension defined by
// the given equation and applied to the input tensors.
XLATensorPtr einsum(const std::string& equation,
                    absl::Span<const XLATensorPtr> tensors);

std::tuple<XLATensorPtr, XLATensorPtr> einsum_backward(
    const XLATensorPtr& grad_output,
    const absl::Span<const XLATensorPtr> tensors, const std::string& equation);

XLATensorPtr elu_backward(const XLATensorPtr& grad_output,
                          const at::Scalar& alpha, const at::Scalar& scale,
                          const at::Scalar& input_scale,
                          const XLATensorPtr& output);

XLATensorPtr embedding_dense_backward(const XLATensorPtr& grad_output,
                                      const XLATensorPtr& indices,
                                      int64_t num_weights, int64_t padding_idx,
                                      bool scale_grad_by_freq);

<<<<<<< HEAD
=======
XLATensorPtr embedding(const XLATensorPtr& weight, const XLATensorPtr& indices);

>>>>>>> 4880b6f7
std::tuple<XLATensorPtr, XLATensorPtr, XLATensorPtr, XLATensorPtr>
embedding_bag(const XLATensorPtr& weight, const XLATensorPtr& indices,
              const XLATensorPtr& offsets, int64_t mode,
              const XLATensorPtr& per_sample_weights, bool include_last_offset);

<<<<<<< HEAD
XLATensorPtr embedding(const XLATensorPtr& weight, const XLATensorPtr& indices);

=======
>>>>>>> 4880b6f7
XLATensorPtr eq(const XLATensorPtr& input, const at::Scalar& other);

XLATensorPtr eq(const XLATensorPtr& input, const XLATensorPtr& other);

XLATensorPtr exp(const XLATensorPtr& input);

XLATensorPtr expand(const XLATensorPtr& input, std::vector<int64_t> size);

XLATensorPtr expand_symint(const XLATensorPtr& input,
                           c10::SymIntArrayRef sym_size);

void exponential_(XLATensorPtr& input, double lambd);

// Returns a 2-D tensor with ones on the diagonal and zeros elsewhere.
XLATensorPtr eye(int64_t lines, int64_t cols,
                 const torch::lazy::BackendDevice& device,
                 at::ScalarType element_type);

void eye_out(XLATensorPtr& out, int64_t lines, int64_t cols);

// Fills the input with the given value.
void fill_(XLATensorPtr& input, const at::Scalar& value);

// Flips (reverses) the values in the dimensions of the input tensor.
XLATensorPtr flip(const XLATensorPtr& input, absl::Span<const int64_t> dims);

XLATensorPtr fmod(
    const XLATensorPtr& input, const XLATensorPtr& other,
    c10::optional<at::ScalarType> logical_element_type = c10::nullopt);
XLATensorPtr fmod(
    const XLATensorPtr& input, const at::Scalar& other,
    c10::optional<at::ScalarType> logical_element_type = c10::nullopt);

XLATensorPtr full(absl::Span<const int64_t> size, const at::Scalar& fill_value,
                  const torch::lazy::BackendDevice& device,
                  at::ScalarType scalar_type);
XLATensorPtr full_like(const XLATensorPtr& input, const at::Scalar& fill_value,
                       const torch::lazy::BackendDevice& device,
                       c10::optional<at::ScalarType> scalar_type);
XLATensorPtr full_symint(at::SymIntArrayRef sym_size,
                         const at::Scalar& fill_value,
                         const torch::lazy::BackendDevice& device,
                         at::ScalarType scalar_type);

XLATensorPtr gather(const XLATensorPtr& input, int64_t dim,
                    const XLATensorPtr& index);

XLATensorPtr ge(const XLATensorPtr& input, const at::Scalar& other);

XLATensorPtr ge(const XLATensorPtr& input, const XLATensorPtr& other);

XLATensorPtr gelu(const XLATensorPtr& input,
                  const c10::string_view approximate);

XLATensorPtr gelu_backward(const XLATensorPtr& grad, const XLATensorPtr& input,
                           const c10::string_view approximate);

XLATensorPtr gt(const XLATensorPtr& input, const at::Scalar& other);

XLATensorPtr gt(const XLATensorPtr& input, const XLATensorPtr& other);

// Gather slices from input into a result with shape specified by indices. The
// shape of the indices are first made consistent using broadcast semantics.
// For input of shape d1 x d2 x ... x dn and p indices of shape i1 x i2 x ...
// x ik, the output shape is d1 x ... x d(start_dim) x i1 x ... x ik x
// d(start_dim+p+1) x ... x dn.
XLATensorPtr index(const XLATensorPtr& input,
                   absl::Span<const XLATensorPtr> indices, int64_t start_dim);

XLATensorPtr index_add(const XLATensorPtr& input, int64_t dim,
                       const XLATensorPtr& index, const XLATensorPtr& source,
                       const at::Scalar& alpha);

XLATensorPtr index_copy(const XLATensorPtr& input, int64_t dim,
                        const XLATensorPtr& index, const XLATensorPtr& source);

// Fills the elements of the base tensor with the given value in the given
// dimension, at positions given by the index. The index must be a rank-1
// tensor.
XLATensorPtr index_fill(const XLATensorPtr& input, int64_t dim,
                        const XLATensorPtr& index, const at::Scalar& value);

// Same as above, but the value is wrapped as a rank-0 tensor.
XLATensorPtr index_fill(const XLATensorPtr& input, int64_t dim,
                        const XLATensorPtr& index, const XLATensorPtr& value);

void index_fill_(XLATensorPtr& input, int64_t dim, const XLATensorPtr& index,
                 const XLATensorPtr& value);

void index_fill_(XLATensorPtr& input, int64_t dim, const XLATensorPtr& index,
                 const at::Scalar& value);

// Puts values into the input tensor using the given indices (a tuple of
// tensors) and returns the result.
XLATensorPtr index_put(const XLATensorPtr& input,
                       absl::Span<const XLATensorPtr> indices,
                       int64_t start_dim, const XLATensorPtr& values,
                       bool accumulate,
                       absl::Span<const int64_t> result_permutation);

void index_put_(XLATensorPtr& input, const XLATensorPtr& canonical_base,
                absl::Span<const XLATensorPtr> indices, int64_t start_dim,
                const XLATensorPtr& values, bool accumulate,
                absl::Span<const int64_t> result_permutation);

XLATensorPtr index_select(const XLATensorPtr& input, int64_t dim,
                          const XLATensorPtr& index);

XLATensorPtr isnan(const XLATensorPtr& input);

std::tuple<XLATensorPtr, XLATensorPtr> kthvalue(const XLATensorPtr& input,
                                                int64_t k, int64_t dim,
                                                bool keepdim);

XLATensorPtr le(const XLATensorPtr& input, const at::Scalar& other);

XLATensorPtr le(const XLATensorPtr& input, const XLATensorPtr& other);

XLATensorPtr hardshrink(const XLATensorPtr& input, const at::Scalar& lambda);
XLATensorPtr hardshrink_backward(const XLATensorPtr& grad_out,
                                 const XLATensorPtr& input,
                                 const at::Scalar& lambda);

XLATensorPtr hardtanh_backward(const XLATensorPtr& grad_output,
                               const XLATensorPtr& input,
                               const at::Scalar& min_val,
                               const at::Scalar& max_val);

XLATensorPtr lerp(const XLATensorPtr& input, const XLATensorPtr& end,
                  const XLATensorPtr& weight);
XLATensorPtr lerp(const XLATensorPtr& input, const XLATensorPtr& end,
                  const at::Scalar& weight);

XLATensorPtr linalg_vector_norm(const XLATensorPtr& input,
                                const at::Scalar& ord,
                                std::vector<int64_t> dimensions, bool keep_dim,
                                c10::optional<at::ScalarType> dtype);

XLATensorPtr linspace(const at::Scalar& start, const at::Scalar& end,
                      const int64_t steps, at::ScalarType element_type,
                      const torch::lazy::BackendDevice& device);

XLATensorPtr log(const XLATensorPtr& input);

XLATensorPtr logit(const XLATensorPtr& input, c10::optional<double> eps);

XLATensorPtr log_base(const XLATensorPtr& input, torch::lazy::OpKind op,
                      double base);

XLATensorPtr log_sigmoid(const XLATensorPtr& input);

XLATensorPtr log_softmax(const XLATensorPtr& input, int64_t dim,
                         c10::optional<at::ScalarType> dtype,
                         std::vector<torch::lazy::Shape>&& shapes);

XLATensorPtr log_softmax_backward(const XLATensorPtr& grad_output,
                                  const XLATensorPtr& output, int64_t dim);

XLATensorPtr log1p(const XLATensorPtr& input);
void log1p_(XLATensorPtr& input);

XLATensorPtr logsumexp(const XLATensorPtr& input,
                       std::vector<int64_t> dimensions,
                       bool keep_reduced_dimensions);

XLATensorPtr xlogy(const XLATensorPtr& input, const XLATensorPtr& other);

XLATensorPtr lt(const XLATensorPtr& input, const at::Scalar& other);

XLATensorPtr lt(const XLATensorPtr& input, const XLATensorPtr& other);

XLATensorPtr mark_tensor(const XLATensorPtr& input, const std::string& info);

XLATensorPtr masked_scatter(XLATensorPtr& input, const XLATensorPtr& mask,
                            const XLATensorPtr& source);

XLATensorPtr masked_select(const XLATensorPtr& input, const XLATensorPtr& mask);

XLATensorPtr matmul(const XLATensorPtr& input, const XLATensorPtr& other);

XLATensorPtr max(const XLATensorPtr& input);

std::tuple<XLATensorPtr, XLATensorPtr> max(const XLATensorPtr& input,
                                           int64_t dim, bool keepdim);

void max_out(XLATensorPtr& max, XLATensorPtr& max_values,
             const XLATensorPtr& input, int64_t dim, bool keepdim);

std::tuple<XLATensorPtr, XLATensorPtr> max_pool_nd(
    const XLATensorPtr& input, int64_t spatial_dim_count,
    std::vector<int64_t> kernel_size, std::vector<int64_t> stride,
    std::vector<int64_t> padding, bool ceil_mode);

XLATensorPtr max_pool_nd_backward(const XLATensorPtr& out_backprop,
                                  const XLATensorPtr& input,
                                  int64_t spatial_dim_count,
                                  std::vector<int64_t> kernel_size,
                                  std::vector<int64_t> stride,
                                  std::vector<int64_t> padding, bool ceil_mode);

XLATensorPtr max_unpool(const XLATensorPtr& input, const XLATensorPtr& indices,
                        std::vector<int64_t> output_size);

XLATensorPtr max_unpool_backward(const XLATensorPtr& grad_output,
                                 const XLATensorPtr& input,
                                 const XLATensorPtr& indices,
                                 std::vector<int64_t> output_size);

XLATensorPtr mean(const XLATensorPtr& input, std::vector<int64_t> dimensions,
                  bool keep_reduced_dimensions,
                  c10::optional<at::ScalarType> dtype);

XLATensorPtr min(
    const XLATensorPtr& input, const XLATensorPtr& other,
    c10::optional<at::ScalarType> logical_element_type = c10::nullopt);

XLATensorPtr min(const XLATensorPtr& input);

std::tuple<XLATensorPtr, XLATensorPtr> min(const XLATensorPtr& input,
                                           int64_t dim, bool keepdim);

void min_out(XLATensorPtr& min, XLATensorPtr& min_indices,
             const XLATensorPtr& input, int64_t dim, bool keepdim);

XLATensorPtr mish(const XLATensorPtr& input);

XLATensorPtr mm(const XLATensorPtr& input, const XLATensorPtr& weight);

XLATensorPtr mse_loss(const XLATensorPtr& input, const XLATensorPtr& target,
                      int64_t reduction);

XLATensorPtr mse_loss_backward(const XLATensorPtr& grad_output,
                               const XLATensorPtr& input,
                               const XLATensorPtr& target, int64_t reduction);

XLATensorPtr mul(
    const XLATensorPtr& input, const XLATensorPtr& other,
    c10::optional<at::ScalarType> logical_element_type = c10::nullopt);
XLATensorPtr mul(
    const XLATensorPtr& input, const at::Scalar& other,
    c10::optional<at::ScalarType> logical_element_type = c10::nullopt);

XLATensorPtr multinomial(const XLATensorPtr& input, int64_t num_samples,
                         bool replacement);

XLATensorPtr mv(const XLATensorPtr& input, const XLATensorPtr& vec);
void mv_out(XLATensorPtr& out, const XLATensorPtr& input,
            const XLATensorPtr& vec);

XLATensorPtr nan_to_num(const XLATensorPtr& input, const at::Scalar& nan,
                        const at::Scalar& posinf, const at::Scalar& neginf);

// Returns a new tensor that is a narrowed view of the input in the given
// dimension.
XLATensorPtr narrow(const XLATensorPtr& input, int64_t dim, int64_t start,
                    int64_t length);

// Like batch_norm, but returns additional save_mean and save_invstd used by
// the backward pass.
std::tuple<XLATensorPtr, XLATensorPtr, XLATensorPtr> native_batch_norm(
    const XLATensorPtr& input, const XLATensorPtr& weight,
    const XLATensorPtr& bias, XLATensorPtr& running_mean,
    XLATensorPtr& running_var, bool training, double momentum, double eps);

// Returns the input, weight and bias gradients.
std::tuple<XLATensorPtr, XLATensorPtr, XLATensorPtr> native_batch_norm_backward(
    const XLATensorPtr& grad_out, const XLATensorPtr& input,
    const XLATensorPtr& weight, const XLATensorPtr& save_mean,
    const XLATensorPtr& save_invstd, bool training, double eps);

std::tuple<XLATensorPtr, XLATensorPtr> native_dropout(
    const XLATensorPtr& input, double p, c10::optional<bool> train);

XLATensorPtr ne(const XLATensorPtr& input, const at::Scalar& other);

XLATensorPtr ne(const XLATensorPtr& input, const XLATensorPtr& other);

XLATensorPtr neg(const XLATensorPtr& input);

XLATensorPtr nll_loss(const XLATensorPtr& input, const XLATensorPtr& target,
                      const XLATensorPtr& weight, int64_t reduction,
                      int ignore_index);

XLATensorPtr nll_loss2d(const XLATensorPtr& input, const XLATensorPtr& target,
                        const XLATensorPtr& weight, int64_t reduction,
                        int ignore_index);

XLATensorPtr nll_loss2d_backward(const XLATensorPtr& grad_output,
                                 const XLATensorPtr& input,
                                 const XLATensorPtr& target,
                                 const XLATensorPtr& weight, int64_t reduction,
                                 int ignore_index,
                                 const XLATensorPtr& total_weight);

XLATensorPtr nll_loss_backward(const XLATensorPtr& grad_output,
                               const XLATensorPtr& input,
                               const XLATensorPtr& target,
                               const XLATensorPtr& weight, int64_t reduction,
                               int ignore_index,
                               const XLATensorPtr& total_weight);

std::pair<XLATensorPtr, XLATensorPtr> nms(const XLATensorPtr& boxes,
                                          const XLATensorPtr& scores,
                                          const XLATensorPtr& score_threshold,
                                          const XLATensorPtr& iou_threshold,
                                          int64_t output_size);

XLATensorPtr nonzero(const XLATensorPtr& input);

XLATensorPtr norm(const XLATensorPtr& input, const c10::optional<at::Scalar>& p,
                  c10::optional<at::ScalarType> dtype, at::IntArrayRef dim,
                  bool keepdim);

XLATensorPtr normal(double mean, const XLATensorPtr& std);

XLATensorPtr normal(const XLATensorPtr& mean, double std);

XLATensorPtr normal(const XLATensorPtr& mean, const XLATensorPtr& std);

void normal_(XLATensorPtr& input, double mean, double std);

XLATensorPtr not_supported(std::string description, xla::Shape shape,
                           const torch::lazy::BackendDevice& device);

void optimization_barrier_(std::vector<XLATensorPtr>& tensors);

// Permute the dimensions of this tensor according to the given permutation.
XLATensorPtr permute(const XLATensorPtr& input, absl::Span<const int64_t> dims);

XLATensorPtr pow(const XLATensorPtr& input, const at::Scalar& exponent);
XLATensorPtr pow(const XLATensorPtr& input, const XLATensorPtr& exponent);
XLATensorPtr pow(const at::Scalar& input, const XLATensorPtr& exponent);

XLATensorPtr prelu(const XLATensorPtr& input, const XLATensorPtr& weight);

std::tuple<XLATensorPtr, XLATensorPtr> prelu_backward(
    const XLATensorPtr& grad_out, const XLATensorPtr& input,
    const XLATensorPtr& weight);

XLATensorPtr prod(const XLATensorPtr& input, std::vector<int64_t> dimensions,
                  bool keep_reduced_dimensions,
                  c10::optional<at::ScalarType> dtype);

void put_(XLATensorPtr& input, const XLATensorPtr& index,
          const XLATensorPtr& source, bool accumulate);

std::tuple<XLATensorPtr, XLATensorPtr> qr(const XLATensorPtr& input, bool some);

void random_(XLATensorPtr& input, int64_t from, int64_t to);

XLATensorPtr randperm(int64_t n, const torch::lazy::BackendDevice& device,
                      at::ScalarType scalar_type);

XLATensorPtr reflection_pad2d(const XLATensorPtr& input,
                              std::vector<int64_t> padding);

XLATensorPtr reflection_pad2d_backward(const XLATensorPtr& grad_output,
                                       const XLATensorPtr& input,
                                       std::vector<int64_t> padding);

XLATensorPtr remainder(const XLATensorPtr& input, const XLATensorPtr& other);
XLATensorPtr remainder(const XLATensorPtr& input, const at::Scalar& other);

XLATensorPtr replication_pad1d(const XLATensorPtr& input,
                               std::vector<int64_t> padding);
XLATensorPtr replication_pad1d_backward(const XLATensorPtr& grad_output,
                                        const XLATensorPtr& input,
                                        std::vector<int64_t> padding);

XLATensorPtr replication_pad2d(const XLATensorPtr& input,
                               std::vector<int64_t> padding);
XLATensorPtr replication_pad2d_backward(const XLATensorPtr& grad_output,
                                        const XLATensorPtr& input,
                                        std::vector<int64_t> padding);

void resize_(XLATensorPtr& input, std::vector<int64_t> size);

XLATensorPtr roll(const XLATensorPtr& input, absl::Span<const int64_t> shifts,
                  absl::Span<const int64_t> dims);

XLATensorPtr rrelu_with_noise(const XLATensorPtr& input, XLATensorPtr& noise,
                              const at::Scalar& lower, const at::Scalar& upper,
                              bool training);

XLATensorPtr rrelu_with_noise_backward(const XLATensorPtr& grad_output,
                                       const XLATensorPtr& input,
                                       const XLATensorPtr& noise,
                                       const at::Scalar& lower,
                                       const at::Scalar& upper, bool training);

XLATensorPtr rsub(
    const XLATensorPtr& input, const XLATensorPtr& other,
    const at::Scalar& alpha,
    c10::optional<at::ScalarType> logical_element_type = c10::nullopt);
XLATensorPtr rsub(
    const XLATensorPtr& input, const at::Scalar& other, const at::Scalar& alpha,
    c10::optional<at::ScalarType> logical_element_type = c10::nullopt);

void copy_(XLATensorPtr& input, XLATensorPtr& src);

XLATensorPtr scatter(const XLATensorPtr& input, int64_t dim,
                     const XLATensorPtr& index, const XLATensorPtr& src);
XLATensorPtr scatter(const XLATensorPtr& input, int64_t dim,
                     const XLATensorPtr& index, const at::Scalar& value);

XLATensorPtr scatter_add(const XLATensorPtr& input, int64_t dim,
                         const XLATensorPtr& index, const XLATensorPtr& src);
XLATensorPtr scatter_add(const XLATensorPtr& input, int64_t dim,
                         const XLATensorPtr& index, const at::Scalar& value);

XLATensorPtr scatter_reduce(const XLATensorPtr& input, int64_t dim,
                            const XLATensorPtr& index, const XLATensorPtr& src,
                            c10::string_view reduce, bool include_self);

XLATensorPtr select(const XLATensorPtr& input, int64_t dim, int64_t index);

void selu_(XLATensorPtr& input);

XLATensorPtr silu(const XLATensorPtr& input);
XLATensorPtr silu_backward(XLATensorPtr& grad_output, XLATensorPtr& input);
XLATensorPtr sigmoid(const XLATensorPtr& input);
XLATensorPtr sigmoid_backward(const XLATensorPtr& grad_output,
                              const XLATensorPtr& output);

XLATensorPtr slice(const XLATensorPtr& input, int64_t dim, int64_t start,
                   int64_t end, int64_t step);

std::tuple<XLATensorPtr, XLATensorPtr> slogdet(const XLATensorPtr& input);

// Computes a loss that uses a squared term if the absolute element-wise error
// falls below 1 and an L1 term otherwise.
XLATensorPtr smooth_l1_loss(const XLATensorPtr& input,
                            const XLATensorPtr& target, int64_t reduction,
                            double beta);

// Returns the gradient of the input of a smooth_l1_loss operation.
XLATensorPtr smooth_l1_loss_backward(const XLATensorPtr& grad_output,
                                     const XLATensorPtr& input,
                                     const XLATensorPtr& target,
                                     int64_t reduction, double beta);

XLATensorPtr softmax(const XLATensorPtr& input, int64_t dim,
                     c10::optional<at::ScalarType> dtype);
XLATensorPtr softmax_backward(const XLATensorPtr& grad_output,
                              const XLATensorPtr& output, int64_t dim);

XLATensorPtr softplus(const XLATensorPtr& input, const at::Scalar& beta,
                      const at::Scalar& threshold);

XLATensorPtr softplus_backward(const XLATensorPtr& grad_output,
                               const XLATensorPtr& input,
                               const at::Scalar& beta,
                               const at::Scalar& threshold);

XLATensorPtr softshrink(const XLATensorPtr& input, const at::Scalar& lambda);
XLATensorPtr softshrink_backward(const XLATensorPtr& grad_out,
                                 const XLATensorPtr& input,
                                 const at::Scalar& lambda);

std::vector<XLATensorPtr> split(const XLATensorPtr& input, int64_t split_size,
                                int64_t dim);

std::vector<XLATensorPtr> split_with_sizes(const XLATensorPtr& input,
                                           std::vector<int64_t> split_size,
                                           int64_t dim);

// Squeeze out all trivial (size 1) dimensions.
XLATensorPtr squeeze(const XLATensorPtr& input);

// Squeeze out the specified dimension index, if trivial (size 1). Returns
// unchanged input otherwise.
XLATensorPtr squeeze(const XLATensorPtr& input, int64_t dim);

// Same as above, but with a tuple of dims.
XLATensorPtr squeeze(const XLATensorPtr& input, std::vector<int64_t> dims);

// In-place versions of the methods above.
void squeeze_(XLATensorPtr& input);
void squeeze_(XLATensorPtr& input, int64_t dim);

XLATensorPtr stack(absl::Span<const XLATensorPtr> tensors, int64_t dim);

XLATensorPtr std(const XLATensorPtr& input, std::vector<int64_t> dimensions,
                 bool keep_reduced_dimensions, double correction);

std::tuple<XLATensorPtr, XLATensorPtr> std_mean(const XLATensorPtr& input,
                                                std::vector<int64_t> dimensions,
                                                double correction,
                                                bool keep_reduced_dimensions);

XLATensorPtr sub(
    const XLATensorPtr& input, const XLATensorPtr& other,
    const at::Scalar& alpha,
    c10::optional<at::ScalarType> logical_element_type = c10::nullopt);
XLATensorPtr sub(
    const XLATensorPtr& input, const at::Scalar& other, const at::Scalar& alpha,
    c10::optional<at::ScalarType> logical_element_type = c10::nullopt);

XLATensorPtr sum(const XLATensorPtr& input, std::vector<int64_t> dimensions,
                 bool keep_reduced_dimensions,
                 c10::optional<at::ScalarType> dtype);

std::tuple<XLATensorPtr, XLATensorPtr, XLATensorPtr> svd(
    const XLATensorPtr& input, bool some, bool compute_uv);

XLATensorPtr take(const XLATensorPtr& input, const XLATensorPtr& index);

XLATensorPtr tanh_backward(const XLATensorPtr& grad_output,
                           const XLATensorPtr& output);

XLATensorPtr threshold(const XLATensorPtr& input, float threshold, float value);

XLATensorPtr threshold_backward(const XLATensorPtr& grad_output,
                                const XLATensorPtr& input, float threshold);

XLATensorPtr to(XLATensorPtr& input,
                c10::optional<torch::lazy::BackendDevice> device,
                c10::optional<at::ScalarType> scalar_type);

std::tuple<XLATensorPtr, XLATensorPtr> topk(const XLATensorPtr& input,
                                            int64_t k, int64_t dim,
                                            bool largest, bool sorted,
                                            bool stable);

// Returns the sum of the elements of the diagonal of the input 2-D matrix.
XLATensorPtr trace(const XLATensorPtr& input);

// Swap given dimensions of the input.
XLATensorPtr transpose(const XLATensorPtr& input, int64_t dim0, int64_t dim1);

// In-place version of the method above.
void transpose_(XLATensorPtr& input, int64_t dim0, int64_t dim1);

std::tuple<XLATensorPtr, XLATensorPtr> triangular_solve(
    const XLATensorPtr& rhs, const XLATensorPtr& lhs, bool left_side,
    bool upper, bool transpose, bool unitriangular);

// Returns a tuple of all slices along a given dimension with that dimension
// removed.
std::vector<XLATensorPtr> unbind(const XLATensorPtr& input, int64_t dim);

void uniform_(XLATensorPtr& input, double from, double to);

// Insert a dimension of size one at the specified position.
XLATensorPtr unsqueeze(const XLATensorPtr& input, int64_t dim);

// In-place version of the method above.
void unsqueeze_(XLATensorPtr& input, int64_t dim);

XLATensorPtr upsample_bilinear2d(const XLATensorPtr& input,
                                 std::vector<int64_t> output_size,
                                 bool align_corners);

XLATensorPtr upsample_bilinear2d_backward(const XLATensorPtr& grad_output,
                                          std::vector<int64_t> output_size,
                                          std::vector<int64_t> input_size,
                                          bool align_corners);

XLATensorPtr upsample_nearest2d(const XLATensorPtr& input,
                                std::vector<int64_t> output_size);

XLATensorPtr upsample_nearest2d_backward(const XLATensorPtr& grad_output,
                                         std::vector<int64_t> output_size,
                                         std::vector<int64_t> input_size);

XLATensorPtr var(const XLATensorPtr& input, std::vector<int64_t> dimensions,
                 double correction, bool keep_reduced_dimensions);

std::tuple<XLATensorPtr, XLATensorPtr> var_mean(const XLATensorPtr& input,
                                                std::vector<int64_t> dimensions,
                                                double correction,
                                                bool keep_reduced_dimensions);

// Like reshape, but it returns a view into the original tensor.
XLATensorPtr view(const XLATensorPtr& input,
                  absl::Span<const int64_t> output_size);
XLATensorPtr view_symint(const XLATensorPtr& input,
                         at::SymIntArrayRef sym_size);

XLATensorPtr view_as_complex_copy(const XLATensorPtr& input);

XLATensorPtr view_as_real_copy(const XLATensorPtr& input);

void zero_(XLATensorPtr& input);

XLATensorPtr where(const XLATensorPtr& condition, const XLATensorPtr& input,
                   const XLATensorPtr& other);

}  // namespace tensor_methods
}  // namespace torch_xla

#endif  // XLA_TORCH_XLA_CSRC_TENSOR_METHODS_H_<|MERGE_RESOLUTION|>--- conflicted
+++ resolved
@@ -361,21 +361,20 @@
                                       int64_t num_weights, int64_t padding_idx,
                                       bool scale_grad_by_freq);
 
-<<<<<<< HEAD
-=======
 XLATensorPtr embedding(const XLATensorPtr& weight, const XLATensorPtr& indices);
 
->>>>>>> 4880b6f7
 std::tuple<XLATensorPtr, XLATensorPtr, XLATensorPtr, XLATensorPtr>
 embedding_bag(const XLATensorPtr& weight, const XLATensorPtr& indices,
               const XLATensorPtr& offsets, int64_t mode,
               const XLATensorPtr& per_sample_weights, bool include_last_offset);
 
-<<<<<<< HEAD
+std::tuple<XLATensorPtr, XLATensorPtr, XLATensorPtr, XLATensorPtr>
+embedding_bag(const XLATensorPtr& weight, const XLATensorPtr& indices,
+              const XLATensorPtr& offsets, int64_t mode,
+              const XLATensorPtr& per_sample_weights, bool include_last_offset);
+
 XLATensorPtr embedding(const XLATensorPtr& weight, const XLATensorPtr& indices);
 
-=======
->>>>>>> 4880b6f7
 XLATensorPtr eq(const XLATensorPtr& input, const at::Scalar& other);
 
 XLATensorPtr eq(const XLATensorPtr& input, const XLATensorPtr& other);
