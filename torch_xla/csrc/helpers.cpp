#include "torch_xla/csrc/helpers.h"

#include <limits>

#include "tensorflow/compiler/xla/primitive_util.h"
#include "tensorflow/compiler/xla/shape_util.h"
#include "tensorflow/compiler/xla/xla_client/debug_macros.h"
#include "tensorflow/compiler/xla/xla_client/sys_util.h"
#include "tensorflow/compiler/xla/xla_client/tf_logging.h"
#include "torch_xla/csrc/convert_ops.h"

namespace torch_xla {

xla::PrecisionConfig::Precision XlaHelpers::s_mat_mul_precision =
    xla::PrecisionConfig::DEFAULT;

xla::PrecisionConfig XlaHelpers::BuildPrecisionConfig(
    const xla::PrecisionConfig::Precision conv_precision) {
  xla::PrecisionConfig precision_config;
  // Dot and convolution take two operators.
  precision_config.mutable_operand_precision()->Resize(
      /*new_size=*/2, conv_precision);
  return precision_config;
}

xla::XlaOp XlaHelpers::CreateReturnValue(
    xla::XlaBuilder* builder, const std::vector<xla::XlaOp>& outputs) {
  if (outputs.size() > 1) {
    return xla::Tuple(builder, outputs);
  } else if (!outputs.empty()) {
    return xla::GetTupleElement(xla::Tuple(builder, {outputs[0]}), 0);
  } else {
    return xla::Tuple(builder, {});
  }
}

std::vector<xla::int64> XlaHelpers::DropDimensions(
    tensorflow::gtl::ArraySlice<const xla::int64> sizes,
    tensorflow::gtl::ArraySlice<const xla::int64> drop_dims) {
  std::vector<xla::int64> new_dims;
  size_t drop_index = 0;
  for (size_t i = 0; i < sizes.size(); ++i) {
    if (drop_index < drop_dims.size() && i == drop_dims[drop_index]) {
      ++drop_index;
    } else {
      new_dims.push_back(sizes[i]);
    }
  }
  XLA_CHECK_EQ(drop_index, drop_dims.size());
  return new_dims;
}

xla::int64 XlaHelpers::GetCanonicalDimensionIndex(xla::int64 dim,
                                                  xla::int64 rank) {
  xla::int64 min_shape_dim = -rank;
  xla::int64 max_shape_dim = rank - 1;
  XLA_CHECK(min_shape_dim <= dim && dim <= max_shape_dim)
      << "Value out of range (expected to be in range of [" << min_shape_dim
      << ", " << max_shape_dim << "], but got " << dim << ")";
  xla::int64 dim_index = dim < 0 ? rank + dim : dim;
  XLA_CHECK_GE(dim_index, 0);
  XLA_CHECK_LT(dim_index, rank);
  return dim_index;
}

std::vector<xla::int64> XlaHelpers::GetCanonicalDimensionIndices(
    tensorflow::gtl::ArraySlice<const xla::int64> dimensions, xla::int64 rank) {
  std::vector<xla::int64> canonical_dim_indices;
  for (xla::int64 dim : dimensions) {
    canonical_dim_indices.push_back(GetCanonicalDimensionIndex(dim, rank));
  }
  return canonical_dim_indices;
}

xla::int64 XlaHelpers::GetCanonicalPosition(
    tensorflow::gtl::ArraySlice<const xla::int64> dimensions, xla::int64 dim,
    xla::int64 pos) {
  dim = GetCanonicalDimensionIndex(dim, dimensions.size());
  if (pos < 0) {
    pos = GetCanonicalDimensionIndex(pos, dimensions[dim]);
  } else {
    pos = std::min<xla::int64>(pos, dimensions[dim]);
  }
  return pos;
}

XlaHelpers::MinMax XlaHelpers::MinMaxValues(xla::PrimitiveType type) {
  switch (type) {
    case xla::PrimitiveType::S8:
      return {std::numeric_limits<xla::int8>::lowest(),
              std::numeric_limits<xla::int8>::max()};
    case xla::PrimitiveType::U8:
      return {std::numeric_limits<xla::uint8>::lowest(),
              std::numeric_limits<xla::uint8>::max()};
    case xla::PrimitiveType::S16:
      return {std::numeric_limits<xla::int16>::lowest(),
              std::numeric_limits<xla::int16>::max()};
    case xla::PrimitiveType::U16:
      return {std::numeric_limits<xla::uint16>::lowest(),
              std::numeric_limits<xla::uint16>::max()};
    case xla::PrimitiveType::S32:
      return {static_cast<int64_t>(std::numeric_limits<xla::int32>::lowest()),
              static_cast<int64_t>(std::numeric_limits<xla::int32>::max())};
    case xla::PrimitiveType::U32:
      return {static_cast<int64_t>(std::numeric_limits<xla::uint32>::lowest()),
              static_cast<int64_t>(std::numeric_limits<xla::uint32>::max())};
    case xla::PrimitiveType::S64:
      return {static_cast<int64_t>(std::numeric_limits<xla::int64>::lowest()),
              static_cast<int64_t>(std::numeric_limits<xla::int64>::max())};
    case xla::PrimitiveType::U64:
      return {static_cast<int64_t>(std::numeric_limits<xla::uint64>::lowest()),
              static_cast<int64_t>(std::numeric_limits<xla::uint64>::max())};
    case xla::PrimitiveType::BF16:
    case xla::PrimitiveType::F32:
      return {std::numeric_limits<float>::lowest(),
              std::numeric_limits<float>::max()};
    case xla::PrimitiveType::F64:
      return {std::numeric_limits<double>::lowest(),
              std::numeric_limits<double>::max()};
    case xla::PrimitiveType::PRED:
      return {0, 1};
    default:
      XLA_ERROR() << "Unsupported XLA type " << type;
  }
}

xla::PaddingConfig XlaHelpers::MakeXlaPaddingConfigFromNdPadding(
    tensorflow::gtl::ArraySlice<const xla::int64> padding) {
  xla::PaddingConfig padding_config;
  XLA_CHECK_EQ(padding.size() % 2, 0)
      << "Padding specification must have even length";
  XLA_CHECK(!padding.empty()) << "Padding specification cannot be empty";
  for (int i = 0; i < padding.size(); i += 2) {
    xla::PaddingConfig::PaddingConfigDimension* dims =
        padding_config.add_dimensions();
    dims->set_edge_padding_low(padding[padding.size() - i - 2]);
    dims->set_edge_padding_high(padding[padding.size() - i - 1]);
  }
  return padding_config;
}

xla::XlaComputation XlaHelpers::CreateAddComputation(xla::PrimitiveType type) {
  xla::XlaBuilder reduction_builder("AddComputation");
  xla::XlaOp x = xla::Parameter(&reduction_builder, 0,
                                xla::ShapeUtil::MakeShape(type, {}), "x");
  xla::XlaOp y = xla::Parameter(&reduction_builder, 1,
                                xla::ShapeUtil::MakeShape(type, {}), "y");
  xla::Add(x, y);
  return ConsumeValue(reduction_builder.Build());
}

xla::XlaComputation XlaHelpers::CreateMulComputation(xla::PrimitiveType type) {
  xla::XlaBuilder reduction_builder("MulComputation");
  xla::XlaOp x = xla::Parameter(&reduction_builder, 0,
                                xla::ShapeUtil::MakeShape(type, {}), "x");
  xla::XlaOp y = xla::Parameter(&reduction_builder, 1,
                                xla::ShapeUtil::MakeShape(type, {}), "y");
  xla::Mul(x, y);
  return ConsumeValue(reduction_builder.Build());
}

xla::XlaComputation XlaHelpers::CreateMaxComputation(xla::PrimitiveType type) {
  xla::XlaBuilder builder("MaxComputation");
  xla::XlaOp x =
      xla::Parameter(&builder, 0, xla::ShapeUtil::MakeShape(type, {}), "x");
  xla::XlaOp y =
      xla::Parameter(&builder, 1, xla::ShapeUtil::MakeShape(type, {}), "y");
  xla::Max(x, y);
  return ConsumeValue(builder.Build());
}

xla::XlaComputation XlaHelpers::CreateMinComputation(xla::PrimitiveType type) {
  xla::XlaBuilder builder("MinComputation");
  xla::XlaOp x =
      xla::Parameter(&builder, 0, xla::ShapeUtil::MakeShape(type, {}), "x");
  xla::XlaOp y =
      xla::Parameter(&builder, 1, xla::ShapeUtil::MakeShape(type, {}), "y");
  xla::Min(x, y);
  return ConsumeValue(builder.Build());
}

xla::Shape XlaHelpers::ShapeOfXlaOp(const xla::XlaOp& op) {
  return ConsumeValue(op.builder()->GetShape(op));
}

std::vector<xla::int64> XlaHelpers::SizesOfXlaOp(const xla::XlaOp& op) {
  xla::Shape op_shape = ShapeOfXlaOp(op);
  return std::vector<xla::int64>(op_shape.dimensions().begin(),
                                 op_shape.dimensions().end());
}

xla::PrimitiveType XlaHelpers::TypeOfXlaOp(const xla::XlaOp& op) {
  return ShapeOfXlaOp(op).element_type();
}

xla::XlaOp XlaHelpers::ReshapeToRank(const xla::XlaOp& input,
                                     xla::int64 expected_rank,
                                     xla::int64 offset) {
  xla::Shape shape = ShapeOfXlaOp(input);
  XLA_CHECK_LE(offset + shape.rank(), expected_rank);
  if (shape.rank() == expected_rank) {
    return input;
  }
  std::vector<xla::int64> dimensions(expected_rank - offset - shape.rank(), 1);
  dimensions.insert(dimensions.end(), shape.dimensions().begin(),
                    shape.dimensions().end());
  dimensions.insert(dimensions.end(), offset, 1);
  return xla::Reshape(input, dimensions);
}

std::vector<xla::int64> XlaHelpers::MakeTransposePermutation(xla::int64 dim0,
                                                             xla::int64 dim1,
                                                             xla::int64 rank) {
  xla::int64 canonical_dim0 = GetCanonicalDimensionIndex(dim0, rank);
  xla::int64 canonical_dim1 = GetCanonicalDimensionIndex(dim1, rank);
  auto permute_dims = xla::util::Iota<xla::int64>(rank);
  std::swap(permute_dims[canonical_dim0], permute_dims[canonical_dim1]);
  return permute_dims;
}

xla::XlaOp XlaHelpers::LinearInterpolation(const xla::XlaOp& value0,
                                           const xla::XlaOp& value1,
                                           double alpha) {
  xla::Shape shape = XlaHelpers::ShapeOfXlaOp(value0);
  xla::XlaOp one = ScalarValue(1.0, shape.element_type(), value0.builder());
  xla::XlaOp alpha_value =
      ScalarValue(alpha, shape.element_type(), value0.builder());
  return value0 * alpha_value + value1 * (one - alpha_value);
}

std::pair<xla::XlaOp, xla::XlaOp> XlaHelpers::PromoteValues(
    const xla::XlaOp& op1, const xla::XlaOp& op2) {
  xla::PrimitiveType type1 = TypeOfXlaOp(op1);
  xla::PrimitiveType type2 = TypeOfXlaOp(op2);
  if (type1 == type2) {
    return std::pair<xla::XlaOp, xla::XlaOp>(op1, op2);
  }
  xla::int64 size1 = xla::ShapeUtil::ByteSizeOfPrimitiveType(type1);
  xla::int64 size2 = xla::ShapeUtil::ByteSizeOfPrimitiveType(type2);
  if (xla::primitive_util::IsFloatingPointType(type1)) {
    if (!xla::primitive_util::IsFloatingPointType(type2) || size1 >= size2) {
      return std::pair<xla::XlaOp, xla::XlaOp>(
          op1, ConvertTo(op2, type2, type1, /*device=*/nullptr));
    }
    return std::pair<xla::XlaOp, xla::XlaOp>(
        ConvertTo(op1, type1, type2, /*device=*/nullptr), op2);
  }
  if (xla::primitive_util::IsFloatingPointType(type2) || size2 >= size1) {
    return std::pair<xla::XlaOp, xla::XlaOp>(
        ConvertTo(op1, type1, type2, /*device=*/nullptr), op2);
  }
  if (xla::primitive_util::IsIntegralType(type1) &&
      xla::primitive_util::IsIntegralType(type2)) {
    if (size1 >= size2) {
      return std::pair<xla::XlaOp, xla::XlaOp>(
          op1, ConvertTo(op2, type2, type1, /*device=*/nullptr));
    }
    return std::pair<xla::XlaOp, xla::XlaOp>(
        ConvertTo(op1, type1, type2, /*device=*/nullptr), op2);
  }
  if (type1 == xla::PrimitiveType::PRED) {
    return std::pair<xla::XlaOp, xla::XlaOp>(
        ConvertTo(op1, type1, type2, /*device=*/nullptr), op2);
  }
  if (type2 == xla::PrimitiveType::PRED) {
    return std::pair<xla::XlaOp, xla::XlaOp>(
        op1, ConvertTo(op2, type2, type1, /*device=*/nullptr));
  }
  return std::pair<xla::XlaOp, xla::XlaOp>(
      op1, ConvertTo(op2, type2, type1, /*device=*/nullptr));
}

std::pair<xla::XlaOp, xla::XlaOp> XlaHelpers::PromoteSecondValue(
    const xla::XlaOp& op1, const xla::XlaOp& op2) {
  xla::PrimitiveType type1 = TypeOfXlaOp(op1);
  xla::PrimitiveType type2 = TypeOfXlaOp(op2);
  return type1 == type2
             ? std::pair<xla::XlaOp, xla::XlaOp>(op1, op2)
             : std::pair<xla::XlaOp, xla::XlaOp>(
                   op1, ConvertTo(op2, type2, type1, /*device=*/nullptr));
}

xla::Shape XlaHelpers::GetPromotedShape(const xla::Shape& shape1,
                                        const xla::Shape& shape2) {
  const auto& shape1_dims = shape1.dimensions();
  const auto& shape2_dims = shape2.dimensions();
  std::vector<xla::int64> dimensions;
  // If the rank of a shape is bigger than then other, fill up the first
  // dimensions with the ones of the bigger.
  // Example:
  //   shape1 = [9, 7, 6, 5, 2]
  //   shape2 =       [6, 1, 2]
  // Insert [9, 7] into the dimensions vector.
  if (shape1_dims.size() > shape2_dims.size()) {
    dimensions.insert(
        dimensions.end(), shape1_dims.begin(),
        shape1_dims.begin() + (shape1_dims.size() - shape2_dims.size()));
  } else if (shape2_dims.size() > shape1_dims.size()) {
    dimensions.insert(
        dimensions.end(), shape2_dims.begin(),
        shape2_dims.begin() + (shape2_dims.size() - shape1_dims.size()));
  }
  // For the common dimensions, they must match, or one of them be 1.
  size_t min_size = std::min(shape1_dims.size(), shape2_dims.size());
  for (xla::int64 i = 0; i < min_size; ++i) {
    xla::int64 dim1 = shape1_dims[shape1_dims.size() - min_size + i];
    xla::int64 dim2 = shape2_dims[shape2_dims.size() - min_size + i];
    XLA_CHECK(dim1 == dim2 || dim1 == 1 || dim2 == 1)
        << shape1 << " and " << shape2;
    if (dim1 == 0 || dim2 == 0) {
      dimensions.push_back(0);
    } else {
      dimensions.push_back(std::max<xla::int64>(dim1, dim2));
    }
  }
  return xla::ShapeUtil::MakeShape(shape1.element_type(), dimensions);
}

std::pair<xla::XlaOp, xla::XlaOp> XlaHelpers::PromoteShapes(
    const xla::XlaOp& op1, const xla::XlaOp& op2) {
  xla::Shape shape1 = ShapeOfXlaOp(op1);
  xla::Shape shape2 = ShapeOfXlaOp(op2);
  if (xla::ShapeUtil::Compatible(shape1, shape2)) {
    // Fast path shortcut if the shapes already matches in dimensions.
    return std::pair<xla::XlaOp, xla::XlaOp>(op1, op2);
  }
  XLA_CHECK(xla::ShapeUtil::SameElementType(shape1, shape2))
      << shape1 << " and " << shape2;

  xla::Shape shape = GetPromotedShape(shape1, shape2);
  return std::pair<xla::XlaOp, xla::XlaOp>(
      ImplicitBroadcast(op1, shape1, shape),
      ImplicitBroadcast(op2, shape2, shape));
}

std::pair<xla::XlaOp, xla::XlaOp> XlaHelpers::Promote(const xla::XlaOp& op1,
                                                      const xla::XlaOp& op2) {
  std::pair<xla::XlaOp, xla::XlaOp> vops = PromoteValues(op1, op2);
  return PromoteShapes(vops.first, vops.second);
}

std::pair<xla::XlaOp, xla::XlaOp> XlaHelpers::PromoteSecond(
    const xla::XlaOp& op1, const xla::XlaOp& op2) {
  std::pair<xla::XlaOp, xla::XlaOp> vops = PromoteSecondValue(op1, op2);
  return PromoteShapes(vops.first, vops.second);
}

xla::XlaOp XlaHelpers::ImplicitBroadcast(const xla::XlaOp& op,
                                         const xla::Shape& op_shape,
                                         const xla::Shape& shape) {
  const auto& op_shape_dims = op_shape.dimensions();
  const auto& shape_dims = shape.dimensions();
  XLA_CHECK_GE(shape_dims.size(), op_shape_dims.size())
      << shape << " vs " << op_shape;
  xla::int64 size_delta = shape_dims.size() - op_shape_dims.size();
  xla::XlaOp new_op = op;
  if (!std::equal(op_shape_dims.begin(), op_shape_dims.end(),
                  shape_dims.begin() + size_delta)) {
    // If the base N dimensions do not match, broadcast the original op.
    // Example:
    //   op_shape =       [3, 1, 5]
    //   shape    = [6, 8, 3, 4, 5]
    // After this operation we will have:
    //   op_shape =       [3, 4, 5]
    std::vector<xla::int64> common_shape_dims(shape_dims.begin() + size_delta,
                                              shape_dims.end());
    std::vector<xla::int64> broadcast_dimensions(op_shape_dims.size());
    std::iota(broadcast_dimensions.begin(), broadcast_dimensions.end(), 0);
    new_op =
        xla::BroadcastInDim(new_op, common_shape_dims, broadcast_dimensions);
  }
  if (size_delta > 0) {
    // Add the major dimensions if necessary:
    // Example:
    //   op_shape =       [3, 4, 5]
    //   shape    = [6, 8, 3, 4, 5]
    // After this operation we will have (added [6, 8]):
    //   op_shape = [6, 8, 3, 4, 5]
    std::vector<xla::int64> broadcast_sizes(shape_dims.begin(),
                                            shape_dims.begin() + size_delta);
    new_op = xla::Broadcast(new_op, broadcast_sizes);
  }
  return new_op;
}

xla::XlaOp XlaHelpers::PromotedBinaryOp(
    const xla::XlaOp& op1, const xla::XlaOp& op2,
    const std::function<xla::XlaOp(const xla::XlaOp&, const xla::XlaOp&)>&
        bin_op) {
  xla::XlaOp numeric_op1 = ConvertToNumeric(op1);
  xla::XlaOp numeric_op2 = ConvertToNumeric(op2);
<<<<<<< HEAD
  std::pair<xla::XlaOp, xla::XlaOp> vops = Promote(numeric_op1, numeric_op2);
=======
  std::pair<xla::XlaOp, xla::XlaOp> vops =
      PromoteSecond(numeric_op1, numeric_op2);
>>>>>>> da9ae4c5
  return bin_op(vops.first, vops.second);
}

}  // namespace torch_xla<|MERGE_RESOLUTION|>--- conflicted
+++ resolved
@@ -389,12 +389,8 @@
         bin_op) {
   xla::XlaOp numeric_op1 = ConvertToNumeric(op1);
   xla::XlaOp numeric_op2 = ConvertToNumeric(op2);
-<<<<<<< HEAD
-  std::pair<xla::XlaOp, xla::XlaOp> vops = Promote(numeric_op1, numeric_op2);
-=======
   std::pair<xla::XlaOp, xla::XlaOp> vops =
       PromoteSecond(numeric_op1, numeric_op2);
->>>>>>> da9ae4c5
   return bin_op(vops.first, vops.second);
 }
 
