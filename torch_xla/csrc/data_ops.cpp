--- conflicted
+++ resolved
@@ -29,14 +29,8 @@
                     const xla::Shape& index_shape, int64_t dim) {
   // Conservative sparsity check for multi-platform support
   // to avoid gather on a single float on TPU.
-<<<<<<< HEAD
   XlaDeviceType hw_type = static_cast<XlaDeviceType>(GetCurrentDevice().type());
   if (hw_type == XlaDeviceType::TPU || hw_type == XlaDeviceType::NEURON) {
-=======
-  XlaDeviceType hw_type =
-      static_cast<XlaDeviceType>(bridge::GetCurrentDevice().type());
-  if (hw_type == XlaDeviceType::TPU) {
->>>>>>> fba326e8
     // XLA_DENSE_GATHER_FACTOR can be used to finely control the
     // sparsity check.
     static int dense_gather_factor =
