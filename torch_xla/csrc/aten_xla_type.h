--- conflicted
+++ resolved
@@ -148,16 +148,8 @@
   static at::Tensor& arange_out(at::Tensor& out, at::Scalar start,
                                 at::Scalar end, at::Scalar step);
 
-<<<<<<< HEAD
   static at::Tensor argsort(const at::Tensor& self, int64_t dim,
                             bool descending);
-=======
-  static at::Tensor argmax(const at::Tensor& self, c10::optional<int64_t> dim,
-                           bool keepdim);
-
-  static at::Tensor argmin(const at::Tensor& self, c10::optional<int64_t> dim,
-                           bool keepdim);
->>>>>>> 07d316db
 
   static at::Tensor as_strided(const at::Tensor& self, at::IntArrayRef size,
                                at::IntArrayRef stride,
