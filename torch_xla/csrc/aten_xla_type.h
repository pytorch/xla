--- conflicted
+++ resolved
@@ -384,15 +384,9 @@
 
   static at::Tensor& frac_(at::Tensor& self);
 
-  static at::Tensor full(at::IntArrayRef size, at::Scalar fill_value,
-                         const at::TensorOptions& options);
-
-<<<<<<< HEAD
-=======
   static at::Tensor full_like(const at::Tensor& self, at::Scalar fill_value,
                               c10::optional<at::MemoryFormat> memory_format);
 
->>>>>>> a6e62763
   static at::Tensor full_like(const at::Tensor& self, at::Scalar fill_value,
                               const at::TensorOptions& options,
                               c10::optional<at::MemoryFormat> memory_format);
@@ -734,12 +728,6 @@
   static at::Tensor ones(at::IntArrayRef size,
                          const at::TensorOptions& options);
 
-<<<<<<< HEAD
-=======
-  static at::Tensor ones_like(const at::Tensor& self,
-                              c10::optional<at::MemoryFormat> memory_format);
-
->>>>>>> a6e62763
   static at::Tensor ones_like(const at::Tensor& self,
                               const at::TensorOptions& options,
                               c10::optional<at::MemoryFormat> memory_format);
@@ -1059,12 +1047,6 @@
   static at::Tensor zeros(at::IntArrayRef size,
                           const at::TensorOptions& options);
 
-<<<<<<< HEAD
-=======
-  static at::Tensor zeros_like(const at::Tensor& self,
-                               c10::optional<at::MemoryFormat> memory_format);
-
->>>>>>> a6e62763
   static at::Tensor zeros_like(const at::Tensor& self,
                                const at::TensorOptions& options,
                                c10::optional<at::MemoryFormat> memory_format);
