#include <ATen/Context.h>
#include <ATen/native/BinaryOps.h>
#include <ATen/native/CPUFallback.h>

#include <mutex>

#include "tensorflow/compiler/xla/xla_client/debug_macros.h"
#include "tensorflow/compiler/xla/xla_client/metrics.h"
#include "tensorflow/compiler/xla/xla_client/sys_util.h"
#include "tensorflow/compiler/xla/xla_client/util.h"
#include "torch_xla/csrc/XLANativeFunctions.h"
#include "torch_xla/csrc/aten_autograd_ops.h"
#include "torch_xla/csrc/aten_cpu_fallback.h"
#include "torch_xla/csrc/aten_xla_bridge.h"
#include "torch_xla/csrc/debug_util.h"
#include "torch_xla/csrc/device.h"
#include "torch_xla/csrc/helpers.h"
#include "torch_xla/csrc/ops/as_strided.h"
#include "torch_xla/csrc/ops/index_ops.h"
#include "torch_xla/csrc/pooling.h"
#include "torch_xla/csrc/tensor_impl.h"
#include "torch_xla/csrc/tensor_util.h"
#include "torch_xla/csrc/torch_util.h"
#include "torch_xla/csrc/version.h"

// [Implementation Guidelines]
// - If you want to call a at::func which doesn't have a kernel registered
// according to xla_native_functions.yaml,
//   you can call a boxed CPU fallback kernel instead.
//   E.g. don't call tensor.op() or at::op(tensor).
//   use at::native::call_fallback_fn<&xla_cpu_fallback,
//         ATEN_OP2(op_name, overload_name)>::call(args...)
//   ATEN_OP accepts an operator name without an overload, and
//   ATEN_OP2 accepts an operator name along with its overload name.
//   The description of these acros can be found in
//   https://github.com/pytorch/pytorch/blob/master/aten/src/ATen/templates/Operators.h
//   (You can find some examples below)

namespace torch_xla {
namespace {

Device GetXlaDeviceOrCurrent(const c10::optional<c10::Device>& device) {
  auto xla_device_opt = bridge::GetXlaDevice(device);
  return xla_device_opt ? *xla_device_opt : GetCurrentDevice();
}

at::ScalarType GetScalarTypeOrFloat(c10::optional<at::ScalarType> scalar_type) {
  return scalar_type ? *scalar_type : at::ScalarType::Float;
}

bool IsOperationOnType(const c10::optional<at::ScalarType>& opt_dtype,
                       at::ScalarType tensor_type, at::ScalarType type) {
  if (opt_dtype && *opt_dtype == type) {
    return true;
  }
  return tensor_type == type;
}

void CheckSubOperandTypes(at::ScalarType type1, at::ScalarType type2) {
  XLA_CHECK(type1 != at::kBool || type2 != at::kBool)
      << "Subtraction, the `-` operator, with two bool tensors is not "
         "supported. Use the `^` or `logical_xor()` operator instead.";
  XLA_CHECK(type1 != at::kBool && type2 != at::kBool)
      << "Subtraction, the `-` operator, with a bool tensor is not "
         "supported. If you are trying to invert a mask, use the `~` or "
         "`logical_not()` operator instead.";
}

c10::optional<at::ScalarType> PromoteIntegralType(
    at::ScalarType src_dtype, const c10::optional<at::ScalarType>& opt_dtype) {
  return opt_dtype.has_value()
             ? opt_dtype.value()
             : at::isIntegralType(src_dtype, /*includeBool=*/true) ? at::kLong
                                                                   : opt_dtype;
}

bool IsTypeWithLargerRangeThanLong(torch::ScalarType dtype) {
  return dtype == at::ScalarType::BFloat16 || dtype == at::ScalarType::Float ||
         dtype == at::ScalarType::Double;
}

// Return the upper limit for a given type. For floating point typesreturn
// 2^mantissa to ensure that every value is representable.
int64_t GetIntegerUpperLimitForType(torch::ScalarType dtype) {
  xla::PrimitiveType xla_type = TensorTypeToRawXlaType(dtype);
  switch (xla_type) {
    case xla::PrimitiveType::F16:
      return static_cast<int64_t>(1) << std::numeric_limits<xla::half>::digits;
    case xla::PrimitiveType::BF16:
      return static_cast<int64_t>(1)
             << std::numeric_limits<xla::bfloat16>::digits;
    case xla::PrimitiveType::F32:
      return static_cast<int64_t>(1) << std::numeric_limits<float>::digits;
    case xla::PrimitiveType::F64:
      return static_cast<int64_t>(1) << std::numeric_limits<double>::digits;
    default:
      return XlaHelpers::MinMaxValues(xla_type).max.toLong();
  }
}

void CheckRangeValues(torch::ScalarType dtype, int64_t from, int64_t to) {
  XlaHelpers::MinMax min_max;
  // Bound the min_max by int64_t since types of "from" and "to" are int64.
  if (IsTypeWithLargerRangeThanLong(dtype)) {
    min_max = XlaHelpers::MinMaxValues(xla::PrimitiveType::S64);
  } else {
    min_max = XlaHelpers::MinMaxValues(TensorTypeToRawXlaType(dtype));
  }
  XLA_CHECK_GE(from, min_max.min.toLong());
  XLA_CHECK_LE(from, min_max.max.toLong());
  XLA_CHECK_GE(to, min_max.min.toLong());
  XLA_CHECK_LE(to, min_max.max.toLong());
}

std::pair<XLATensor, XLATensor> GetBinaryOperands(const at::Tensor& self,
                                                  const at::Tensor& other) {
  XLATensor self_tensor;
  XLATensor other_tensor;
  auto self_xtensor = bridge::TryGetXlaTensor(self);
  if (!self_xtensor) {
    other_tensor = bridge::GetXlaTensor(other);
    self_tensor = bridge::GetOrCreateXlaTensor(self, other_tensor.GetDevice());
  } else {
    self_tensor = *self_xtensor;
    other_tensor = bridge::GetOrCreateXlaTensor(other, self_tensor.GetDevice());
  }
  return std::pair<XLATensor, XLATensor>(self_tensor, other_tensor);
}

// The input is in format of {N, C, H, W} and the output will be {H, W}.
std::vector<xla::int64_t> GetOutputSizeWithScale(
    absl::Span<const xla::int64_t> input_size,
    const c10::optional<at::ArrayRef<double>>& scale_factors,
    const c10::optional<at::IntArrayRef>& output_size) {
  if (!output_size) {
    XLA_CHECK(scale_factors);
    XLA_CHECK_EQ(scale_factors->size(), 2);
    // Calculate the output size from input_shape and scale_factors
    XLA_CHECK_EQ(input_size.size(), 4);
    xla::int64_t output_h = input_size[2] * (*scale_factors)[0];
    xla::int64_t output_w = input_size[3] * (*scale_factors)[1];
    return {output_h, output_w};
  }
  XLA_CHECK(!scale_factors);
  return xla::util::ToVector<xla::int64_t>(*output_size);
}

void CheckBinaryOpTypePromotion(const at::Tensor& out, const at::Tensor& self,
                                const at::Tensor& other) {
  at::ScalarType resultType = at::result_type(self, other);
  XLA_CHECK(at::canCast(/*from=*/resultType, /*to=*/out.scalar_type()));
}

void CheckBinaryOpTypePromotion(const at::Tensor& out, const at::Tensor& self,
                                const at::Scalar& other) {
  at::ScalarType resultType = at::result_type(self, other);
  XLA_CHECK(at::canCast(/*from=*/resultType, /*to=*/out.scalar_type()));
}

template <typename B>
at::Tensor DoBinaryOp(const at::Tensor& self, const at::Tensor& other,
                      const B& bin_op) {
  at::ScalarType dtype = at::result_type(self, other);
  std::pair<XLATensor, XLATensor> operands =
      GetBinaryOperands(self, UnwrapNumber(other, dtype));
  XLATensor result = bin_op(operands.first, operands.second, dtype);
  return bridge::AtenFromXlaTensor(result);
}

template <typename B>
at::Tensor DoBinaryOp(const at::Tensor& self, const at::Scalar& other,
                      const B& bin_op) {
  at::ScalarType dtype = at::result_type(self, other);
  XLATensor self_tensor = bridge::GetXlaTensor(self);
  XLATensor result = bin_op(self_tensor, other, dtype);
  return bridge::AtenFromXlaTensor(result);
}

template <typename B>
at::Tensor DoBinaryOpWithoutPromo(const at::Tensor& self,
                                  const at::Tensor& other, const B& bin_op) {
  at::ScalarType dtype = at::result_type(self, other);
  std::pair<XLATensor, XLATensor> operands =
      GetBinaryOperands(self, UnwrapNumber(other, dtype));
  XLATensor result = bin_op(operands.first, operands.second);
  return bridge::AtenFromXlaTensor(result);
}

template <typename B>
void DoBinaryOpOut(const at::Tensor& self, const at::Tensor& other,
                   at::Tensor& out, const B& bin_op_out) {
  at::ScalarType dtype = at::result_type(self, other);
  XLA_CHECK(at::canCast(/*from=*/dtype, /*to=*/out.scalar_type()));
  std::pair<XLATensor, XLATensor> operands =
      GetBinaryOperands(self, UnwrapNumber(other, dtype));
  XLATensor out_tensor = bridge::GetXlaTensor(out);
  bin_op_out(operands.first, operands.second, out_tensor);
}

}  // namespace

at::Tensor& XLANativeFunctions::__ilshift__(at::Tensor& self,
                                            const at::Scalar& other) {
  XLA_FN_COUNTER("xla::");
  XLATensor self_tensor = bridge::GetXlaTensor(self);
  XLATensor::__ilshift__(self_tensor, other);
  return self;
}

at::Tensor& XLANativeFunctions::__ilshift__(at::Tensor& self,
                                            const at::Tensor& other) {
  XLA_FN_COUNTER("xla::");
  CheckBinaryOpTypePromotion(self, self, other);
  XLATensor self_tensor = bridge::GetXlaTensor(self);
  XLATensor::__ilshift__(self_tensor, bridge::GetXlaTensor(other));
  return self;
}

at::Tensor& XLANativeFunctions::__irshift__(at::Tensor& self,
                                            const at::Scalar& other) {
  XLA_FN_COUNTER("xla::");
  CheckBinaryOpTypePromotion(self, self, other);
  XLATensor self_tensor = bridge::GetXlaTensor(self);
  XLATensor::__irshift__(self_tensor, other);
  return self;
}

at::Tensor& XLANativeFunctions::__irshift__(at::Tensor& self,
                                            const at::Tensor& other) {
  XLA_FN_COUNTER("xla::");
  CheckBinaryOpTypePromotion(self, self, other);
  XLATensor self_tensor = bridge::GetXlaTensor(self);
  XLATensor::__irshift__(self_tensor, bridge::GetXlaTensor(other));
  return self;
}

at::Tensor XLANativeFunctions::__lshift__(const at::Tensor& self,
                                          const at::Scalar& other) {
  XLA_FN_COUNTER("xla::");
  return DoBinaryOp(self, other,
                    [&](const XLATensor& xself, const at::Scalar& other,
                        at::ScalarType dtype) {
                      return XLATensor::__lshift__(xself, other, dtype);
                    });
}

at::Tensor XLANativeFunctions::__lshift__(const at::Tensor& self,
                                          const at::Tensor& other) {
  XLA_FN_COUNTER("xla::");
  return DoBinaryOp(self, other,
                    [&](const XLATensor& xself, const XLATensor& xother,
                        at::ScalarType dtype) {
                      return XLATensor::__lshift__(xself, xother, dtype);
                    });
}

at::Tensor XLANativeFunctions::__rshift__(const at::Tensor& self,
                                          const at::Scalar& other) {
  XLA_FN_COUNTER("xla::");
  return DoBinaryOp(self, other,
                    [&](const XLATensor& xself, const at::Scalar& other,
                        at::ScalarType dtype) {
                      return XLATensor::__rshift__(xself, other, dtype);
                    });
}

at::Tensor XLANativeFunctions::__rshift__(const at::Tensor& self,
                                          const at::Tensor& other) {
  XLA_FN_COUNTER("xla::");
  return DoBinaryOp(self, other,
                    [&](const XLATensor& xself, const XLATensor& xother,
                        at::ScalarType dtype) {
                      return XLATensor::__rshift__(xself, xother, dtype);
                    });
}

at::Tensor XLANativeFunctions::_adaptive_avg_pool3d(
    const at::Tensor& self, at::IntArrayRef output_size) {
  XLA_FN_COUNTER("xla::");
  auto output_size_list = XlaHelpers::I64List(output_size);
  if (!IsSupportedAdaptivePool(XlaHelpers::I64List(self.sizes()),
                               output_size_list, /*pool_dim=*/3)) {
    return at::native::call_fallback_fn<
        &xla_cpu_fallback, ATEN_OP(_adaptive_avg_pool3d)>::call(self,
                                                                output_size);
  }
  return bridge::AtenFromXlaTensor(XLATensor::adaptive_avg_pool3d(
      bridge::GetXlaTensor(self), output_size_list));
}

at::Tensor XLANativeFunctions::_adaptive_avg_pool3d_backward(
    const at::Tensor& grad_output, const at::Tensor& self) {
  XLA_FN_COUNTER("xla::");
  int64_t rank = grad_output.dim();
  std::vector<xla::int64_t> output_size{grad_output.size(rank - 3),
                                        grad_output.size(rank - 2),
                                        grad_output.size(rank - 1)};
  if (!IsSupportedAdaptivePool(XlaHelpers::I64List(self.sizes()), output_size,
                               /*pool_dim=*/3)) {
    return at::native::call_fallback_fn<
        &xla_cpu_fallback,
        ATEN_OP(_adaptive_avg_pool3d_backward)>::call(grad_output, self);
  }
  return bridge::AtenFromXlaTensor(XLATensor::adaptive_avg_pool3d_backward(
      bridge::GetXlaTensor(grad_output), bridge::GetXlaTensor(self)));
}

at::Tensor XLANativeFunctions::_adaptive_avg_pool2d(
    const at::Tensor& self, at::IntArrayRef output_size) {
  XLA_FN_COUNTER("xla::");
  auto output_size_list = XlaHelpers::I64List(output_size);
  if (!IsSupportedAdaptivePool(XlaHelpers::I64List(self.sizes()),
                               output_size_list, /*pool_dim=*/2)) {
    return at::native::call_fallback_fn<
        &xla_cpu_fallback, ATEN_OP(_adaptive_avg_pool2d)>::call(self,
                                                                output_size);
  }
  return bridge::AtenFromXlaTensor(XLATensor::_adaptive_avg_pool2d(
      bridge::GetXlaTensor(self), output_size_list));
}

at::Tensor XLANativeFunctions::_adaptive_avg_pool2d_backward(
    const at::Tensor& grad_output, const at::Tensor& self) {
  XLA_FN_COUNTER("xla::");
  int64_t rank = grad_output.dim();
  std::vector<xla::int64_t> output_size{grad_output.size(rank - 2),
                                        grad_output.size(rank - 1)};
  if (!IsSupportedAdaptivePool(XlaHelpers::I64List(self.sizes()), output_size,
                               /*pool_dim=*/2)) {
    return at::native::call_fallback_fn<
        &xla_cpu_fallback,
        ATEN_OP(_adaptive_avg_pool2d_backward)>::call(grad_output, self);
  }
  return bridge::AtenFromXlaTensor(XLATensor::_adaptive_avg_pool2d_backward(
      bridge::GetXlaTensor(grad_output), bridge::GetXlaTensor(self)));
}

std::tuple<at::Tensor, at::Tensor> XLANativeFunctions::adaptive_max_pool2d(
    const at::Tensor& self, at::IntArrayRef output_size) {
  XLA_FN_COUNTER("xla::");
  auto output_size_list = XlaHelpers::I64List(output_size);
  if (!IsSupportedAdaptivePool(XlaHelpers::I64List(self.sizes()),
                               output_size_list, /*pool_dim=*/2)) {
    return at::native::call_fallback_fn<
        &xla_cpu_fallback, ATEN_OP(adaptive_max_pool2d)>::call(self,
                                                               output_size);
  }
  std::tuple<XLATensor, XLATensor> res = XLATensor::adaptive_max_pool2d(
      bridge::GetXlaTensor(self), output_size_list);
  return std::make_tuple(bridge::AtenFromXlaTensor(std::get<0>(res)),
                         bridge::AtenFromXlaTensor(std::get<1>(res)));
}

at::Tensor XLANativeFunctions::adaptive_max_pool2d_backward(
    const at::Tensor& grad_output, const at::Tensor& self,
    const at::Tensor& indices) {
  XLA_FN_COUNTER("xla::");
  int64_t rank = grad_output.dim();
  std::vector<xla::int64_t> output_size{grad_output.size(rank - 2),
                                        grad_output.size(rank - 1)};
  if (!IsSupportedAdaptivePool(XlaHelpers::I64List(self.sizes()), output_size,
                               /*pool_dim=*/2)) {
    return at::native::call_fallback_fn<
        &xla_cpu_fallback,
        ATEN_OP(adaptive_max_pool2d_backward)>::call(grad_output, self,
                                                     indices);
  }
  return bridge::AtenFromXlaTensor(XLATensor::adaptive_max_pool2d_backward(
      bridge::GetXlaTensor(grad_output), bridge::GetXlaTensor(self)));
}

void XLANativeFunctions::_amp_foreach_non_finite_check_and_unscale_(
    at::TensorList self, at::Tensor& found_inf, const at::Tensor& inv_scale) {
  XLA_FN_COUNTER("xla::");
  XLATensor found_inf_tensor = bridge::GetXlaTensor(found_inf);
  DeviceType hw_type = found_inf_tensor.GetDevice().hw_type;
  XLA_CHECK(hw_type == DeviceType::GPU || hw_type == DeviceType::CPU)
      << "AMP should be used with XLA:GPU";
  XLATensor::_amp_foreach_non_finite_check_and_unscale_(
      bridge::GetXlaTensors(self), found_inf_tensor,
      bridge::GetXlaTensor(inv_scale));
}

at::Tensor& XLANativeFunctions::_amp_update_scale_(at::Tensor& current_scale,
                                                   at::Tensor& growth_tracker,
                                                   const at::Tensor& found_inf,
                                                   double scale_growth_factor,
                                                   double scale_backoff_factor,
                                                   int64_t growth_interval) {
  XLA_FN_COUNTER("xla::");
  XLATensor growth_tracker_tensor = bridge::GetXlaTensor(growth_tracker);
  XLATensor current_scale_tensor = bridge::GetXlaTensor(current_scale);
  DeviceType hw_type = growth_tracker_tensor.GetDevice().hw_type;
  XLA_CHECK(hw_type == DeviceType::GPU || hw_type == DeviceType::CPU)
      << "AMP should be used with XLA:GPU";
  XLATensor::_amp_update_scale_(growth_tracker_tensor, current_scale_tensor,
                                bridge::GetXlaTensor(found_inf),
                                scale_growth_factor, scale_backoff_factor,
                                growth_interval);
  return current_scale;
}

at::Tensor XLANativeFunctions::_copy_from(const at::Tensor& self,
                                          const at::Tensor& dst,
                                          bool non_blocking) {
  XLA_FN_COUNTER("xla::");
  auto dst_tensor = bridge::TryGetXlaTensor(dst);
  auto self_tensor = bridge::TryGetXlaTensor(self);
  if (!self_tensor) {
    static bool sync_update =
        xla::sys_util::GetEnvBool("XLA_TENSOR_UPDATE_SYNC", true);
    XLA_CHECK(dst_tensor);
    dst_tensor->UpdateFromTensor(self, /*sync=*/sync_update);
  } else if (!dst_tensor) {
    at::Tensor tensor = self_tensor->ToTensor(/*detached=*/true);
    at::Tensor typed_tensor =
        CopyTensor(tensor, dst.scalar_type(), /*copy=*/false);
    dst.resize_as_(typed_tensor).copy_(typed_tensor);
  } else {
    XLATensor::copy_(*dst_tensor, *self_tensor);
    bridge::ReplaceXlaTensor(dst, *dst_tensor);
  }
  return dst;
}

at::Tensor XLANativeFunctions::_copy_from_and_resize(const at::Tensor& self,
                                                     const at::Tensor& dst) {
  XLA_FN_COUNTER("xla::");
  auto dst_tensor = bridge::TryGetXlaTensor(dst);
  auto self_tensor = bridge::TryGetXlaTensor(self);
  if (!self_tensor) {
    XLA_CHECK(dst_tensor);
    dst_tensor->UpdateFromTensorOut(self);
  } else if (!dst_tensor) {
    at::Tensor tensor = self_tensor->ToTensor(/*detached=*/true);
    at::Tensor typed_tensor =
        CopyTensor(tensor, dst.scalar_type(), /*copy=*/false);
    dst.resize_as_(typed_tensor).copy_(typed_tensor);
  } else {
    // at this point we know dst is an XLA tensor
    XLATensorImpl* dest_impl =
        dynamic_cast<XLATensorImpl*>(dst.unsafeGetTensorImpl());
    dest_impl->tensor().UpdateFromTensorOut(*self_tensor);
    dest_impl->force_refresh_sizes();
  }
  return dst;
}

std::vector<at::Tensor> XLANativeFunctions::_to_cpu(at::TensorList tensors) {
  XLA_FN_COUNTER("xla::");
  return bridge::XlaCreateTensorList(tensors);
}

at::Tensor& XLANativeFunctions::_index_put_impl_(
    at::Tensor& self, const c10::List<c10::optional<at::Tensor>>& indices,
    const at::Tensor& values, bool accumulate, bool /* unsafe */) {
  XLA_FN_COUNTER("xla::");
  return torch_xla::XLANativeFunctions::index_put_(self, indices, values,
                                                   accumulate);
}

at::Tensor XLANativeFunctions::_log_softmax(const at::Tensor& self, int64_t dim,
                                            bool /* half_to_float */) {
  XLA_FN_COUNTER("xla::");
  return bridge::AtenFromXlaTensor(
      XLATensor::log_softmax(bridge::GetXlaTensor(self), dim, c10::nullopt));
}

at::Tensor XLANativeFunctions::_log_softmax_backward_data(
    const at::Tensor& grad_output, const at::Tensor& output, int64_t dim,
    at::ScalarType /* input_dtype */) {
  XLA_FN_COUNTER("xla::");
  return bridge::AtenFromXlaTensor(XLATensor::log_softmax_backward(
      bridge::GetXlaTensor(grad_output), bridge::GetXlaTensor(output), dim));
}

std::tuple<at::Tensor, at::Tensor> XLANativeFunctions::_pack_padded_sequence(
    const at::Tensor& input, const at::Tensor& lengths, bool batch_first) {
  XLA_FN_COUNTER("xla::");
  std::vector<at::Tensor> xla_tensors = {lengths};
  auto cpu_tensors = bridge::XlaCreateTensorList(xla_tensors);
  return at::native::_pack_padded_sequence(input, cpu_tensors[0], batch_first);
}

at::Tensor XLANativeFunctions::_s_where(const at::Tensor& condition,
                                        const at::Tensor& self,
                                        const at::Tensor& other) {
  XLA_FN_COUNTER("xla::");
  return bridge::AtenFromXlaTensor(XLATensor::where(
      bridge::GetXlaTensor(condition), bridge::GetXlaTensor(self),
      bridge::GetXlaTensor(other)));
}

at::Tensor XLANativeFunctions::_softmax(const at::Tensor& self, int64_t dim,
                                        bool /* half_to_float */) {
  XLA_FN_COUNTER("xla::");
  return bridge::AtenFromXlaTensor(
      XLATensor::softmax(bridge::GetXlaTensor(self), dim, c10::nullopt));
}

at::Tensor XLANativeFunctions::_softmax_backward_data(
    const at::Tensor& grad_output, const at::Tensor& output, int64_t dim,
    at::ScalarType input_dtype) {
  XLA_FN_COUNTER("xla::");
  return bridge::AtenFromXlaTensor(XLATensor::softmax_backward(
      bridge::GetXlaTensor(grad_output), bridge::GetXlaTensor(output), dim));
}

at::Tensor XLANativeFunctions::_trilinear(
    const at::Tensor& i1, const at::Tensor& i2, const at::Tensor& i3,
    at::IntArrayRef expand1, at::IntArrayRef expand2, at::IntArrayRef expand3,
    at::IntArrayRef sumdim, int64_t unroll_dim) {
  XLA_FN_COUNTER("xla::");
  return at::native::_trilinear(i1, i2, i3, expand1, expand2, expand3, sumdim,
                                unroll_dim);
}

at::Tensor XLANativeFunctions::_unsafe_view(const at::Tensor& self,
                                            at::IntArrayRef size) {
  XLA_FN_COUNTER("xla::");
  return view(self, size);
}

at::Tensor XLANativeFunctions::abs(const at::Tensor& self) {
  XLA_FN_COUNTER("xla::");
  return bridge::AtenFromXlaTensor(XLATensor::abs(bridge::GetXlaTensor(self)));
}

at::Tensor XLANativeFunctions::acos(const at::Tensor& self) {
  XLA_FN_COUNTER("xla::");
  return bridge::AtenFromXlaTensor(XLATensor::acos(bridge::GetXlaTensor(self)));
}

at::Tensor XLANativeFunctions::acosh(const at::Tensor& self) {
  XLA_FN_COUNTER("xla::");
  return bridge::AtenFromXlaTensor(
      XLATensor::acosh(bridge::GetXlaTensor(self)));
}

at::Tensor XLANativeFunctions::add(const at::Tensor& self,
                                   const at::Tensor& other,
                                   const at::Scalar& alpha) {
  XLA_FN_COUNTER("xla::");
  at::native::alpha_check(at::result_type(self, other), alpha);
  return DoBinaryOp(self, other,
                    [&](const XLATensor& xself, const XLATensor& xother,
                        at::ScalarType dtype) {
                      return XLATensor::add(xself, xother, alpha, dtype);
                    });
}

at::Tensor XLANativeFunctions::add(const at::Tensor& self,
                                   const at::Scalar& other,
                                   const at::Scalar& alpha) {
  XLA_FN_COUNTER("xla::");
  return DoBinaryOp(self, other,
                    [&](const XLATensor& xself, const at::Scalar& other,
                        at::ScalarType dtype) {
                      return XLATensor::add(xself, other, alpha, dtype);
                    });
}

at::Tensor XLANativeFunctions::addcdiv(const at::Tensor& self,
                                       const at::Tensor& tensor1,
                                       const at::Tensor& tensor2,
                                       const at::Scalar& value) {
  XLA_FN_COUNTER("xla::");
  return bridge::AtenFromXlaTensor(XLATensor::addcdiv(
      bridge::GetXlaTensor(self), value, bridge::GetXlaTensor(tensor1),
      bridge::GetXlaTensor(tensor2)));
}

at::Tensor& XLANativeFunctions::addcdiv_(at::Tensor& self,
                                         const at::Tensor& tensor1,
                                         const at::Tensor& tensor2,
                                         const at::Scalar& value) {
  XLA_FN_COUNTER("xla::");
  XLATensor self_tensor = bridge::GetXlaTensor(self);
  XLATensor::addcdiv_(self_tensor, value, bridge::GetXlaTensor(tensor1),
                      bridge::GetXlaTensor(tensor2));
  return self;
}

at::Tensor XLANativeFunctions::addcmul(const at::Tensor& self,
                                       const at::Tensor& tensor1,
                                       const at::Tensor& tensor2,
                                       const at::Scalar& value) {
  XLA_FN_COUNTER("xla::");
  return bridge::AtenFromXlaTensor(XLATensor::addcmul(
      bridge::GetXlaTensor(self), value, bridge::GetXlaTensor(tensor1),
      bridge::GetXlaTensor(tensor2)));
}

at::Tensor XLANativeFunctions::addmm(const at::Tensor& self,
                                     const at::Tensor& mat1,
                                     const at::Tensor& mat2,
                                     const at::Scalar& beta,
                                     const at::Scalar& alpha) {
  XLA_FN_COUNTER("xla::");
  // xla::dot doesn't support integer types.
  if (beta.to<double>() != 1 || alpha.to<double>() != 1 ||
      !at::native::is_floating_point(self) ||
      !at::native::is_floating_point(mat1) ||
      !at::native::is_floating_point(mat2)) {
    return at::native::call_fallback_fn<&xla_cpu_fallback,
                                        ATEN_OP(addmm)>::call(self, mat1, mat2,
                                                              beta, alpha);
  }
  return bridge::AtenFromXlaTensor(
      XLATensor::addmm(bridge::GetXlaTensor(mat1),
                       /*weight=*/bridge::GetXlaTensor(mat2),
                       /*bias=*/bridge::GetXlaTensor(self)));
}

at::Tensor XLANativeFunctions::alias(const at::Tensor& self) {
  XLA_FN_COUNTER("xla::");
  return self;
}

at::Tensor XLANativeFunctions::all(const at::Tensor& self) {
  XLA_FN_COUNTER("xla::");
  XLATensor self_tensor = bridge::GetXlaTensor(self);
  return bridge::AtenFromXlaTensor(XLATensor::all(
      self_tensor,
      xla::util::Iota<xla::int64_t>(self_tensor.shape().get().rank()),
      /*keep_reduced_dimensions=*/false));
}

at::Tensor XLANativeFunctions::all(const at::Tensor& self, int64_t dim,
                                   bool keepdim) {
  XLA_FN_COUNTER("xla::");
  return bridge::AtenFromXlaTensor(
      XLATensor::all(bridge::GetXlaTensor(self), {dim}, keepdim));
}

at::Tensor XLANativeFunctions::amax(const at::Tensor& self, at::IntArrayRef dim,
                                    bool keepdim) {
  XLA_FN_COUNTER("xla::");
  auto xdim = XlaHelpers::I64List(dim);
  return bridge::AtenFromXlaTensor(
      XLATensor::amax(bridge::GetXlaTensor(self), std::move(xdim), keepdim));
}

at::Tensor XLANativeFunctions::amin(const at::Tensor& self, at::IntArrayRef dim,
                                    bool keepdim) {
  XLA_FN_COUNTER("xla::");
  auto xdim = XlaHelpers::I64List(dim);
  return bridge::AtenFromXlaTensor(
      XLATensor::amin(bridge::GetXlaTensor(self), std::move(xdim), keepdim));
}

at::Tensor XLANativeFunctions::any(const at::Tensor& self) {
  XLA_FN_COUNTER("xla::");
  XLATensor self_tensor = bridge::GetXlaTensor(self);
  return bridge::AtenFromXlaTensor(XLATensor::any(
      self_tensor,
      xla::util::Iota<xla::int64_t>(self_tensor.shape().get().rank()),
      /*keep_reduced_dimensions=*/false));
}

at::Tensor XLANativeFunctions::any(const at::Tensor& self, int64_t dim,
                                   bool keepdim) {
  XLA_FN_COUNTER("xla::");
  return bridge::AtenFromXlaTensor(
      XLATensor::any(bridge::GetXlaTensor(self), {dim}, keepdim));
}

at::Tensor& XLANativeFunctions::arange_out(const at::Scalar& start,
                                           const at::Scalar& end,
                                           const at::Scalar& step,
                                           at::Tensor& out) {
  XLA_FN_COUNTER("xla::");
  XLATensor out_tensor = bridge::GetXlaTensor(out);
  XLATensor::arange_out(out_tensor, start, end, step, out.scalar_type());
  return out;
}

at::Tensor XLANativeFunctions::argmax(const at::Tensor& self,
                                      c10::optional<int64_t> dim,
                                      bool keepdim) {
  XLA_FN_COUNTER("xla::");
  return dim ? bridge::AtenFromXlaTensor(
                   XLATensor::argmax(bridge::GetXlaTensor(self), *dim, keepdim))
             : bridge::AtenFromXlaTensor(
                   XLATensor::argmax(bridge::GetXlaTensor(self)));
}

at::Tensor XLANativeFunctions::argmin(const at::Tensor& self,
                                      c10::optional<int64_t> dim,
                                      bool keepdim) {
  XLA_FN_COUNTER("xla::");
  return dim ? bridge::AtenFromXlaTensor(
                   XLATensor::argmin(bridge::GetXlaTensor(self), *dim, keepdim))
             : bridge::AtenFromXlaTensor(
                   XLATensor::argmin(bridge::GetXlaTensor(self)));
}

at::Tensor XLANativeFunctions::as_strided(
    const at::Tensor& self, at::IntArrayRef size, at::IntArrayRef stride,
    c10::optional<int64_t> storage_offset) {
  XLA_FN_COUNTER("xla::");
  XLATensor self_tensor = bridge::GetXlaTensor(self);
  auto xsize = XlaHelpers::I64List(size);
  auto xstride = XlaHelpers::I64List(stride);
  if (!ir::ops::AsStrided::StrideIsSupported(
          self_tensor.shape(), xsize, xstride, storage_offset.value_or(0))) {
    return at::native::call_fallback_fn<
        &xla_cpu_fallback, ATEN_OP(as_strided)>::call(self, size, stride,
                                                      storage_offset);
  }
  return bridge::AtenFromXlaTensor(
      XLATensor::as_strided(self_tensor, std::move(xsize), std::move(xstride),
                            XlaHelpers::I64Optional(storage_offset)));
}

const at::Tensor& XLANativeFunctions::as_strided_(
    const at::Tensor& self, at::IntArrayRef size, at::IntArrayRef stride,
    c10::optional<int64_t> storage_offset) {
  XLA_FN_COUNTER("xla::");
  XLATensor self_tensor = bridge::GetXlaTensor(self);
  auto xsize = XlaHelpers::I64List(size);
  auto xstride = XlaHelpers::I64List(stride);
  if (!ir::ops::AsStrided::StrideIsSupported(
          self_tensor.shape(), xsize, xstride, storage_offset.value_or(0))) {
    return at::native::call_fallback_fn<
        &xla_cpu_fallback, ATEN_OP(as_strided_)>::call(self, size, stride,
                                                       storage_offset);
  }
  XLATensor::as_strided_(self_tensor, std::move(xsize), std::move(xstride),
                         XlaHelpers::I64Optional(storage_offset));
  return self;
}

at::Tensor XLANativeFunctions::asin(const at::Tensor& self) {
  XLA_FN_COUNTER("xla::");
  return bridge::AtenFromXlaTensor(XLATensor::asin(bridge::GetXlaTensor(self)));
}

at::Tensor XLANativeFunctions::asinh(const at::Tensor& self) {
  XLA_FN_COUNTER("xla::");
  return bridge::AtenFromXlaTensor(
      XLATensor::asinh(bridge::GetXlaTensor(self)));
}

at::Tensor XLANativeFunctions::atan(const at::Tensor& self) {
  XLA_FN_COUNTER("xla::");
  return bridge::AtenFromXlaTensor(XLATensor::atan(bridge::GetXlaTensor(self)));
}

at::Tensor XLANativeFunctions::atanh(const at::Tensor& self) {
  XLA_FN_COUNTER("xla::");
  return bridge::AtenFromXlaTensor(
      XLATensor::atanh(bridge::GetXlaTensor(self)));
}

at::Tensor XLANativeFunctions::atan2(const at::Tensor& self,
                                     const at::Tensor& other) {
  XLA_FN_COUNTER("xla::");
  // xla::Atan2 doesn't support integer types.
  if (!self.is_floating_point() || !other.is_floating_point()) {
    return at::native::call_fallback_fn<&xla_cpu_fallback,
                                        ATEN_OP(atan2)>::call(self, other);
  }
  return DoBinaryOp(self, other,
                    [&](const XLATensor& xself, const XLATensor& xother,
                        at::ScalarType dtype) {
                      return XLATensor::atan2(xself, xother, dtype);
                    });
}

at::Tensor XLANativeFunctions::avg_pool2d(
    const at::Tensor& self, at::IntArrayRef kernel_size, at::IntArrayRef stride,
    at::IntArrayRef padding, bool ceil_mode, bool count_include_pad,
    c10::optional<int64_t> divisor_override) {
  XLA_FN_COUNTER("xla::");
  if ((ceil_mode && count_include_pad) || divisor_override) {
    return at::native::call_fallback_fn<
        &xla_cpu_fallback, ATEN_OP(avg_pool2d)>::call(self, kernel_size, stride,
                                                      padding, ceil_mode,
                                                      count_include_pad,
                                                      divisor_override);
  }
  return bridge::AtenFromXlaTensor(XLATensor::avg_pool_nd(
      bridge::GetXlaTensor(self), /*spatial_dim_count=*/2,
      XlaHelpers::I64List(kernel_size), XlaHelpers::I64List(stride),
      XlaHelpers::I64List(padding), ceil_mode, count_include_pad));
}

at::Tensor XLANativeFunctions::avg_pool2d_backward(
    const at::Tensor& grad_output, const at::Tensor& self,
    at::IntArrayRef kernel_size, at::IntArrayRef stride,
    at::IntArrayRef padding, bool ceil_mode, bool count_include_pad,
    c10::optional<int64_t> divisor_override) {
  XLA_FN_COUNTER("xla::");
  if ((ceil_mode && count_include_pad) || divisor_override) {
    return at::native::
        call_fallback_fn<&xla_cpu_fallback, ATEN_OP(avg_pool2d_backward)>::call(
            grad_output, self, kernel_size, stride, padding, ceil_mode,
            count_include_pad, divisor_override);
  }
  return bridge::AtenFromXlaTensor(XLATensor::avg_pool_nd_backward(
      bridge::GetXlaTensor(grad_output), bridge::GetXlaTensor(self),
      /*spatial_dim_count=*/2, XlaHelpers::I64List(kernel_size),
      XlaHelpers::I64List(stride), XlaHelpers::I64List(padding), ceil_mode,
      count_include_pad));
}

at::Tensor XLANativeFunctions::avg_pool3d(
    const at::Tensor& self, at::IntArrayRef kernel_size, at::IntArrayRef stride,
    at::IntArrayRef padding, bool ceil_mode, bool count_include_pad,
    c10::optional<int64_t> divisor_override) {
  XLA_FN_COUNTER("xla::");
  if ((ceil_mode && count_include_pad) || divisor_override) {
    return at::native::call_fallback_fn<
        &xla_cpu_fallback, ATEN_OP(avg_pool3d)>::call(self, kernel_size, stride,
                                                      padding, ceil_mode,
                                                      count_include_pad,
                                                      divisor_override);
  }
  return bridge::AtenFromXlaTensor(XLATensor::avg_pool_nd(
      bridge::GetXlaTensor(self), /*spatial_dim_count=*/3,
      XlaHelpers::I64List(kernel_size), XlaHelpers::I64List(stride),
      XlaHelpers::I64List(padding), ceil_mode, count_include_pad));
}

at::Tensor XLANativeFunctions::avg_pool3d_backward(
    const at::Tensor& grad_output, const at::Tensor& self,
    at::IntArrayRef kernel_size, at::IntArrayRef stride,
    at::IntArrayRef padding, bool ceil_mode, bool count_include_pad,
    c10::optional<int64_t> divisor_override) {
  XLA_FN_COUNTER("xla::");
  if ((ceil_mode && count_include_pad) || divisor_override) {
    return at::native::
        call_fallback_fn<&xla_cpu_fallback, ATEN_OP(avg_pool3d_backward)>::call(
            grad_output, self, kernel_size, stride, padding, ceil_mode,
            count_include_pad, divisor_override);
  }
  return bridge::AtenFromXlaTensor(XLATensor::avg_pool_nd_backward(
      bridge::GetXlaTensor(grad_output), bridge::GetXlaTensor(self),
      /*spatial_dim_count=*/3, XlaHelpers::I64List(kernel_size),
      XlaHelpers::I64List(stride), XlaHelpers::I64List(padding), ceil_mode,
      count_include_pad));
}

at::Tensor XLANativeFunctions::baddbmm(const at::Tensor& self,
                                       const at::Tensor& batch1,
                                       const at::Tensor& batch2,
                                       const at::Scalar& beta,
                                       const at::Scalar& alpha) {
  XLA_FN_COUNTER("xla::");
  // xla::dot doesn't support integer types.
  if (!at::native::is_floating_point(batch1) ||
      !at::native::is_floating_point(batch2)) {
    return at::native::call_fallback_fn<&xla_cpu_fallback,
                                        ATEN_OP(baddbmm)>::call(self, batch1,
                                                                batch2, beta,
                                                                alpha);
  }
  return bridge::AtenFromXlaTensor(XLATensor::baddbmm(
      bridge::GetXlaTensor(self), bridge::GetXlaTensor(batch1),
      bridge::GetXlaTensor(batch2), beta, alpha));
}

at::Tensor XLANativeFunctions::bernoulli(
    const at::Tensor& self, c10::optional<at::Generator> generator) {
  XLA_FN_COUNTER("xla::");
  if (generator.has_value() && generator->defined()) {
    return at::native::call_fallback_fn<&xla_cpu_fallback,
                                        ATEN_OP(bernoulli)>::call(self,
                                                                  generator);
  }
  XLATensor self_tensor = bridge::GetXlaTensor(self);
  return bridge::AtenFromXlaTensor(XLATensor::bernoulli(self_tensor));
}

at::Tensor& XLANativeFunctions::bernoulli_(
    at::Tensor& self, double p, c10::optional<at::Generator> generator) {
  XLA_FN_COUNTER("xla::");
  if (generator.has_value() && generator->defined()) {
    return at::native::call_fallback_fn<
        &xla_cpu_fallback, ATEN_OP2(bernoulli_, float)>::call(self, p,
                                                              generator);
  }
  XLATensor self_tensor = bridge::GetXlaTensor(self);
  XLATensor::bernoulli_(self_tensor, p);
  return self;
}

at::Tensor& XLANativeFunctions::bernoulli_(
    at::Tensor& self, const at::Tensor& p,
    c10::optional<at::Generator> generator) {
  XLA_FN_COUNTER("xla::");
  if (generator.has_value() && generator->defined()) {
    return at::native::call_fallback_fn<
        &xla_cpu_fallback, ATEN_OP2(bernoulli_, Tensor)>::call(self, p,
                                                               generator);
  }
  XLATensor self_tensor = bridge::GetXlaTensor(self);
  XLATensor::bernoulli_(self_tensor, bridge::GetXlaTensor(p));
  return self;
}

at::Tensor XLANativeFunctions::binary_cross_entropy(
    const at::Tensor& self, const at::Tensor& target,
    const c10::optional<at::Tensor>& weight, int64_t reduction) {
  XLA_FN_COUNTER("xla::");
  XLATensor self_tensor = bridge::GetXlaTensor(self);
  XLATensor weight_tensor =
      bridge::GetOrCreateXlaTensor(weight, self_tensor.GetDevice());
  return bridge::AtenFromXlaTensor(XLATensor::binary_cross_entropy(
      self_tensor, bridge::GetXlaTensor(target), weight_tensor, reduction));
}

at::Tensor XLANativeFunctions::binary_cross_entropy_backward(
    const at::Tensor& grad_output, const at::Tensor& self,
    const at::Tensor& target, const c10::optional<at::Tensor>& weight,
    int64_t reduction) {
  XLA_FN_COUNTER("xla::");
  XLATensor self_tensor = bridge::GetXlaTensor(self);
  XLATensor weight_tensor =
      bridge::GetOrCreateXlaTensor(weight, self_tensor.GetDevice());
  return bridge::AtenFromXlaTensor(XLATensor::binary_cross_entropy_backward(
      bridge::GetXlaTensor(grad_output), self_tensor,
      bridge::GetXlaTensor(target), weight_tensor, reduction));
}

at::Tensor XLANativeFunctions::binary_cross_entropy_with_logits(
    const at::Tensor& self, const at::Tensor& target,
    const c10::optional<at::Tensor>& weight,
    const c10::optional<at::Tensor>& pos_weight, int64_t reduction) {
  XLA_FN_COUNTER("xla::");
  return at::native::binary_cross_entropy_with_logits(
      self, target, IsDefined(weight) ? *weight : at::Tensor(),
      IsDefined(pos_weight) ? *pos_weight : at::Tensor(), reduction);
}

at::Tensor XLANativeFunctions::logical_not(const at::Tensor& self) {
  XLA_FN_COUNTER("xla::");
  return bridge::AtenFromXlaTensor(
      XLATensor::logical_not(bridge::GetXlaTensor(self)));
}

at::Tensor XLANativeFunctions::logical_xor(const at::Tensor& self,
                                           const at::Tensor& other) {
  XLA_FN_COUNTER("xla::");
  return bridge::AtenFromXlaTensor(XLATensor::logical_xor(
      bridge::GetXlaTensor(self), bridge::GetXlaTensor(other)));
}

at::Tensor XLANativeFunctions::logical_and(const at::Tensor& self,
                                           const at::Tensor& other) {
  XLA_FN_COUNTER("xla::");
  return bridge::AtenFromXlaTensor(XLATensor::logical_and(
      bridge::GetXlaTensor(self), bridge::GetXlaTensor(other)));
}

at::Tensor XLANativeFunctions::logical_or(const at::Tensor& self,
                                          const at::Tensor& other) {
  XLA_FN_COUNTER("xla::");
  return bridge::AtenFromXlaTensor(XLATensor::logical_or(
      bridge::GetXlaTensor(self), bridge::GetXlaTensor(other)));
}

at::Tensor XLANativeFunctions::bitwise_and(const at::Tensor& self,
                                           const at::Scalar& other) {
  XLA_FN_COUNTER("xla::");
  CheckBinaryOpTypePromotion(self, self, other);
  return bridge::AtenFromXlaTensor(
      XLATensor::bitwise_and(bridge::GetXlaTensor(self), other));
}

at::Tensor XLANativeFunctions::bitwise_and(const at::Tensor& self,
                                           const at::Tensor& other) {
  XLA_FN_COUNTER("xla::");
  return DoBinaryOpWithoutPromo(
      self, other, [&](const XLATensor& xself, const XLATensor& other) {
        return XLATensor::bitwise_and(xself, other);
      });
}

at::Tensor& XLANativeFunctions::bitwise_not_out(const at::Tensor& self,
                                                at::Tensor& out) {
  XLA_FN_COUNTER("xla::");
  XLATensor out_tensor = bridge::GetXlaTensor(out);
  XLATensor self_tensor = bridge::GetXlaTensor(self);
  XLATensor::bitwise_not_out(out_tensor, self_tensor);
  return out;
}

at::Tensor& XLANativeFunctions::bitwise_or_out(const at::Tensor& self,
                                               const at::Scalar& other,
                                               at::Tensor& out) {
  XLA_FN_COUNTER("xla::");
  CheckBinaryOpTypePromotion(out, self, other);
  XLATensor out_tensor = bridge::GetXlaTensor(out);
  XLATensor::bitwise_or_out(out_tensor, bridge::GetXlaTensor(self), other);
  return out;
}

at::Tensor& XLANativeFunctions::bitwise_or_out(const at::Tensor& self,
                                               const at::Tensor& other,
                                               at::Tensor& out) {
  XLA_FN_COUNTER("xla::");
  DoBinaryOpOut(
      self, other, out,
      [&](const XLATensor& xself, const XLATensor& xother, XLATensor& xout) {
        XLATensor::bitwise_or_out(xout, xself, xother);
      });
  return out;
}

at::Tensor& XLANativeFunctions::bitwise_xor_out(const at::Tensor& self,
                                                const at::Scalar& other,
                                                at::Tensor& out) {
  XLA_FN_COUNTER("xla::");
  CheckBinaryOpTypePromotion(out, self, other);
  XLATensor out_tensor = bridge::GetXlaTensor(out);
  XLATensor::bitwise_xor_out(out_tensor, bridge::GetXlaTensor(self), other);
  return out;
}

at::Tensor& XLANativeFunctions::bitwise_xor_out(const at::Tensor& self,
                                                const at::Tensor& other,
                                                at::Tensor& out) {
  XLA_FN_COUNTER("xla::");
  DoBinaryOpOut(
      self, other, out,
      [&](const XLATensor& xself, const XLATensor& xother, XLATensor& xout) {
        XLATensor::bitwise_xor_out(xout, xself, xother);
      });
  return out;
}

at::Tensor XLANativeFunctions::bmm(const at::Tensor& self,
                                   const at::Tensor& mat2) {
  XLA_FN_COUNTER("xla::");
  // xla::dot doesn't support integer types.
  if (!at::native::is_floating_point(self) ||
      !at::native::is_floating_point(mat2)) {
    return at::native::call_fallback_fn<&xla_cpu_fallback, ATEN_OP(bmm)>::call(
        self, mat2);
  }
  return bridge::AtenFromXlaTensor(
      XLATensor::bmm(bridge::GetXlaTensor(self), bridge::GetXlaTensor(mat2)));
}

at::Tensor XLANativeFunctions::cat(at::TensorList tensors, int64_t dim) {
  XLA_FN_COUNTER("xla::");
  return bridge::AtenFromXlaTensor(
      XLATensor::cat(bridge::GetXlaTensors(tensors), dim));
}

at::Tensor XLANativeFunctions::ceil(const at::Tensor& self) {
  XLA_FN_COUNTER("xla::");
  return bridge::AtenFromXlaTensor(XLATensor::ceil(bridge::GetXlaTensor(self)));
}

at::Tensor XLANativeFunctions::cholesky(const at::Tensor& self, bool upper) {
  XLA_FN_COUNTER("xla::");
  return bridge::AtenFromXlaTensor(
      XLATensor::cholesky(bridge::GetXlaTensor(self), upper));
}

at::Tensor XLANativeFunctions::clamp(const at::Tensor& self,
                                     const c10::optional<at::Scalar>& min,
                                     const c10::optional<at::Scalar>& max) {
  XLA_FN_COUNTER("xla::");
  return bridge::AtenFromXlaTensor(
      XLATensor::clamp(bridge::GetXlaTensor(self), min, max));
}

at::Tensor XLANativeFunctions::clamp(const at::Tensor& self,
                                     const c10::optional<at::Tensor>& min,
                                     const c10::optional<at::Tensor>& max) {
  XLA_FN_COUNTER("xla::");
  return bridge::AtenFromXlaTensor(
      XLATensor::clamp(bridge::GetXlaTensor(self), min, max));
}

at::Tensor XLANativeFunctions::clamp_max(const at::Tensor& self,
                                         const at::Scalar& max) {
  XLA_FN_COUNTER("xla::");
  return bridge::AtenFromXlaTensor(
      XLATensor::clamp(bridge::GetXlaTensor(self), c10::nullopt, max));
}

at::Tensor& XLANativeFunctions::clamp_max_out(const at::Tensor& self,
                                              const at::Tensor& max,
                                              at::Tensor& out) {
  XLA_FN_COUNTER("xla::");
  XLATensor out_tensor = bridge::GetXlaTensor(out);
  XLATensor::clamp_out(out_tensor, bridge::GetXlaTensor(self), c10::nullopt,
                       max);
  return out;
}

at::Tensor XLANativeFunctions::clamp_min(const at::Tensor& self,
                                         const at::Scalar& min) {
  XLA_FN_COUNTER("xla::");
  return bridge::AtenFromXlaTensor(
      XLATensor::clamp(bridge::GetXlaTensor(self), min, c10::nullopt));
}

at::Tensor& XLANativeFunctions::clamp_min_out(const at::Tensor& self,
                                              const at::Tensor& min,
                                              at::Tensor& out) {
  XLA_FN_COUNTER("xla::");
  XLATensor out_tensor = bridge::GetXlaTensor(out);
  XLATensor::clamp_out(out_tensor, bridge::GetXlaTensor(self), min,
                       c10::nullopt);
  return out;
}

at::Tensor XLANativeFunctions::clone(
    const at::Tensor& self,
    c10::optional<at::MemoryFormat> /* memory_format */) {
  XLA_FN_COUNTER("xla::");
  return bridge::AtenFromXlaTensor(
      XLATensor::clone(bridge::GetXlaTensor(self)));
}

at::Tensor XLANativeFunctions::constant_pad_nd(const at::Tensor& self,
                                               at::IntArrayRef pad,
                                               const at::Scalar& value) {
  XLA_FN_COUNTER("xla::");
  return bridge::AtenFromXlaTensor(XLATensor::constant_pad_nd(
      bridge::GetXlaTensor(self), XlaHelpers::I64List(pad), value));
}

// This functions covers the whole convolution lowering.
at::Tensor XLANativeFunctions::convolution_overrideable(
    const at::Tensor& input, const at::Tensor& weight,
    const c10::optional<at::Tensor>& bias, at::IntArrayRef stride,
    at::IntArrayRef padding, at::IntArrayRef dilation, bool transposed,
    at::IntArrayRef output_padding, int64_t groups) {
  XLA_FN_COUNTER("xla::");
  if (IsDefined(bias)) {
    return bridge::AtenFromXlaTensor(XLATensor::convolution_overrideable(
        bridge::GetXlaTensor(input), bridge::GetXlaTensor(weight),
        bridge::GetXlaTensor(*bias), XlaHelpers::I64List(stride),
        XlaHelpers::I64List(padding), XlaHelpers::I64List(dilation), transposed,
        XlaHelpers::I64List(output_padding), groups));
  } else {
    return bridge::AtenFromXlaTensor(XLATensor::convolution_overrideable(
        bridge::GetXlaTensor(input), bridge::GetXlaTensor(weight),
        XlaHelpers::I64List(stride), XlaHelpers::I64List(padding),
        XlaHelpers::I64List(dilation), transposed,
        XlaHelpers::I64List(output_padding), groups));
  }
}

// This functions covers the whole convolution backward lowering.
std::tuple<at::Tensor, at::Tensor, at::Tensor>
XLANativeFunctions::convolution_backward_overrideable(
    const at::Tensor& grad_output, const at::Tensor& input,
    const at::Tensor& weight, at::IntArrayRef stride, at::IntArrayRef padding,
    at::IntArrayRef dilation, bool transposed, at::IntArrayRef output_padding,
    int64_t groups, std::array<bool, 3> output_mask) {
  XLA_FN_COUNTER("xla::");
  auto gradients = XLATensor::convolution_backward_overrideable(
      bridge::GetXlaTensor(grad_output), bridge::GetXlaTensor(input),
      bridge::GetXlaTensor(weight), XlaHelpers::I64List(stride),
      XlaHelpers::I64List(padding), XlaHelpers::I64List(dilation), transposed,
      XlaHelpers::I64List(output_padding), groups);
  return std::make_tuple(
      output_mask[0] ? bridge::AtenFromXlaTensor(std::get<0>(gradients))
                     : at::Tensor(),
      output_mask[1] ? bridge::AtenFromXlaTensor(std::get<1>(gradients))
                     : at::Tensor(),
      output_mask[2] ? bridge::AtenFromXlaTensor(std::get<2>(gradients))
                     : at::Tensor());
}

at::Tensor XLANativeFunctions::cos(const at::Tensor& self) {
  XLA_FN_COUNTER("xla::");
  return bridge::AtenFromXlaTensor(XLATensor::cos(bridge::GetXlaTensor(self)));
}

at::Tensor XLANativeFunctions::cosh(const at::Tensor& self) {
  XLA_FN_COUNTER("xla::");
  return bridge::AtenFromXlaTensor(XLATensor::cosh(bridge::GetXlaTensor(self)));
}

at::Tensor XLANativeFunctions::cross(const at::Tensor& self,
                                     const at::Tensor& other,
                                     c10::optional<int64_t> dim) {
  XLA_FN_COUNTER("xla::");
  return bridge::AtenFromXlaTensor(
      XLATensor::cross(bridge::GetXlaTensor(self), bridge::GetXlaTensor(other),
                       XlaHelpers::I64Optional(dim)));
}

at::Tensor XLANativeFunctions::cumprod(const at::Tensor& self, int64_t dim,
                                       c10::optional<at::ScalarType> dtype) {
  XLA_FN_COUNTER("xla::");
  XLATensor self_tensor = bridge::GetXlaTensor(self);
  c10::optional<at::ScalarType> promoted_dtype =
      PromoteIntegralType(self_tensor.dtype(), dtype);
  if (IsOperationOnType(promoted_dtype, self_tensor.dtype(),
                        at::ScalarType::Long)) {
    // XLA reduce-window does not support S64 mode.
    return at::native::call_fallback_fn<&xla_cpu_fallback,
                                        ATEN_OP(cumprod)>::call(self, dim,
                                                                dtype);
  }
  return bridge::AtenFromXlaTensor(
      XLATensor::cumprod(self_tensor, dim, promoted_dtype));
}

at::Tensor XLANativeFunctions::cumsum(const at::Tensor& self, int64_t dim,
                                      c10::optional<at::ScalarType> dtype) {
  XLA_FN_COUNTER("xla::");
  XLATensor self_tensor = bridge::GetXlaTensor(self);
  if (IsOperationOnType(dtype, self_tensor.dtype(), at::ScalarType::Long)) {
    // XLA reduce-window does not support S64 mode.
    return at::native::call_fallback_fn<&xla_cpu_fallback,
                                        ATEN_OP(cumsum)>::call(self, dim,
                                                               dtype);
  }
  return bridge::AtenFromXlaTensor(XLATensor::cumsum(self_tensor, dim, dtype));
}

at::Tensor XLANativeFunctions::diag(const at::Tensor& self, int64_t diagonal) {
  XLA_FN_COUNTER("xla::");
  return bridge::AtenFromXlaTensor(
      XLATensor::diag(bridge::GetXlaTensor(self), diagonal));
}

at::Tensor XLANativeFunctions::diagonal(const at::Tensor& self, int64_t offset,
                                        int64_t dim1, int64_t dim2) {
  XLA_FN_COUNTER("xla::");
  return bridge::AtenFromXlaTensor(
      XLATensor::diagonal(bridge::GetXlaTensor(self), offset, dim1, dim2));
}

at::Tensor XLANativeFunctions::div(const at::Tensor& self,
                                   const at::Tensor& other) {
  return torch_xla::XLANativeFunctions::div(self, other,
                                            /*rounding_mode=*/c10::nullopt);
}

at::Tensor XLANativeFunctions::div(
    const at::Tensor& self, const at::Tensor& other,
    c10::optional<c10::string_view> rounding_mode) {
  XLA_FN_COUNTER("xla::");
  at::ScalarType dtype = at::result_type(self, other);
  auto operands = GetBinaryOperands(self, other);
  return bridge::AtenFromXlaTensor(
      XLATensor::div(operands.first, operands.second, rounding_mode, dtype));
}

at::Tensor XLANativeFunctions::div(const at::Tensor& self,
                                   const at::Scalar& other) {
  XLA_FN_COUNTER("xla::");
  return bridge::AtenFromXlaTensor(
      XLATensor::div(bridge::GetXlaTensor(self), other));
}

at::Tensor XLANativeFunctions::dot(const at::Tensor& self,
                                   const at::Tensor& tensor) {
  XLA_FN_COUNTER("xla::");
  XLA_CHECK_EQ(self.dim(), 1)
      << "dot: Expected 1-D argument self, but got " << self.dim() << "-D";
  XLA_CHECK_EQ(tensor.dim(), 1)
      << "dot: Expected 1-D argument tensor, but got " << tensor.dim() << "-D";
  // xla::dot doesn't support integer types.
  if (!at::native::is_floating_point(self) ||
      !at::native::is_floating_point(tensor)) {
    return at::native::call_fallback_fn<&xla_cpu_fallback, ATEN_OP(dot)>::call(
        self, tensor);
  }
  return bridge::AtenFromXlaTensor(XLATensor::matmul(
      bridge::GetXlaTensor(self), bridge::GetXlaTensor(tensor)));
}

at::Tensor XLANativeFunctions::elu(const at::Tensor& self,
                                   const at::Scalar& alpha,
                                   const at::Scalar& scale,
                                   const at::Scalar& input_scale) {
  XLA_FN_COUNTER("xla::");
  return bridge::AtenFromXlaTensor(
      XLATensor::elu(bridge::GetXlaTensor(self), alpha, scale, input_scale));
}

at::Tensor& XLANativeFunctions::elu_(at::Tensor& self, const at::Scalar& alpha,
                                     const at::Scalar& scale,
                                     const at::Scalar& input_scale) {
  XLA_FN_COUNTER("xla::");
  XLATensor self_tensor = bridge::GetXlaTensor(self);
  XLATensor::elu_(self_tensor, alpha, scale, input_scale);
  return self;
}

at::Tensor XLANativeFunctions::elu_backward(const at::Tensor& grad_output,
                                            const at::Scalar& alpha,
                                            const at::Scalar& scale,
                                            const at::Scalar& input_scale,
                                            bool self,
                                            const at::Tensor& self_or_result) {
  XLA_FN_COUNTER("xla::");
  XLA_CHECK(!self || alpha.to<double>() >= 0.0)
      << "In-place elu backward calculation is triggered with a negative slope "
         "which is not supported.";
  return bridge::AtenFromXlaTensor(XLATensor::elu_backward(
      bridge::GetXlaTensor(grad_output), alpha, scale, input_scale,
      bridge::GetXlaTensor(self_or_result)));
}

at::Tensor XLANativeFunctions::embedding(const at::Tensor& weight,
                                         const at::Tensor& indices,
                                         int64_t padding_idx,
                                         bool scale_grad_by_freq, bool sparse) {
  XLA_FN_COUNTER("xla::");
  // TODO: for now route to native, which dispatches supported XLA operations.
  // We need to make use of the TPU embedding core here eventually.
  return at::native::embedding(weight, indices, padding_idx, scale_grad_by_freq,
                               sparse);
}

at::Tensor XLANativeFunctions::embedding_dense_backward(
    const at::Tensor& grad_output, const at::Tensor& indices,
    int64_t num_weights, int64_t padding_idx, bool scale_grad_by_freq) {
  XLA_FN_COUNTER("xla::");
  return bridge::AtenFromXlaTensor(XLATensor::embedding_dense_backward(
      bridge::GetXlaTensor(grad_output), bridge::GetXlaTensor(indices),
      num_weights, padding_idx, scale_grad_by_freq));
}

at::Tensor XLANativeFunctions::empty(
    at::IntArrayRef size, c10::optional<at::ScalarType> dtype,
    c10::optional<at::Layout> layout, c10::optional<at::Device> device,
    c10::optional<bool> pin_memory,
    c10::optional<at::MemoryFormat> /* memory_format */) {
  XLA_FN_COUNTER("xla::");
  // PT empty*() are optimizations to avoid initializing the data when it is
  // known it will be completely rewritten. But since for us doing a zero*()
  // does not actually end up doing any memory initialization, we use that and
  // avoid going to CPU for it. A common PT pattern is indeed doing empty() plus
  // s_copy_().
  return bridge::AtenFromXlaTensor(XLATensor::full(
      XlaHelpers::I64List(size), 0, GetXlaDeviceOrCurrent(device),
      GetScalarTypeOrFloat(dtype)));
}

at::Tensor XLANativeFunctions::empty_strided(
    at::IntArrayRef size, at::IntArrayRef stride,
    c10::optional<at::ScalarType> dtype, c10::optional<at::Layout> layout,
    c10::optional<at::Device> device, c10::optional<bool> pin_memory) {
  XLA_FN_COUNTER("xla::");
  at::Tensor t = empty(size, dtype, layout, device, pin_memory, c10::nullopt);
  return torch_xla::XLANativeFunctions::as_strided(t, size, stride,
                                                   /*storage_offset=*/0);
}

at::Tensor XLANativeFunctions::eq(const at::Tensor& self,
                                  const at::Scalar& other) {
  XLA_FN_COUNTER("xla::");
  return bridge::AtenFromXlaTensor(
      XLATensor::eq(bridge::GetXlaTensor(self), other));
}

at::Tensor XLANativeFunctions::eq(const at::Tensor& self,
                                  const at::Tensor& other) {
  XLA_FN_COUNTER("xla::");
  return bridge::AtenFromXlaTensor(
      XLATensor::eq(bridge::GetXlaTensor(self), bridge::GetXlaTensor(other)));
}

at::Tensor XLANativeFunctions::erf(const at::Tensor& self) {
  XLA_FN_COUNTER("xla::");
  return bridge::AtenFromXlaTensor(XLATensor::erf(bridge::GetXlaTensor(self)));
}

at::Tensor XLANativeFunctions::erfc(const at::Tensor& self) {
  XLA_FN_COUNTER("xla::");
  return bridge::AtenFromXlaTensor(XLATensor::erfc(bridge::GetXlaTensor(self)));
}

at::Tensor XLANativeFunctions::erfinv(const at::Tensor& self) {
  XLA_FN_COUNTER("xla::");
  return bridge::AtenFromXlaTensor(
      XLATensor::erfinv(bridge::GetXlaTensor(self)));
}

at::Tensor XLANativeFunctions::exp(const at::Tensor& self) {
  XLA_FN_COUNTER("xla::");
  return bridge::AtenFromXlaTensor(XLATensor::exp(bridge::GetXlaTensor(self)));
}

at::Tensor XLANativeFunctions::expand(const at::Tensor& self,
                                      at::IntArrayRef size, bool implicit) {
  XLA_FN_COUNTER("xla::");
  return bridge::AtenFromXlaTensor(XLATensor::expand(
      bridge::GetXlaTensor(self), xla::util::ToVector<xla::int64_t>(size)));
}

at::Tensor XLANativeFunctions::expm1(const at::Tensor& self) {
  XLA_FN_COUNTER("xla::");
  return bridge::AtenFromXlaTensor(
      XLATensor::expm1(bridge::GetXlaTensor(self)));
}

at::Tensor& XLANativeFunctions::exponential_(
    at::Tensor& self, double lambd, c10::optional<at::Generator> generator) {
  XLA_FN_COUNTER("xla::");
  if (generator.has_value() && generator->defined()) {
    return at::native::call_fallback_fn<&xla_cpu_fallback,
                                        ATEN_OP(exponential_)>::call(self,
                                                                     lambd,
                                                                     generator);
  }
  XLA_CHECK_GE(lambd, 0.0);
  XLATensor self_tensor = bridge::GetXlaTensor(self);
  XLATensor::exponential_(self_tensor, lambd);
  return self;
}

at::Tensor& XLANativeFunctions::eye_out(int64_t n, at::Tensor& out) {
  XLA_FN_COUNTER("xla::");
  XLATensor out_tensor = bridge::GetXlaTensor(out);
  XLATensor::eye_out(out_tensor, n, n);
  return out;
}

at::Tensor& XLANativeFunctions::eye_out(int64_t n, int64_t m, at::Tensor& out) {
  XLA_FN_COUNTER("xla::");
  XLATensor out_tensor = bridge::GetXlaTensor(out);
  XLATensor::eye_out(out_tensor, n, m);
  return out;
}

at::Tensor& XLANativeFunctions::fill_(at::Tensor& self,
                                      const at::Scalar& value) {
  XLA_FN_COUNTER("xla::");
  XLATensor self_tensor = bridge::GetXlaTensor(self);
  XLATensor::fill_(self_tensor, value);
  return self;
}

at::Tensor& XLANativeFunctions::fill_(at::Tensor& self,
                                      const at::Tensor& value) {
  XLA_FN_COUNTER("xla::");
  XLA_CHECK_EQ(value.dim(), 0) << "fill_ only supports a 0-dimensional "
                               << "value tensor, but got tensor "
                               << "with " << value.dim() << " dimension(s).";
  return torch_xla::XLANativeFunctions::fill_(self, value.item());
}

at::Tensor XLANativeFunctions::flip(const at::Tensor& self,
                                    at::IntArrayRef dims) {
  XLA_FN_COUNTER("xla::");
  return bridge::AtenFromXlaTensor(
      XLATensor::flip(bridge::GetXlaTensor(self), XlaHelpers::I64List(dims)));
}

at::Tensor XLANativeFunctions::floor(const at::Tensor& self) {
  XLA_FN_COUNTER("xla::");
  return bridge::AtenFromXlaTensor(
      XLATensor::floor(bridge::GetXlaTensor(self)));
}

at::Tensor XLANativeFunctions::fmod(const at::Tensor& self,
                                    const at::Tensor& other) {
  XLA_FN_COUNTER("xla::");
  return DoBinaryOp(self, other,
                    [&](const XLATensor& xself, const XLATensor& xother,
                        at::ScalarType dtype) {
                      return XLATensor::fmod(xself, xother, dtype);
                    });
}

at::Tensor XLANativeFunctions::fmod(const at::Tensor& self,
                                    const at::Scalar& other) {
  XLA_FN_COUNTER("xla::");
  return DoBinaryOp(self, other,
                    [&](const XLATensor& xself, const at::Scalar& other,
                        at::ScalarType dtype) {
                      return XLATensor::fmod(xself, other, dtype);
                    });
}

at::Tensor XLANativeFunctions::frac(const at::Tensor& self) {
  XLA_FN_COUNTER("xla::");
  return bridge::AtenFromXlaTensor(XLATensor::frac(bridge::GetXlaTensor(self)));
}

at::Tensor XLANativeFunctions::gather(const at::Tensor& self, int64_t dim,
                                      const at::Tensor& index,
                                      bool /* sparse_grad */) {
  XLA_FN_COUNTER("xla::");
  return bridge::AtenFromXlaTensor(XLATensor::gather(
      bridge::GetXlaTensor(self), dim, bridge::GetXlaTensor(index)));
}

at::Tensor XLANativeFunctions::ge(const at::Tensor& self,
                                  const at::Scalar& other) {
  XLA_FN_COUNTER("xla::");
  return bridge::AtenFromXlaTensor(
      XLATensor::ge(bridge::GetXlaTensor(self), other));
}

at::Tensor XLANativeFunctions::ge(const at::Tensor& self,
                                  const at::Tensor& other) {
  XLA_FN_COUNTER("xla::");
  return bridge::AtenFromXlaTensor(
      XLATensor::ge(bridge::GetXlaTensor(self), bridge::GetXlaTensor(other)));
}

at::Tensor XLANativeFunctions::gelu(const at::Tensor& self) {
  XLA_FN_COUNTER("xla::");
  return bridge::AtenFromXlaTensor(XLATensor::gelu(bridge::GetXlaTensor(self)));
}

at::Tensor XLANativeFunctions::gelu_backward(const at::Tensor& grad,
                                             const at::Tensor& self) {
  XLA_FN_COUNTER("xla::");
  return bridge::AtenFromXlaTensor(XLATensor::gelu_backward(
      bridge::GetXlaTensor(grad), bridge::GetXlaTensor(self)));
}

at::Tensor XLANativeFunctions::ger(const at::Tensor& self,
                                   const at::Tensor& vec2) {
  XLA_FN_COUNTER("xla::");
  return bridge::AtenFromXlaTensor(
      XLATensor::ger(bridge::GetXlaTensor(self), bridge::GetXlaTensor(vec2)));
}

at::Tensor XLANativeFunctions::gt(const at::Tensor& self,
                                  const at::Scalar& other) {
  XLA_FN_COUNTER("xla::");
  return bridge::AtenFromXlaTensor(
      XLATensor::gt(bridge::GetXlaTensor(self), other));
}

at::Tensor XLANativeFunctions::gt(const at::Tensor& self,
                                  const at::Tensor& other) {
  XLA_FN_COUNTER("xla::");
  return bridge::AtenFromXlaTensor(
      XLATensor::gt(bridge::GetXlaTensor(self), bridge::GetXlaTensor(other)));
}

at::Tensor XLANativeFunctions::hardshrink(const at::Tensor& self,
                                          const at::Scalar& lambda) {
  XLA_FN_COUNTER("xla::");
  return bridge::AtenFromXlaTensor(
      XLATensor::hardshrink(bridge::GetXlaTensor(self), lambda));
}

at::Tensor XLANativeFunctions::hardsigmoid(const at::Tensor& self) {
  XLA_FN_COUNTER("xla::");
  return bridge::AtenFromXlaTensor(
      XLATensor::hardsigmoid(bridge::GetXlaTensor(self)));
}

at::Tensor XLANativeFunctions::hardsigmoid_backward(
    const at::Tensor& grad_output, const at::Tensor& self) {
  XLA_FN_COUNTER("xla::");
  return bridge::AtenFromXlaTensor(XLATensor::hardsigmoid_backward(
      bridge::GetXlaTensor(grad_output), bridge::GetXlaTensor(self)));
}

at::Tensor XLANativeFunctions::hardshrink_backward(const at::Tensor& grad_out,
                                                   const at::Tensor& self,
                                                   const at::Scalar& lambda) {
  XLA_FN_COUNTER("xla::");
  return bridge::AtenFromXlaTensor(XLATensor::hardshrink_backward(
      bridge::GetXlaTensor(grad_out), bridge::GetXlaTensor(self), lambda));
}

at::Tensor XLANativeFunctions::hardtanh(const at::Tensor& self,
                                        const at::Scalar& min_val,
                                        const at::Scalar& max_val) {
  XLA_FN_COUNTER("xla::");
  return bridge::AtenFromXlaTensor(
      XLATensor::clamp(bridge::GetXlaTensor(self), min_val, max_val));
}

at::Tensor XLANativeFunctions::hardtanh_backward(const at::Tensor& grad_output,
                                                 const at::Tensor& self,
                                                 const at::Scalar& min_val,
                                                 const at::Scalar& max_val) {
  XLA_FN_COUNTER("xla::");
  return bridge::AtenFromXlaTensor(XLATensor::hardtanh_backward(
      bridge::GetXlaTensor(grad_output), bridge::GetXlaTensor(self), min_val,
      max_val));
}

at::Tensor XLANativeFunctions::index(
    const at::Tensor& self,
    const c10::List<c10::optional<at::Tensor>>& indices) {
  XLA_FN_COUNTER("xla::");
  CanonicalIndexInfo canonical_index_info =
      GetCanonicalIndexInfo(self, indices);
  return bridge::AtenFromXlaTensor(
      XLATensor::index(bridge::GetXlaTensor(canonical_index_info.base),
                       bridge::GetXlaTensors(canonical_index_info.indices),
                       canonical_index_info.start_dim));
}

at::Tensor& XLANativeFunctions::index_add_(at::Tensor& self, int64_t dim,
                                           const at::Tensor& index,
                                           const at::Tensor& source) {
  XLA_FN_COUNTER("xla::");
  XLATensor self_tensor = bridge::GetXlaTensor(self);
  XLATensor::index_add_(self_tensor, dim, bridge::GetXlaTensor(index),
                        bridge::GetXlaTensor(source));
  return self;
}

at::Tensor& XLANativeFunctions::index_copy_(at::Tensor& self, int64_t dim,
                                            const at::Tensor& index,
                                            const at::Tensor& source) {
  XLA_FN_COUNTER("xla::");
  XLATensor self_tensor = bridge::GetXlaTensor(self);
  XLATensor::index_copy_(self_tensor, dim, bridge::GetXlaTensor(index),
                         bridge::GetXlaTensor(source));
  return self;
}

at::Tensor& XLANativeFunctions::index_fill_(at::Tensor& self, int64_t dim,
                                            const at::Tensor& index,
                                            const at::Scalar& value) {
  XLA_FN_COUNTER("xla::");
  XLATensor self_tensor = bridge::GetXlaTensor(self);
  XLATensor::index_fill_(self_tensor, dim, bridge::GetXlaTensor(index), value);
  return self;
}

at::Tensor& XLANativeFunctions::index_fill_(at::Tensor& self, int64_t dim,
                                            const at::Tensor& index,
                                            const at::Tensor& value) {
  XLA_FN_COUNTER("xla::");
  XLATensor self_tensor = bridge::GetXlaTensor(self);
  XLATensor::index_fill_(self_tensor, dim, bridge::GetXlaTensor(index),
                         bridge::GetXlaTensor(value));
  return self;
}

at::Tensor& XLANativeFunctions::index_put_(
    at::Tensor& self, const c10::List<c10::optional<at::Tensor>>& indices,
    const at::Tensor& values, bool accumulate) {
  XLA_FN_COUNTER("xla::");
  XLA_CHECK(self.scalar_type() == values.scalar_type());
  CanonicalIndexInfo canonical_index_info =
      GetCanonicalIndexInfo(self, indices);
  XLATensor self_tensor = bridge::GetXlaTensor(self);
  XLATensor::index_put_(
      self_tensor, bridge::GetXlaTensor(canonical_index_info.base),
      bridge::GetXlaTensors(canonical_index_info.indices),
      canonical_index_info.start_dim, bridge::GetXlaTensor(values), accumulate,
      canonical_index_info.result_permutation);
  return self;
}

at::Tensor XLANativeFunctions::index_select(const at::Tensor& self, int64_t dim,
                                            const at::Tensor& index) {
  XLA_FN_COUNTER("xla::");
  return bridge::AtenFromXlaTensor(XLATensor::index_select(
      bridge::GetXlaTensor(self), dim, bridge::GetXlaTensor(index)));
}

at::Tensor XLANativeFunctions::inverse(const at::Tensor& self) {
  XLA_FN_COUNTER("xla::");
  return bridge::AtenFromXlaTensor(
      XLATensor::inverse(bridge::GetXlaTensor(self)));
}

at::Tensor XLANativeFunctions::isnan(const at::Tensor& self) {
  XLA_FN_COUNTER("xla::");
  return bridge::AtenFromXlaTensor(
      XLATensor::isnan(bridge::GetXlaTensor(self)));
}

at::Tensor XLANativeFunctions::kl_div(const at::Tensor& self,
                                      const at::Tensor& target,
                                      int64_t reduction, bool log_target) {
  XLA_FN_COUNTER("xla::");
  return at::native::kl_div(self, target, reduction, log_target);
}

at::Tensor XLANativeFunctions::kl_div_backward(const at::Tensor& grad_output,
                                               const at::Tensor& self,
                                               const at::Tensor& target,
                                               int64_t reduction,
                                               bool log_target) {
  XLA_FN_COUNTER("xla::");
  return bridge::AtenFromXlaTensor(XLATensor::kl_div_backward(
      bridge::GetXlaTensor(grad_output), bridge::GetXlaTensor(self),
      bridge::GetXlaTensor(target), reduction, log_target));
}

std::tuple<at::Tensor, at::Tensor> XLANativeFunctions::kthvalue(
    const at::Tensor& self, int64_t k, int64_t dim, bool keepdim) {
  XLA_FN_COUNTER("xla::");
  auto results =
      XLATensor::kthvalue(bridge::GetXlaTensor(self), k, dim, keepdim);
  return std::make_tuple(bridge::AtenFromXlaTensor(std::get<0>(results)),
                         bridge::AtenFromXlaTensor(std::get<1>(results)));
}

at::Tensor XLANativeFunctions::l1_loss(const at::Tensor& self,
                                       const at::Tensor& target,
                                       int64_t reduction) {
  XLA_FN_COUNTER("xla::");
  return bridge::AtenFromXlaTensor(XLATensor::l1_loss(
      bridge::GetXlaTensor(self), bridge::GetXlaTensor(target), reduction));
}

at::Tensor XLANativeFunctions::l1_loss_backward(const at::Tensor& grad_output,
                                                const at::Tensor& self,
                                                const at::Tensor& target,
                                                int64_t reduction) {
  XLA_FN_COUNTER("xla::");
  return bridge::AtenFromXlaTensor(XLATensor::l1_loss_backward(
      bridge::GetXlaTensor(grad_output), bridge::GetXlaTensor(self),
      bridge::GetXlaTensor(target), reduction));
}

at::Tensor XLANativeFunctions::le(const at::Tensor& self,
                                  const at::Scalar& other) {
  XLA_FN_COUNTER("xla::");
  return bridge::AtenFromXlaTensor(
      XLATensor::le(bridge::GetXlaTensor(self), other));
}

at::Tensor XLANativeFunctions::le(const at::Tensor& self,
                                  const at::Tensor& other) {
  XLA_FN_COUNTER("xla::");
  return bridge::AtenFromXlaTensor(
      XLATensor::le(bridge::GetXlaTensor(self), bridge::GetXlaTensor(other)));
}

at::Tensor XLANativeFunctions::leaky_relu(const at::Tensor& self,
                                          const at::Scalar& negative_slope) {
  XLA_FN_COUNTER("xla::");
  return bridge::AtenFromXlaTensor(XLATensor::leaky_relu(
      bridge::GetXlaTensor(self), negative_slope.to<double>()));
}

at::Tensor XLANativeFunctions::leaky_relu_backward(
    const at::Tensor& grad_output, const at::Tensor& self,
    const at::Scalar& negative_slope, bool self_is_result) {
  XLA_FN_COUNTER("xla::");
<<<<<<< HEAD
  XLA_CHECK(!self_is_result || negative_slope.to<double>() >= 0.0);
=======
  XLA_CHECK(!self_is_result) << "call out-of-place version";
  XLA_CHECK(negative_slope.to<double>() > 0.0);
>>>>>>> 673e48f8
  return bridge::AtenFromXlaTensor(XLATensor::leaky_relu_backward(
      bridge::GetXlaTensor(grad_output), bridge::GetXlaTensor(self),
      negative_slope.to<double>()));
}

at::Tensor XLANativeFunctions::lerp(const at::Tensor& self,
                                    const at::Tensor& end,
                                    const at::Tensor& weight) {
  XLA_FN_COUNTER("xla::");
  XLA_CHECK_EQ(self.dtype(), end.dtype())
      << "expected dtype " << self.dtype() << " for `end` but got dtype "
      << end.dtype();
  XLA_CHECK_EQ(self.dtype(), weight.dtype())
      << "expected dtype " << self.dtype() << " for `weight` but got dtype "
      << weight.dtype();
  return bridge::AtenFromXlaTensor(
      XLATensor::lerp(bridge::GetXlaTensor(self), bridge::GetXlaTensor(end),
                      bridge::GetXlaTensor(weight)));
}

at::Tensor XLANativeFunctions::lerp(const at::Tensor& self,
                                    const at::Tensor& end,
                                    const at::Scalar& weight) {
  XLA_FN_COUNTER("xla::");
  XLA_CHECK_EQ(self.dtype(), end.dtype())
      << "expected dtype " << self.dtype() << " for `end` but got dtype "
      << end.dtype();
  return bridge::AtenFromXlaTensor(XLATensor::lerp(
      bridge::GetXlaTensor(self), bridge::GetXlaTensor(end), weight));
}

at::Tensor XLANativeFunctions::log(const at::Tensor& self) {
  XLA_FN_COUNTER("xla::");
  return bridge::AtenFromXlaTensor(XLATensor::log(bridge::GetXlaTensor(self)));
}

at::Tensor XLANativeFunctions::log10(const at::Tensor& self) {
  XLA_FN_COUNTER("xla::");
  return bridge::AtenFromXlaTensor(XLATensor::log_base(
      bridge::GetXlaTensor(self), ir::OpKind(at::aten::log10), 10.0));
}

at::Tensor XLANativeFunctions::log1p(const at::Tensor& self) {
  XLA_FN_COUNTER("xla::");
  return bridge::AtenFromXlaTensor(
      XLATensor::log1p(bridge::GetXlaTensor(self)));
}

at::Tensor XLANativeFunctions::log2(const at::Tensor& self) {
  XLA_FN_COUNTER("xla::");
  return bridge::AtenFromXlaTensor(XLATensor::log_base(
      bridge::GetXlaTensor(self), ir::OpKind(at::aten::log2), 2.0));
}

at::Tensor XLANativeFunctions::log_sigmoid_backward(
    const at::Tensor& grad_output, const at::Tensor& self,
    const at::Tensor& buffer) {
  XLA_FN_COUNTER("xla::");
  return bridge::AtenFromXlaTensor(XLATensor::log_sigmoid_backward(
      bridge::GetXlaTensor(grad_output), bridge::GetXlaTensor(self),
      bridge::GetXlaTensor(buffer)));
}

std::tuple<at::Tensor, at::Tensor> XLANativeFunctions::log_sigmoid_forward(
    const at::Tensor& self) {
  XLA_FN_COUNTER("xla::");
  auto result_tuple =
      XLATensor::log_sigmoid_forward(bridge::GetXlaTensor(self));
  return std::make_tuple(bridge::AtenFromXlaTensor(std::get<0>(result_tuple)),
                         bridge::AtenFromXlaTensor(std::get<1>(result_tuple)));
}

at::Tensor XLANativeFunctions::logsumexp(const at::Tensor& self,
                                         at::IntArrayRef dim, bool keepdim) {
  XLA_FN_COUNTER("xla::");
  return bridge::AtenFromXlaTensor(XLATensor::logsumexp(
      bridge::GetXlaTensor(self), xla::util::ToVector<xla::int64_t>(dim),
      /*keep_reduced_dimensions=*/keepdim));
}

at::Tensor XLANativeFunctions::logdet(const at::Tensor& self) {
  XLA_FN_COUNTER("xla::");
  return bridge::AtenFromXlaTensor(
      XLATensor::logdet(bridge::GetXlaTensor(self)));
}

at::Tensor XLANativeFunctions::lt(const at::Tensor& self,
                                  const at::Scalar& other) {
  XLA_FN_COUNTER("xla::");
  return bridge::AtenFromXlaTensor(
      XLATensor::lt(bridge::GetXlaTensor(self), other));
}

at::Tensor XLANativeFunctions::lt(const at::Tensor& self,
                                  const at::Tensor& other) {
  XLA_FN_COUNTER("xla::");
  return bridge::AtenFromXlaTensor(
      XLATensor::lt(bridge::GetXlaTensor(self), bridge::GetXlaTensor(other)));
}

at::Tensor& XLANativeFunctions::masked_fill_(at::Tensor& self,
                                             const at::Tensor& mask,
                                             const at::Scalar& value) {
  XLA_FN_COUNTER("xla::");
  XLATensor self_tensor = bridge::GetXlaTensor(self);
  XLATensor::masked_fill_(self_tensor, bridge::GetXlaTensor(mask), value);
  return self;
}

at::Tensor& XLANativeFunctions::masked_fill_(at::Tensor& self,
                                             const at::Tensor& mask,
                                             const at::Tensor& value) {
  XLA_FN_COUNTER("xla::");
  XLA_CHECK_EQ(value.dim(), 0) << "masked_fill_ only supports a 0-dimensional "
                               << "value tensor, but got tensor "
                               << "with " << value.dim() << " dimension(s).";
  return masked_fill_(self, mask, value.item());
}

at::Tensor& XLANativeFunctions::masked_scatter_(at::Tensor& self,
                                                const at::Tensor& mask,
                                                const at::Tensor& source) {
  XLA_FN_COUNTER("xla::");
  XLATensor self_tensor = bridge::GetXlaTensor(self);
  XLATensor::masked_scatter_(self_tensor, bridge::GetXlaTensor(mask),
                             bridge::GetXlaTensor(source));
  return self;
}

at::Tensor XLANativeFunctions::masked_select(const at::Tensor& self,
                                             const at::Tensor& mask) {
  XLA_FN_COUNTER("xla::");
  XLATensor self_tensor = bridge::GetXlaTensor(self);
  // Initially make XLA handled masked_select() handling experimental, and
  // opt-in.
  if (!DebugUtil::ExperimentEnabled("masked_select")) {
    return at::native::call_fallback_fn<&xla_cpu_fallback,
                                        ATEN_OP(masked_select)>::call(self,
                                                                      mask);
  }
  return bridge::AtenFromXlaTensor(
      XLATensor::masked_select(self_tensor, bridge::GetXlaTensor(mask)));
}

at::Tensor XLANativeFunctions::max(const at::Tensor& self) {
  XLA_FN_COUNTER("xla::");
  return bridge::AtenFromXlaTensor(XLATensor::max(bridge::GetXlaTensor(self)));
}

std::tuple<at::Tensor, at::Tensor> XLANativeFunctions::max(
    const at::Tensor& self, int64_t dim, bool keepdim) {
  XLA_FN_COUNTER("xla::");
  auto outputs = XLATensor::max(bridge::GetXlaTensor(self), dim, keepdim);
  return std::make_tuple(bridge::AtenFromXlaTensor(std::get<0>(outputs)),
                         bridge::AtenFromXlaTensor(std::get<1>(outputs)));
}

at::Tensor XLANativeFunctions::maximum(const at::Tensor& self,
                                       const at::Tensor& other) {
  XLA_FN_COUNTER("xla::");
  return DoBinaryOp(self, other,
                    [&](const XLATensor& xself, const XLATensor& xother,
                        at::ScalarType dtype) {
                      return XLATensor::max(xself, xother, dtype);
                    });
}

std::tuple<at::Tensor&, at::Tensor&> XLANativeFunctions::max_out(
    const at::Tensor& self, int64_t dim, bool keepdim, at::Tensor& max,
    at::Tensor& max_values) {
  XLA_FN_COUNTER("xla::");
  XLATensor max_tensor = bridge::GetXlaTensor(max);
  XLATensor max_values_tensor = bridge::GetXlaTensor(max_values);
  XLATensor::max_out(max_tensor, max_values_tensor, bridge::GetXlaTensor(self),
                     dim, keepdim);
  return std::forward_as_tuple(max, max_values);
}

at::Tensor XLANativeFunctions::max_pool2d(
    const at::Tensor& self, at::IntArrayRef kernel_size, at::IntArrayRef stride,
    at::IntArrayRef padding, at::IntArrayRef dilation, bool ceil_mode) {
  XLA_FN_COUNTER("xla::");
  return aten_autograd_ops::MaxPool2dAutogradFunction::apply(
      self, kernel_size, stride, padding, dilation, ceil_mode);
}

std::tuple<at::Tensor, at::Tensor> XLANativeFunctions::max_pool2d_with_indices(
    const at::Tensor& self, at::IntArrayRef kernel_size, at::IntArrayRef stride,
    at::IntArrayRef padding, at::IntArrayRef dilation, bool ceil_mode) {
  XLA_FN_COUNTER("xla::");
  // Lowering when ceil_mode or dilation is set not supported yet.
  if (IsNonTrivialDilation(dilation)) {
    return at::native::call_fallback_fn<
        &xla_cpu_fallback, ATEN_OP(max_pool2d_with_indices)>::call(self,
                                                                   kernel_size,
                                                                   stride,
                                                                   padding,
                                                                   dilation,
                                                                   ceil_mode);
  }
  auto outputs = XLATensor::max_pool_nd(
      bridge::GetXlaTensor(self), /*spatial_dim_count=*/2,
      XlaHelpers::I64List(kernel_size), XlaHelpers::I64List(stride),
      XlaHelpers::I64List(padding), ceil_mode);
  return std::make_tuple(bridge::AtenFromXlaTensor(std::get<0>(outputs)),
                         bridge::AtenFromXlaTensor(std::get<1>(outputs)));
}

at::Tensor XLANativeFunctions::max_pool2d_with_indices_backward(
    const at::Tensor& grad_output, const at::Tensor& self,
    at::IntArrayRef kernel_size, at::IntArrayRef stride,
    at::IntArrayRef padding, at::IntArrayRef dilation, bool ceil_mode,
    const at::Tensor& indices) {
  XLA_FN_COUNTER("xla::");
  // Lowering when ceil_mode or dilation is set not supported yet.
  if (IsNonTrivialDilation(dilation)) {
    return at::native::call_fallback_fn<
        &xla_cpu_fallback,
        ATEN_OP(max_pool2d_with_indices_backward)>::call(grad_output, self,
                                                         kernel_size, stride,
                                                         padding, dilation,
                                                         ceil_mode, indices);
  }
  return bridge::AtenFromXlaTensor(XLATensor::max_pool_nd_backward(
      bridge::GetXlaTensor(grad_output), bridge::GetXlaTensor(self),
      /*spatial_dim_count=*/2, XlaHelpers::I64List(kernel_size),
      XlaHelpers::I64List(stride), XlaHelpers::I64List(padding), ceil_mode));
}

at::Tensor XLANativeFunctions::max_pool3d(
    const at::Tensor& self, at::IntArrayRef kernel_size, at::IntArrayRef stride,
    at::IntArrayRef padding, at::IntArrayRef dilation, bool ceil_mode) {
  XLA_FN_COUNTER("xla::");
  return aten_autograd_ops::MaxPool3dAutogradFunction::apply(
      self, kernel_size, stride, padding, dilation, ceil_mode);
}

at::Tensor XLANativeFunctions::max_pool3d_with_indices_backward(
    const at::Tensor& grad_output, const at::Tensor& self,
    at::IntArrayRef kernel_size, at::IntArrayRef stride,
    at::IntArrayRef padding, at::IntArrayRef dilation, bool ceil_mode,
    const at::Tensor& indices) {
  XLA_FN_COUNTER("xla::");
  // Lowering when ceil_mode or dilation is set not supported yet.
  if (IsNonTrivialDilation(dilation)) {
    return at::native::call_fallback_fn<
        &xla_cpu_fallback,
        ATEN_OP(max_pool3d_with_indices_backward)>::call(grad_output, self,
                                                         kernel_size, stride,
                                                         padding, dilation,
                                                         ceil_mode, indices);
  }
  return bridge::AtenFromXlaTensor(XLATensor::max_pool_nd_backward(
      bridge::GetXlaTensor(grad_output), bridge::GetXlaTensor(self),
      /*spatial_dim_count=*/3, XlaHelpers::I64List(kernel_size),
      XlaHelpers::I64List(stride), XlaHelpers::I64List(padding), ceil_mode));
}

std::tuple<at::Tensor, at::Tensor> XLANativeFunctions::max_pool3d_with_indices(
    const at::Tensor& self, at::IntArrayRef kernel_size, at::IntArrayRef stride,
    at::IntArrayRef padding, at::IntArrayRef dilation, bool ceil_mode) {
  XLA_FN_COUNTER("xla::");
  // Lowering when ceil_mode or dilation is set not supported yet.
  if (IsNonTrivialDilation(dilation)) {
    return at::native::call_fallback_fn<
        &xla_cpu_fallback, ATEN_OP(max_pool3d_with_indices)>::call(self,
                                                                   kernel_size,
                                                                   stride,
                                                                   padding,
                                                                   dilation,
                                                                   ceil_mode);
  }
  auto outputs = XLATensor::max_pool_nd(
      bridge::GetXlaTensor(self), /*spatial_dim_count=*/3,
      XlaHelpers::I64List(kernel_size), XlaHelpers::I64List(stride),
      XlaHelpers::I64List(padding), ceil_mode);
  return std::make_tuple(bridge::AtenFromXlaTensor(std::get<0>(outputs)),
                         bridge::AtenFromXlaTensor(std::get<1>(outputs)));
}

at::Tensor XLANativeFunctions::max_unpool2d(const at::Tensor& self,
                                            const at::Tensor& indices,
                                            at::IntArrayRef output_size) {
  XLA_FN_COUNTER("xla::");
  return bridge::AtenFromXlaTensor(XLATensor::max_unpool(
      bridge::GetXlaTensor(self), bridge::GetXlaTensor(indices),
      xla::util::ToVector<xla::int64_t>(output_size)));
}

at::Tensor XLANativeFunctions::max_unpool2d_backward(
    const at::Tensor& grad_output, const at::Tensor& self,
    const at::Tensor& indices, at::IntArrayRef output_size) {
  XLA_FN_COUNTER("xla::");
  return bridge::AtenFromXlaTensor(XLATensor::max_unpool_backward(
      bridge::GetXlaTensor(grad_output), bridge::GetXlaTensor(self),
      bridge::GetXlaTensor(indices),
      xla::util::ToVector<xla::int64_t>(output_size)));
}

at::Tensor XLANativeFunctions::max_unpool3d(const at::Tensor& self,
                                            const at::Tensor& indices,
                                            at::IntArrayRef output_size,
                                            at::IntArrayRef stride,
                                            at::IntArrayRef padding) {
  XLA_FN_COUNTER("xla::");
  return bridge::AtenFromXlaTensor(XLATensor::max_unpool(
      bridge::GetXlaTensor(self), bridge::GetXlaTensor(indices),
      xla::util::ToVector<xla::int64_t>(output_size)));
}

at::Tensor XLANativeFunctions::max_unpool3d_backward(
    const at::Tensor& grad_output, const at::Tensor& self,
    const at::Tensor& indices, at::IntArrayRef output_size,
    at::IntArrayRef stride, at::IntArrayRef padding) {
  XLA_FN_COUNTER("xla::");
  return bridge::AtenFromXlaTensor(XLATensor::max_unpool_backward(
      bridge::GetXlaTensor(grad_output), bridge::GetXlaTensor(self),
      bridge::GetXlaTensor(indices),
      xla::util::ToVector<xla::int64_t>(output_size)));
}

at::Tensor XLANativeFunctions::mean(const at::Tensor& self,
                                    c10::optional<at::ScalarType> dtype) {
  XLA_FN_COUNTER("xla::");
  XLATensor self_tensor = bridge::GetXlaTensor(self);
  return bridge::AtenFromXlaTensor(XLATensor::mean(
      self_tensor,
      xla::util::Iota<xla::int64_t>(self_tensor.shape().get().rank()),
      /*keep_reduced_dimensions=*/false, dtype));
}

at::Tensor XLANativeFunctions::mean(const at::Tensor& self, at::IntArrayRef dim,
                                    bool keepdim,
                                    c10::optional<at::ScalarType> dtype) {
  XLA_FN_COUNTER("xla::");
  return bridge::AtenFromXlaTensor(XLATensor::mean(
      bridge::GetXlaTensor(self), xla::util::ToVector<xla::int64_t>(dim),
      /*keep_reduced_dimensions=*/keepdim, dtype));
}

at::Tensor XLANativeFunctions::min(const at::Tensor& self) {
  XLA_FN_COUNTER("xla::");
  return bridge::AtenFromXlaTensor(XLATensor::min(bridge::GetXlaTensor(self)));
}

std::tuple<at::Tensor, at::Tensor> XLANativeFunctions::min(
    const at::Tensor& self, int64_t dim, bool keepdim) {
  XLA_FN_COUNTER("xla::");
  auto outputs = XLATensor::min(bridge::GetXlaTensor(self), dim, keepdim);
  return std::make_tuple(bridge::AtenFromXlaTensor(std::get<0>(outputs)),
                         bridge::AtenFromXlaTensor(std::get<1>(outputs)));
}

at::Tensor XLANativeFunctions::minimum(const at::Tensor& self,
                                       const at::Tensor& other) {
  XLA_FN_COUNTER("xla::");
  return DoBinaryOp(self, other,
                    [&](const XLATensor& xself, const XLATensor& xother,
                        at::ScalarType dtype) {
                      return XLATensor::min(xself, xother, dtype);
                    });
}

std::tuple<at::Tensor&, at::Tensor&> XLANativeFunctions::min_out(
    const at::Tensor& self, int64_t dim, bool keepdim, at::Tensor& min,
    at::Tensor& min_indices) {
  XLA_FN_COUNTER("xla::");
  XLATensor min_tensor = bridge::GetXlaTensor(min);
  XLATensor min_indices_tensor = bridge::GetXlaTensor(min_indices);
  XLATensor::min_out(min_tensor, min_indices_tensor, bridge::GetXlaTensor(self),
                     dim, keepdim);
  return std::forward_as_tuple(min, min_indices);
}

at::Tensor XLANativeFunctions::mm(const at::Tensor& self,
                                  const at::Tensor& mat2) {
  XLA_FN_COUNTER("xla::");
  // xla::dot doesn't support integer types.
  if (!at::native::is_floating_point(self) ||
      !at::native::is_floating_point(mat2)) {
    return at::native::call_fallback_fn<&xla_cpu_fallback, ATEN_OP(mm)>::call(
        self, mat2);
  }
  return bridge::AtenFromXlaTensor(
      XLATensor::mm(/*input=*/bridge::GetXlaTensor(self),
                    /*weight=*/bridge::GetXlaTensor(mat2)));
}

at::Tensor XLANativeFunctions::mse_loss(const at::Tensor& self,
                                        const at::Tensor& target,
                                        int64_t reduction) {
  XLA_FN_COUNTER("xla::");
  return bridge::AtenFromXlaTensor(XLATensor::mse_loss(
      bridge::GetXlaTensor(self), bridge::GetXlaTensor(target), reduction));
}

at::Tensor XLANativeFunctions::mse_loss_backward(const at::Tensor& grad_output,
                                                 const at::Tensor& self,
                                                 const at::Tensor& target,
                                                 int64_t reduction) {
  XLA_FN_COUNTER("xla::");
  return bridge::AtenFromXlaTensor(XLATensor::mse_loss_backward(
      bridge::GetXlaTensor(grad_output), bridge::GetXlaTensor(self),
      bridge::GetXlaTensor(target), reduction));
}

at::Tensor XLANativeFunctions::mul(const at::Tensor& self,
                                   const at::Tensor& other) {
  XLA_FN_COUNTER("xla::");
  return DoBinaryOp(self, other,
                    [&](const XLATensor& xself, const XLATensor& xother,
                        at::ScalarType dtype) {
                      return XLATensor::mul(xself, xother, dtype);
                    });
}

at::Tensor XLANativeFunctions::mul(const at::Tensor& self,
                                   const at::Scalar& other) {
  XLA_FN_COUNTER("xla::");
  return DoBinaryOp(self, other,
                    [&](const XLATensor& xself, const at::Scalar& other,
                        at::ScalarType dtype) {
                      return XLATensor::mul(xself, other, dtype);
                    });
}

at::Tensor XLANativeFunctions::mv(const at::Tensor& self,
                                  const at::Tensor& vec) {
  XLA_FN_COUNTER("xla::");
  // xla::dot doesn't support integer types.
  if (!at::native::is_floating_point(self) ||
      !at::native::is_floating_point(vec)) {
    return at::native::call_fallback_fn<&xla_cpu_fallback, ATEN_OP(mv)>::call(
        self, vec);
  }
  return bridge::AtenFromXlaTensor(
      XLATensor::mv(bridge::GetXlaTensor(self), bridge::GetXlaTensor(vec)));
}

at::Tensor& XLANativeFunctions::mv_out(const at::Tensor& self,
                                       const at::Tensor& vec, at::Tensor& out) {
  XLA_FN_COUNTER("xla::");
  // xla::dot doesn't support integer types.
  if (!at::native::is_floating_point(self) ||
      !at::native::is_floating_point(vec)) {
    return at::native::call_fallback_fn<&xla_cpu_fallback,
                                        ATEN_OP(mv_out)>::call(self, vec, out);
  }
  XLATensor out_tensor = bridge::GetXlaTensor(out);
  XLATensor::mv_out(out_tensor, bridge::GetXlaTensor(self),
                    bridge::GetXlaTensor(vec));
  return out;
}

at::Tensor XLANativeFunctions::nan_to_num(const at::Tensor& self,
                                          c10::optional<double> nan,
                                          c10::optional<double> posinf,
                                          c10::optional<double> neginf) {
  XLA_FN_COUNTER("xla::");
  // nan_to_num doesn't apply to integer types.
  if (!at::native::is_floating_point(self)) {
    return CopyTensor(self);
  }
  XLATensor input_tensor = bridge::GetXlaTensor(self);
  const Device& device = input_tensor.GetDevice();
  auto element_type = MakeXlaPrimitiveType(self.scalar_type(), &device);
  XlaHelpers::MinMax min_max = XlaHelpers::MinMaxValues(element_type);
  at::Scalar nan_replacement = nan.has_value() ? *nan : 0.0;
  at::Scalar posinf_replacement = posinf.has_value() ? *posinf : min_max.max;
  at::Scalar neginf_replacement = neginf.has_value() ? *neginf : min_max.min;
  for (const auto& replacement :
       {nan_replacement, posinf_replacement, neginf_replacement}) {
    XLA_CHECK(min_max.min.toDouble() <= replacement.toDouble() &&
              replacement.toDouble() <= min_max.max.toDouble())
        << "Type " << self.scalar_type() << " replacement value "
        << replacement.toDouble() << " must be in the range ["
        << min_max.min.toDouble() << ", " << min_max.max.toDouble() << "].";
  }
  return bridge::AtenFromXlaTensor(XLATensor::nan_to_num(
      input_tensor, nan_replacement, posinf_replacement, neginf_replacement));
}

std::tuple<at::Tensor, at::Tensor, at::Tensor>
XLANativeFunctions::native_batch_norm(
    const at::Tensor& input, const c10::optional<at::Tensor>& weight,
    const c10::optional<at::Tensor>& bias,
    const c10::optional<at::Tensor>& running_mean,
    const c10::optional<at::Tensor>& running_var, bool training,
    double momentum, double eps) {
  XLA_FN_COUNTER("xla::");
  XLATensor input_tensor = bridge::GetXlaTensor(input);
  const Device& device = input_tensor.GetDevice();
  XLATensor running_mean_tensor =
      bridge::GetOrCreateXlaTensor(running_mean, device);
  XLATensor running_var_tensor =
      bridge::GetOrCreateXlaTensor(running_var, device);
  auto outputs = XLATensor::native_batch_norm(
      bridge::GetXlaTensor(input), bridge::GetOrCreateXlaTensor(weight, device),
      bridge::GetOrCreateXlaTensor(bias, device), running_mean_tensor,
      running_var_tensor, training, momentum, eps);
  return std::make_tuple(bridge::AtenFromXlaTensor(std::get<0>(outputs)),
                         bridge::AtenFromXlaTensor(std::get<1>(outputs)),
                         bridge::AtenFromXlaTensor(std::get<2>(outputs)));
}

std::tuple<at::Tensor, at::Tensor, at::Tensor>
XLANativeFunctions::native_batch_norm_backward(
    const at::Tensor& grad_out, const at::Tensor& input,
    const c10::optional<at::Tensor>& weight,
    const c10::optional<at::Tensor>& running_mean,
    const c10::optional<at::Tensor>& running_var,
    const c10::optional<at::Tensor>& save_mean,
    const c10::optional<at::Tensor>& save_invstd, bool train, double eps,
    std::array<bool, 3> output_mask) {
  XLA_FN_COUNTER("xla::");
  XLATensor grad_out_tensor = bridge::GetXlaTensor(grad_out);
  const Device& device = grad_out_tensor.GetDevice();
  auto gradients = XLATensor::native_batch_norm_backward(
      bridge::GetXlaTensor(grad_out), bridge::GetXlaTensor(input),
      bridge::GetOrCreateXlaTensor(weight, device),
      bridge::GetOrCreateXlaTensor(save_mean, device),
      bridge::GetOrCreateXlaTensor(save_invstd, device), train, eps);
  at::Tensor undefined;
  return std::make_tuple(
      output_mask[0] ? bridge::AtenFromXlaTensor(std::get<0>(gradients))
                     : undefined,
      output_mask[1] ? bridge::AtenFromXlaTensor(std::get<1>(gradients))
                     : undefined,
      output_mask[2] ? bridge::AtenFromXlaTensor(std::get<2>(gradients))
                     : undefined);
}

at::Tensor XLANativeFunctions::ne(const at::Tensor& self,
                                  const at::Scalar& other) {
  XLA_FN_COUNTER("xla::");
  return bridge::AtenFromXlaTensor(
      XLATensor::ne(bridge::GetXlaTensor(self), other));
}

at::Tensor XLANativeFunctions::ne(const at::Tensor& self,
                                  const at::Tensor& other) {
  XLA_FN_COUNTER("xla::");
  return bridge::AtenFromXlaTensor(
      XLATensor::ne(bridge::GetXlaTensor(self), bridge::GetXlaTensor(other)));
}

at::Tensor XLANativeFunctions::neg(const at::Tensor& self) {
  XLA_FN_COUNTER("xla::");
  XLA_CHECK(self.scalar_type() != at::kBool)
      << "Negation, the `-` operator, on a bool tensor is not supported. If "
         "you are trying to invert a mask, use the `~` or `logical_not()` "
         "operator instead.";
  return bridge::AtenFromXlaTensor(XLATensor::neg(bridge::GetXlaTensor(self)));
}

at::Tensor XLANativeFunctions::nll_loss2d_backward(
    const at::Tensor& grad_output, const at::Tensor& self,
    const at::Tensor& target, const c10::optional<at::Tensor>& weight,
    int64_t reduction, int64_t ignore_index, const at::Tensor& total_weight) {
  XLA_FN_COUNTER("xla::");
  XLATensor self_tensor = bridge::GetXlaTensor(self);
  XLATensor weight_tensor =
      bridge::GetOrCreateXlaTensor(weight, self_tensor.GetDevice());
  XLATensor total_weight_tensor;
  if (IsDefined(weight)) {
    total_weight_tensor =
        bridge::GetOrCreateXlaTensor(total_weight, self_tensor.GetDevice());
  }
  return bridge::AtenFromXlaTensor(XLATensor::nll_loss2d_backward(
      bridge::GetXlaTensor(grad_output), self_tensor,
      bridge::GetXlaTensor(target), weight_tensor, reduction, ignore_index,
      total_weight_tensor));
}

std::tuple<at::Tensor, at::Tensor> XLANativeFunctions::nll_loss2d_forward(
    const at::Tensor& self, const at::Tensor& target,
    const c10::optional<at::Tensor>& weight, int64_t reduction,
    int64_t ignore_index) {
  XLA_FN_COUNTER("xla::");
  XLATensor self_tensor = bridge::GetXlaTensor(self);
  XLATensor total_weight =
      XLATensor::full({}, 1, self_tensor.GetDevice(), self_tensor.dtype());
  return std::make_tuple(
      bridge::AtenFromXlaTensor(XLATensor::nll_loss2d(
          self_tensor, bridge::GetXlaTensor(target),
          bridge::GetOrCreateXlaTensor(weight, self_tensor.GetDevice()),
          reduction, ignore_index)),
      bridge::AtenFromXlaTensor(total_weight));
}

at::Tensor XLANativeFunctions::nll_loss_backward(
    const at::Tensor& grad_output, const at::Tensor& self,
    const at::Tensor& target, const c10::optional<at::Tensor>& weight,
    int64_t reduction, int64_t ignore_index, const at::Tensor& total_weight) {
  XLA_FN_COUNTER("xla::");
  XLATensor self_tensor = bridge::GetXlaTensor(self);
  XLATensor weight_tensor =
      bridge::GetOrCreateXlaTensor(weight, self_tensor.GetDevice());
  XLATensor total_weight_tensor;
  if (IsDefined(weight)) {
    total_weight_tensor =
        bridge::GetOrCreateXlaTensor(total_weight, self_tensor.GetDevice());
  }
  return bridge::AtenFromXlaTensor(XLATensor::nll_loss_backward(
      bridge::GetXlaTensor(grad_output), self_tensor,
      bridge::GetXlaTensor(target), weight_tensor, reduction, ignore_index,
      total_weight_tensor));
}

std::tuple<at::Tensor, at::Tensor> XLANativeFunctions::nll_loss_forward(
    const at::Tensor& self, const at::Tensor& target,
    const c10::optional<at::Tensor>& weight, int64_t reduction,
    int64_t ignore_index) {
  XLA_FN_COUNTER("xla::");
  XLATensor self_tensor = bridge::GetXlaTensor(self);
  XLATensor total_weight =
      XLATensor::full({}, 1, self_tensor.GetDevice(), self_tensor.dtype());
  return std::make_tuple(
      bridge::AtenFromXlaTensor(XLATensor::nll_loss(
          self_tensor, bridge::GetXlaTensor(target),
          bridge::GetOrCreateXlaTensor(weight, self_tensor.GetDevice()),
          reduction, ignore_index)),
      bridge::AtenFromXlaTensor(total_weight));
}

at::Tensor XLANativeFunctions::nonzero(const at::Tensor& self) {
  XLA_FN_COUNTER("xla::");
  XLATensor self_tensor = bridge::GetXlaTensor(self);
  // Initially make XLA handled nonzero() handling experimental, and opt-in.
  if (!DebugUtil::ExperimentEnabled("nonzero")) {
    return at::native::call_fallback_fn<&xla_cpu_fallback,
                                        ATEN_OP(nonzero)>::call(self);
  }
  return bridge::AtenFromXlaTensor(XLATensor::nonzero(self_tensor));
}

at::Tensor XLANativeFunctions::norm(const at::Tensor& self,
                                    const c10::optional<at::Scalar>& p,
                                    at::ScalarType dtype) {
  XLA_FN_COUNTER("xla::");
  // If p==0 it is a torch.nonzero(), which is not lowered to XLA due to dynamic
  // shapes issue.
  if (p.has_value() && p->toDouble() == 0) {
    return at::native::call_fallback_fn<
        &xla_cpu_fallback, ATEN_OP2(norm, ScalarOpt_dtype)>::call(self, p,
                                                                  dtype);
  }
  return bridge::AtenFromXlaTensor(XLATensor::norm(
      bridge::GetXlaTensor(self), p, dtype, {}, /*keepdim=*/false));
}

at::Tensor XLANativeFunctions::norm(const at::Tensor& self,
                                    const at::Scalar& p) {
  XLA_FN_COUNTER("xla::");
  // If p==0 it is a torch.nonzero(), which is not lowered to XLA due to dynamic
  // shapes issue.
  if (p.toDouble() == 0) {
    return at::native::call_fallback_fn<&xla_cpu_fallback,
                                        ATEN_OP2(norm, Scalar)>::call(self, p);
  }
  return bridge::AtenFromXlaTensor(XLATensor::norm(
      bridge::GetXlaTensor(self), p, c10::nullopt, {}, /*keepdim=*/false));
}

at::Tensor XLANativeFunctions::norm(const at::Tensor& self,
                                    const c10::optional<at::Scalar>& p,
                                    at::IntArrayRef dim, bool keepdim,
                                    at::ScalarType dtype) {
  XLA_FN_COUNTER("xla::");
  // If p==0 it is a torch.nonzero(), which is not lowered to XLA due to dynamic
  // shapes issue.
  if (p.has_value() && p->toDouble() == 0) {
    return at::native::call_fallback_fn<
        &xla_cpu_fallback, ATEN_OP2(norm, ScalarOpt_dim_dtype)>::call(self, p,
                                                                      dim,
                                                                      keepdim,
                                                                      dtype);
  }
  return bridge::AtenFromXlaTensor(
      XLATensor::norm(bridge::GetXlaTensor(self), p, dtype, dim, keepdim));
}

at::Tensor XLANativeFunctions::norm(const at::Tensor& self,
                                    const c10::optional<at::Scalar>& p,
                                    at::IntArrayRef dim, bool keepdim) {
  XLA_FN_COUNTER("xla::");
  // If p==0 it is a torch.nonzero(), which is not lowered to XLA due to dynamic
  // shapes issue.
  if (p.has_value() && p->toDouble() == 0) {
    return at::native::call_fallback_fn<
        &xla_cpu_fallback, ATEN_OP2(norm, ScalarOpt_dim)>::call(self, p, dim,
                                                                keepdim);
  }
  return bridge::AtenFromXlaTensor(XLATensor::norm(
      bridge::GetXlaTensor(self), p, c10::nullopt, dim, keepdim));
}

at::Tensor XLANativeFunctions::normal(const at::Tensor& mean, double std,
                                      c10::optional<at::Generator> generator) {
  XLA_FN_COUNTER("xla::");
  if (generator.has_value() && generator->defined()) {
    return at::native::call_fallback_fn<
        &xla_cpu_fallback, ATEN_OP2(normal, Tensor_float)>::call(mean, std,
                                                                 generator);
  }
  return bridge::AtenFromXlaTensor(
      XLATensor::normal(bridge::GetXlaTensor(mean), std));
}

at::Tensor XLANativeFunctions::normal(double mean, const at::Tensor& std,
                                      c10::optional<at::Generator> generator) {
  XLA_FN_COUNTER("xla::");
  if (generator.has_value() && generator->defined()) {
    return at::native::call_fallback_fn<
        &xla_cpu_fallback, ATEN_OP2(normal, float_Tensor)>::call(mean, std,
                                                                 generator);
  }
  return bridge::AtenFromXlaTensor(
      XLATensor::normal(mean, bridge::GetXlaTensor(std)));
}

at::Tensor XLANativeFunctions::normal(const at::Tensor& mean,
                                      const at::Tensor& std,
                                      c10::optional<at::Generator> generator) {
  XLA_FN_COUNTER("xla::");
  if (generator.has_value() && generator->defined()) {
    return at::native::call_fallback_fn<
        &xla_cpu_fallback, ATEN_OP2(normal, Tensor_Tensor)>::call(mean, std,
                                                                  generator);
  }
  return bridge::AtenFromXlaTensor(
      XLATensor::normal(bridge::GetXlaTensor(mean), bridge::GetXlaTensor(std)));
}

at::Tensor& XLANativeFunctions::normal_(
    at::Tensor& self, double mean, double std,
    c10::optional<at::Generator> generator) {
  XLA_FN_COUNTER("xla::");
  if (generator.has_value() && generator->defined()) {
    return at::native::call_fallback_fn<&xla_cpu_fallback,
                                        ATEN_OP(normal_)>::call(self, mean, std,
                                                                generator);
  }
  XLATensor self_tensor = bridge::GetXlaTensor(self);
  XLATensor::normal_(self_tensor, mean, std);
  return self;
}

at::Tensor XLANativeFunctions::permute(const at::Tensor& self,
                                       at::IntArrayRef dims) {
  XLA_FN_COUNTER("xla::");
  return bridge::AtenFromXlaTensor(XLATensor::permute(
      bridge::GetXlaTensor(self), XlaHelpers::I64List(dims)));
}

at::Tensor XLANativeFunctions::pow(const at::Tensor& self,
                                   const at::Scalar& exponent) {
  XLA_FN_COUNTER("xla::");
  // xla::Pow() doesn't support integer types.
  if (!at::native::is_floating_point(self)) {
    return at::native::call_fallback_fn<
        &xla_cpu_fallback, ATEN_OP2(pow, Tensor_Scalar)>::call(self, exponent);
  }
  return bridge::AtenFromXlaTensor(
      XLATensor::pow(bridge::GetXlaTensor(self), exponent));
}

at::Tensor XLANativeFunctions::pow(const at::Tensor& self,
                                   const at::Tensor& exponent) {
  XLA_FN_COUNTER("xla::");
  // xla::Pow() doesn't support integer types.
  if (!at::native::is_floating_point(self)) {
    return at::native::call_fallback_fn<
        &xla_cpu_fallback, ATEN_OP2(pow, Tensor_Tensor)>::call(self, exponent);
  }
  return bridge::AtenFromXlaTensor(XLATensor::pow(
      bridge::GetXlaTensor(self), bridge::GetXlaTensor(exponent)));
}

at::Tensor XLANativeFunctions::pow(const at::Scalar& self,
                                   const at::Tensor& exponent) {
  XLA_FN_COUNTER("xla::");
  // xla::Pow() doesn't support integer types.
  if (!self.isFloatingPoint()) {
    return at::native::call_fallback_fn<&xla_cpu_fallback,
                                        ATEN_OP2(pow, Scalar)>::call(self,
                                                                     exponent);
  }
  return bridge::AtenFromXlaTensor(
      XLATensor::pow(self, bridge::GetXlaTensor(exponent)));
}

at::Tensor XLANativeFunctions::prelu(const at::Tensor& self,
                                     const at::Tensor& weight) {
  XLA_FN_COUNTER("xla::");

  // If multiple weights, check channel size == number of weights.
  int64_t weight_num = weight.numel();
  if (weight.numel() > 1) {
    int64_t input_dim = self.dim();
    XLA_CHECK_GT(input_dim, 0) << "Input tensor dimension cannot be 0";

    int64_t channel_size = input_dim > 1 ? self.size(1) : 1;
    XLA_CHECK_EQ(channel_size, weight_num)
        << "Mismatch of parameter numbers and input channel size. Found "
           "parameter numbers = "
        << weight_num << " and channel size = " << channel_size;
  }

  XLATensor self_tensor = bridge::GetXlaTensor(self);
  XLATensor weight_tensor = bridge::GetXlaTensor(weight);

  return bridge::AtenFromXlaTensor(
      XLATensor::prelu(self_tensor, weight_tensor));
}

at::Tensor XLANativeFunctions::prod(const at::Tensor& self,
                                    c10::optional<at::ScalarType> dtype) {
  XLA_FN_COUNTER("xla::");
  XLATensor self_tensor = bridge::GetXlaTensor(self);
  return bridge::AtenFromXlaTensor(XLATensor::prod(
      self_tensor,
      xla::util::Iota<xla::int64_t>(self_tensor.shape().get().rank()),
      /*keep_reduced_dimensions=*/false,
      PromoteIntegralType(self.scalar_type(), dtype)));
}

at::Tensor XLANativeFunctions::prod(const at::Tensor& self, int64_t dim,
                                    bool keepdim,
                                    c10::optional<at::ScalarType> dtype) {
  XLA_FN_COUNTER("xla::");
  return bridge::AtenFromXlaTensor(
      XLATensor::prod(bridge::GetXlaTensor(self), {dim}, keepdim,
                      PromoteIntegralType(self.scalar_type(), dtype)));
}

at::Tensor& XLANativeFunctions::put_(at::Tensor& self, const at::Tensor& index,
                                     const at::Tensor& source,
                                     bool accumulate) {
  XLATensor self_tensor = bridge::GetXlaTensor(self);
  XLATensor::put_(self_tensor, bridge::GetXlaTensor(index),
                  bridge::GetXlaTensor(source), accumulate);
  return self;
}

std::tuple<at::Tensor, at::Tensor> XLANativeFunctions::qr(
    const at::Tensor& self, bool some) {
  XLA_FN_COUNTER("xla::");
  auto results = XLATensor::qr(bridge::GetXlaTensor(self), some);
  return std::make_tuple(bridge::AtenFromXlaTensor(std::get<0>(results)),
                         bridge::AtenFromXlaTensor(std::get<1>(results)));
}

// The value generated should be within (from, to].
at::Tensor& XLANativeFunctions::random_(
    at::Tensor& self, int64_t from, c10::optional<int64_t> to,
    c10::optional<at::Generator> generator) {
  XLA_FN_COUNTER("xla::");
  if (generator.has_value() && generator->defined()) {
    return at::native::call_fallback_fn<
        &xla_cpu_fallback, ATEN_OP2(random_, from)>::call(self, from, to,
                                                          generator);
  }
  XLATensor self_tensor = bridge::GetXlaTensor(self);
  at::ScalarType dtype = self_tensor.dtype();
  // Prevent "to_val" from overflowing with at::ScalarType::Long.
  int64_t inc = (dtype == at::ScalarType::Long) ? 0 : 1;
  int64_t to_val = (to) ? *to : GetIntegerUpperLimitForType(dtype) + inc;
  XLA_CHECK_LE(from, to_val);
  CheckRangeValues(self_tensor.dtype(), from, to_val - 1);
  XLATensor::random_(self_tensor, from, to_val);
  return self;
}

// The value generated should be in (0, to].
at::Tensor& XLANativeFunctions::random_(
    at::Tensor& self, int64_t to, c10::optional<at::Generator> generator) {
  XLA_FN_COUNTER("xla::");
  if (generator.has_value() && generator->defined()) {
    return at::native::call_fallback_fn<&xla_cpu_fallback,
                                        ATEN_OP2(random_, to)>::call(self, to,
                                                                     generator);
  }
  XLATensor self_tensor = bridge::GetXlaTensor(self);
  XLA_CHECK_GT(to, 0);
  CheckRangeValues(self_tensor.dtype(), 0, to - 1);
  XLATensor::random_(self_tensor, 0, to);
  return self;
}

// The value generated should be in (self_type_min, self_type_max).
at::Tensor& XLANativeFunctions::random_(
    at::Tensor& self, c10::optional<at::Generator> generator) {
  XLA_FN_COUNTER("xla::");
  if (generator.has_value() && generator->defined()) {
    return at::native::call_fallback_fn<&xla_cpu_fallback,
                                        ATEN_OP(random_)>::call(self,
                                                                generator);
  }
  XLATensor self_tensor = bridge::GetXlaTensor(self);
  at::ScalarType dtype = self_tensor.dtype();
  // Prevent "to_val" from overflowing with at::ScalarType::Long.
  int64_t inc = (dtype == at::ScalarType::Long) ? 0 : 1;
  XLATensor::random_(self_tensor, 0, GetIntegerUpperLimitForType(dtype) + inc);
  return self;
}

at::Tensor XLANativeFunctions::reciprocal(const at::Tensor& self) {
  XLA_FN_COUNTER("xla::");
  return bridge::AtenFromXlaTensor(
      XLATensor::reciprocal(bridge::GetXlaTensor(self)));
}

at::Tensor XLANativeFunctions::reflection_pad2d(const at::Tensor& self,
                                                at::IntArrayRef padding) {
  XLA_FN_COUNTER("xla::");
  return bridge::AtenFromXlaTensor(XLATensor::reflection_pad2d(
      bridge::GetXlaTensor(self), xla::util::ToVector<xla::int64_t>(padding)));
}

at::Tensor XLANativeFunctions::reflection_pad2d_backward(
    const at::Tensor& grad_output, const at::Tensor& self,
    at::IntArrayRef padding) {
  XLA_FN_COUNTER("xla::");
  return bridge::AtenFromXlaTensor(XLATensor::reflection_pad2d_backward(
      bridge::GetXlaTensor(grad_output), bridge::GetXlaTensor(self),
      xla::util::ToVector<xla::int64_t>(padding)));
}

at::Tensor XLANativeFunctions::relu(const at::Tensor& self) {
  XLA_FN_COUNTER("xla::");
  return bridge::AtenFromXlaTensor(XLATensor::relu(bridge::GetXlaTensor(self)));
}

at::Tensor& XLANativeFunctions::relu_(at::Tensor& self) {
  XLA_FN_COUNTER("xla::");
  XLATensor self_tensor = bridge::GetXlaTensor(self);
  XLATensor::relu_(self_tensor);
  return self;
}

at::Tensor XLANativeFunctions::remainder(const at::Tensor& self,
                                         const at::Tensor& other) {
  XLA_FN_COUNTER("xla::");
  return bridge::AtenFromXlaTensor(XLATensor::remainder(
      bridge::GetXlaTensor(self), bridge::GetXlaTensor(other)));
}

at::Tensor XLANativeFunctions::remainder(const at::Tensor& self,
                                         const at::Scalar& other) {
  XLA_FN_COUNTER("xla::");
  return bridge::AtenFromXlaTensor(
      XLATensor::remainder(bridge::GetXlaTensor(self), other));
}

at::Tensor XLANativeFunctions::repeat(const at::Tensor& self,
                                      at::IntArrayRef repeats) {
  XLA_FN_COUNTER("xla::");
  return bridge::AtenFromXlaTensor(XLATensor::repeat(
      bridge::GetXlaTensor(self), XlaHelpers::I64List(repeats)));
}

at::Tensor XLANativeFunctions::replication_pad1d(const at::Tensor& self,
                                                 at::IntArrayRef padding) {
  XLA_FN_COUNTER("xla::");
  return bridge::AtenFromXlaTensor(XLATensor::replication_pad1d(
      bridge::GetXlaTensor(self), XlaHelpers::I64List(padding)));
}

at::Tensor XLANativeFunctions::replication_pad1d_backward(
    const at::Tensor& grad_output, const at::Tensor& self,
    at::IntArrayRef padding) {
  XLA_FN_COUNTER("xla::");
  return bridge::AtenFromXlaTensor(XLATensor::replication_pad1d_backward(
      bridge::GetXlaTensor(grad_output), bridge::GetXlaTensor(self),
      XlaHelpers::I64List(padding)));
}

at::Tensor XLANativeFunctions::replication_pad2d(const at::Tensor& self,
                                                 at::IntArrayRef padding) {
  XLA_FN_COUNTER("xla::");
  return bridge::AtenFromXlaTensor(XLATensor::replication_pad2d(
      bridge::GetXlaTensor(self), XlaHelpers::I64List(padding)));
}

at::Tensor XLANativeFunctions::replication_pad2d_backward(
    const at::Tensor& grad_output, const at::Tensor& self,
    at::IntArrayRef padding) {
  XLA_FN_COUNTER("xla::");
  return bridge::AtenFromXlaTensor(XLATensor::replication_pad2d_backward(
      bridge::GetXlaTensor(grad_output), bridge::GetXlaTensor(self),
      XlaHelpers::I64List(padding)));
}

const at::Tensor& XLANativeFunctions::resize_(
    const at::Tensor& self, at::IntArrayRef size,
    c10::optional<at::MemoryFormat> /* memory_format */) {
  XLA_FN_COUNTER("xla::");
  XLATensor self_tensor = bridge::GetXlaTensor(self);
  XLATensor::resize_(self_tensor, XlaHelpers::I64List(size));
  return self;
}

at::Tensor XLANativeFunctions::round(const at::Tensor& self) {
  XLA_FN_COUNTER("xla::");
  return bridge::AtenFromXlaTensor(
      XLATensor::round(bridge::GetXlaTensor(self)));
}

at::Tensor XLANativeFunctions::rrelu_with_noise(
    const at::Tensor& self, const at::Tensor& noise, const at::Scalar& lower,
    const at::Scalar& upper, bool training,
    c10::optional<at::Generator> generator) {
  XLA_FN_COUNTER("xla::");
  if (generator.has_value() && generator->defined()) {
    // The fallback path for rrelu_with_noise when training=true is wrong
    XLA_CHECK_EQ(training, false);
    return at::native::call_fallback_fn<
        &xla_cpu_fallback, ATEN_OP(rrelu_with_noise)>::call(self, noise, lower,
                                                            upper, training,
                                                            generator);
  }
  XLATensor noise_tensor = bridge::GetXlaTensor(noise);
  return bridge::AtenFromXlaTensor(XLATensor::rrelu_with_noise(
      bridge::GetXlaTensor(self), noise_tensor, lower, upper, training));
}

at::Tensor XLANativeFunctions::rrelu_with_noise_backward(
    const at::Tensor& grad_output, const at::Tensor& self,
    const at::Tensor& noise, const at::Scalar& lower, const at::Scalar& upper,
    bool training, bool self_is_result) {
  XLA_FN_COUNTER("xla::");
  double negative_slope = (lower.to<double>() + upper.to<double>()) / 2;
  XLA_CHECK(!self_is_result) << "call out-of-place version";
  XLA_CHECK(negative_slope > 0.0);
  XLATensor noise_tensor = bridge::GetXlaTensor(noise);
  return bridge::AtenFromXlaTensor(XLATensor::rrelu_with_noise_backward(
      bridge::GetXlaTensor(grad_output), bridge::GetXlaTensor(self),
      noise_tensor, lower, upper, training));
}

at::Tensor XLANativeFunctions::rsqrt(const at::Tensor& self) {
  XLA_FN_COUNTER("xla::");
  return bridge::AtenFromXlaTensor(
      XLATensor::rsqrt(bridge::GetXlaTensor(self)));
}

at::Tensor XLANativeFunctions::rsub(const at::Tensor& self,
                                    const at::Tensor& other,
                                    const at::Scalar& alpha) {
  XLA_FN_COUNTER("xla::");
  CheckSubOperandTypes(self.scalar_type(), other.scalar_type());
  return DoBinaryOp(self, other,
                    [&](const XLATensor& xself, const XLATensor& xother,
                        at::ScalarType dtype) {
                      return XLATensor::rsub(xself, xother, alpha, dtype);
                    });
}

at::Tensor XLANativeFunctions::rsub(const at::Tensor& self,
                                    const at::Scalar& other,
                                    const at::Scalar& alpha) {
  XLA_FN_COUNTER("xla::");
  CheckSubOperandTypes(self.scalar_type(), GetScalarType(other));
  return bridge::AtenFromXlaTensor(
      XLATensor::rsub(bridge::GetXlaTensor(self), other, alpha));
}

at::Tensor scatter_reduce_helper(const at::Tensor& self, int64_t dim,
                                 const at::Tensor& index, const at::Tensor& src,
                                 c10::optional<c10::string_view> reduce) {
  XLATensor self_tensor = bridge::GetXlaTensor(self);
  if (!reduce.has_value()) {
    return bridge::AtenFromXlaTensor(
        XLATensor::scatter(self_tensor, dim, bridge::GetXlaTensor(index),
                           bridge::GetXlaTensor(src)));
  } else if (*reduce == "add") {
    return bridge::AtenFromXlaTensor(
        XLATensor::scatter_add(self_tensor, dim, bridge::GetXlaTensor(index),
                               bridge::GetXlaTensor(src)));
  } else {
    // TODO: implement scatter_mul
    return at::native::call_fallback_fn<
        &xla_cpu_fallback, ATEN_OP2(scatter, reduce)>::call(self, dim, index,
                                                            src, *reduce);
  }
}

at::Tensor scatter_reduce_helper(const at::Tensor& self, int64_t dim,
                                 const at::Tensor& index,
                                 const at::Scalar& value,
                                 c10::optional<c10::string_view> reduce) {
  XLA_FN_COUNTER("xla::");
  XLATensor self_tensor = bridge::GetXlaTensor(self);
  if (!reduce.has_value()) {
    return bridge::AtenFromXlaTensor(XLATensor::scatter(
        self_tensor, dim, bridge::GetXlaTensor(index), value));
  } else if (*reduce == "add") {
    return bridge::AtenFromXlaTensor(XLATensor::scatter_add(
        self_tensor, dim, bridge::GetXlaTensor(index), value));
  } else {
    // TODO: implement scatter_mul
    return at::native::call_fallback_fn<
        &xla_cpu_fallback, ATEN_OP2(scatter, value_reduce)>::call(self, dim,
                                                                  index, value,
                                                                  *reduce);
  }
}

at::Tensor XLANativeFunctions::scatter(const at::Tensor& self, int64_t dim,
                                       const at::Tensor& index,
                                       const at::Tensor& src) {
  XLA_FN_COUNTER("xla::");
  return scatter_reduce_helper(self, dim, index, src, c10::nullopt);
}

at::Tensor XLANativeFunctions::scatter(const at::Tensor& self, int64_t dim,
                                       const at::Tensor& index,
                                       const at::Scalar& value) {
  XLA_FN_COUNTER("xla::");
  return scatter_reduce_helper(self, dim, index, value, c10::nullopt);
}

at::Tensor XLANativeFunctions::scatter(const at::Tensor& self, int64_t dim,
                                       const at::Tensor& index,
                                       const at::Tensor& src,
                                       c10::string_view reduce) {
  XLA_FN_COUNTER("xla::");
  return scatter_reduce_helper(self, dim, index, src, reduce);
}

at::Tensor XLANativeFunctions::scatter(const at::Tensor& self, int64_t dim,
                                       const at::Tensor& index,
                                       const at::Scalar& value,
                                       c10::string_view reduce) {
  XLA_FN_COUNTER("xla::");
  return scatter_reduce_helper(self, dim, index, value, reduce);
}

at::Tensor XLANativeFunctions::scatter_add(const at::Tensor& self, int64_t dim,
                                           const at::Tensor& index,
                                           const at::Tensor& src) {
  XLA_FN_COUNTER("xla::");
  return scatter_reduce_helper(self, dim, index, src, "add");
}

at::Tensor XLANativeFunctions::select(const at::Tensor& self, int64_t dim,
                                      int64_t index) {
  XLA_FN_COUNTER("xla::");
  return bridge::AtenFromXlaTensor(
      XLATensor::select(bridge::GetXlaTensor(self), dim, index));
}

at::Tensor& XLANativeFunctions::silu_out(const at::Tensor& self,
                                         at::Tensor& out) {
  XLA_FN_COUNTER("xla::");
  XLATensor out_tensor = bridge::GetXlaTensor(out);
  XLATensor self_tensor = bridge::GetXlaTensor(self);
  XLATensor::silu_out(self_tensor, out_tensor);
  return out;
}

at::Tensor XLANativeFunctions::sigmoid(const at::Tensor& self) {
  XLA_FN_COUNTER("xla::");
  return bridge::AtenFromXlaTensor(
      XLATensor::sigmoid(bridge::GetXlaTensor(self)));
}

at::Tensor XLANativeFunctions::sigmoid_backward(const at::Tensor& grad_output,
                                                const at::Tensor& output) {
  XLA_FN_COUNTER("xla::");
  return bridge::AtenFromXlaTensor(XLATensor::sigmoid_backward(
      bridge::GetXlaTensor(grad_output), bridge::GetXlaTensor(output)));
}

at::Tensor XLANativeFunctions::sgn(const at::Tensor& self) {
  XLA_FN_COUNTER("xla::");
  return bridge::AtenFromXlaTensor(XLATensor::sgn(bridge::GetXlaTensor(self)));
}

at::Tensor XLANativeFunctions::sign(const at::Tensor& self) {
  XLA_FN_COUNTER("xla::");
  return bridge::AtenFromXlaTensor(XLATensor::sign(bridge::GetXlaTensor(self)));
}

at::Tensor XLANativeFunctions::sin(const at::Tensor& self) {
  XLA_FN_COUNTER("xla::");
  return bridge::AtenFromXlaTensor(XLATensor::sin(bridge::GetXlaTensor(self)));
}

at::Tensor XLANativeFunctions::sinh(const at::Tensor& self) {
  XLA_FN_COUNTER("xla::");
  return bridge::AtenFromXlaTensor(XLATensor::sinh(bridge::GetXlaTensor(self)));
}

at::Tensor XLANativeFunctions::slice(const at::Tensor& self, int64_t dim,
                                     c10::optional<int64_t> start,
                                     c10::optional<int64_t> end, int64_t step) {
  XLA_FN_COUNTER("xla::");
  int64_t start_val = start.has_value() ? start.value() : 0;
  int64_t end_val = end.has_value() ? end.value() : INT64_MAX;
  return bridge::AtenFromXlaTensor(XLATensor::slice(
      bridge::GetXlaTensor(self), dim, start_val, end_val, step));
}

std::tuple<at::Tensor, at::Tensor> XLANativeFunctions::slogdet(
    const at::Tensor& self) {
  XLA_FN_COUNTER("xla::");
  XLATensor self_tensor = bridge::GetXlaTensor(self);
  auto outputs = XLATensor::slogdet(self_tensor);
  return std::make_tuple(bridge::AtenFromXlaTensor(std::get<0>(outputs)),
                         bridge::AtenFromXlaTensor(std::get<1>(outputs)));
}

at::Tensor XLANativeFunctions::smooth_l1_loss(const at::Tensor& self,
                                              const at::Tensor& target,
                                              int64_t reduction, double beta) {
  XLA_FN_COUNTER("xla::");
  return bridge::AtenFromXlaTensor(
      XLATensor::smooth_l1_loss(bridge::GetXlaTensor(self),
                                bridge::GetXlaTensor(target), reduction, beta));
}

at::Tensor XLANativeFunctions::smooth_l1_loss_backward(
    const at::Tensor& grad_output, const at::Tensor& self,
    const at::Tensor& target, int64_t reduction, double beta) {
  XLA_FN_COUNTER("xla::");
  return bridge::AtenFromXlaTensor(XLATensor::smooth_l1_loss_backward(
      bridge::GetXlaTensor(grad_output), bridge::GetXlaTensor(self),
      bridge::GetXlaTensor(target), reduction, beta));
}

at::Tensor XLANativeFunctions::softplus(const at::Tensor& self,
                                        const at::Scalar& beta,
                                        const at::Scalar& threshold) {
  XLA_FN_COUNTER("xla::");
  return bridge::AtenFromXlaTensor(
      XLATensor::softplus(bridge::GetXlaTensor(self), beta, threshold));
}

at::Tensor XLANativeFunctions::softplus_backward(const at::Tensor& grad_output,
                                                 const at::Tensor& self,
                                                 const at::Scalar& beta,
                                                 const at::Scalar& threshold,
                                                 const at::Tensor& output) {
  XLA_FN_COUNTER("xla::");
  return bridge::AtenFromXlaTensor(XLATensor::softplus_backward(
      bridge::GetXlaTensor(grad_output), bridge::GetXlaTensor(self), beta,
      threshold, bridge::GetXlaTensor(output)));
}

at::Tensor XLANativeFunctions::softshrink(const at::Tensor& self,
                                          const at::Scalar& lambda) {
  XLA_FN_COUNTER("xla::");
  return bridge::AtenFromXlaTensor(
      XLATensor::softshrink(bridge::GetXlaTensor(self), lambda));
}

at::Tensor XLANativeFunctions::softshrink_backward(const at::Tensor& grad_out,
                                                   const at::Tensor& self,
                                                   const at::Scalar& lambda) {
  XLA_FN_COUNTER("xla::");
  return bridge::AtenFromXlaTensor(XLATensor::softshrink_backward(
      bridge::GetXlaTensor(grad_out), bridge::GetXlaTensor(self), lambda));
}

std::tuple<at::Tensor, at::Tensor> XLANativeFunctions::sort(
    const at::Tensor& self, int64_t dim, bool descending) {
  XLA_FN_COUNTER("xla::");
  auto results = XLATensor::topk(bridge::GetXlaTensor(self), self.size(dim),
                                 dim, descending, true);
  return std::make_tuple(bridge::AtenFromXlaTensor(std::get<0>(results)),
                         bridge::AtenFromXlaTensor(std::get<1>(results)));
}

std::vector<at::Tensor> XLANativeFunctions::split(const at::Tensor& self,
                                                  int64_t split_size,
                                                  int64_t dim) {
  XLA_FN_COUNTER("xla::");
  auto xla_tensors =
      XLATensor::split(bridge::GetXlaTensor(self), split_size, dim);
  return bridge::AtenFromXlaTensors(xla_tensors);
}

std::vector<at::Tensor> XLANativeFunctions::split_with_sizes(
    const at::Tensor& self, at::IntArrayRef split_sizes, int64_t dim) {
  XLA_FN_COUNTER("xla::");
  auto xla_tensors = XLATensor::split_with_sizes(
      bridge::GetXlaTensor(self), XlaHelpers::I64List(split_sizes), dim);
  return bridge::AtenFromXlaTensors(xla_tensors);
}

at::Tensor XLANativeFunctions::sqrt(const at::Tensor& self) {
  XLA_FN_COUNTER("xla::");
  return bridge::AtenFromXlaTensor(XLATensor::sqrt(bridge::GetXlaTensor(self)));
}

at::Tensor XLANativeFunctions::squeeze(const at::Tensor& self) {
  XLA_FN_COUNTER("xla::");
  return bridge::AtenFromXlaTensor(
      XLATensor::squeeze(bridge::GetXlaTensor(self)));
}

at::Tensor XLANativeFunctions::squeeze(const at::Tensor& self, int64_t dim) {
  XLA_FN_COUNTER("xla::");
  return bridge::AtenFromXlaTensor(
      XLATensor::squeeze(bridge::GetXlaTensor(self), dim));
}

at::Tensor& XLANativeFunctions::squeeze_(at::Tensor& self) {
  XLA_FN_COUNTER("xla::");
  XLATensor self_tensor = bridge::GetXlaTensor(self);
  XLATensor::squeeze_(self_tensor);
  return self;
}

at::Tensor& XLANativeFunctions::squeeze_(at::Tensor& self, int64_t dim) {
  XLA_FN_COUNTER("xla::");
  XLATensor self_tensor = bridge::GetXlaTensor(self);
  XLATensor::squeeze_(self_tensor, dim);
  return self;
}

at::Tensor XLANativeFunctions::stack(at::TensorList tensors, int64_t dim) {
  XLA_FN_COUNTER("xla::");
  return bridge::AtenFromXlaTensor(
      XLATensor::stack(bridge::GetXlaTensors(tensors), dim));
}

at::Tensor XLANativeFunctions::std(const at::Tensor& self, bool unbiased) {
  XLA_FN_COUNTER("xla::");
  XLATensor self_tensor = bridge::GetXlaTensor(self);
  return bridge::AtenFromXlaTensor(XLATensor::std(
      self_tensor,
      xla::util::Iota<xla::int64_t>(self_tensor.shape().get().rank()),
      /*keep_reduced_dimensions=*/false, /*correction=*/unbiased ? 1 : 0));
}

at::Tensor XLANativeFunctions::std(const at::Tensor& self, at::IntArrayRef dim,
                                   bool unbiased, bool keepdim) {
  XLA_FN_COUNTER("xla::");
  return bridge::AtenFromXlaTensor(
      XLATensor::std(bridge::GetXlaTensor(self),
                     xla::util::ToVector<xla::int64_t>(dim), keepdim,
                     /*correction=*/unbiased ? 1 : 0));
}

at::Tensor XLANativeFunctions::std(const at::Tensor& self,
                                   c10::optional<at::IntArrayRef> dim,
                                   c10::optional<int64_t> correction,
                                   bool keepdim) {
  XLA_FN_COUNTER("xla::");
  XLATensor self_tensor = bridge::GetXlaTensor(self);
  return bridge::AtenFromXlaTensor(XLATensor::std(
      self_tensor,
      dim ? xla::util::ToVector<xla::int64_t>(*dim)
          : xla::util::Iota<xla::int64_t>(self_tensor.shape().get().rank()),
      keepdim, correction ? *correction : 1));
}

std::tuple<at::Tensor, at::Tensor> XLANativeFunctions::std_mean(
    const at::Tensor& self, c10::optional<at::IntArrayRef> dim,
    c10::optional<int64_t> correction, bool keepdim) {
  XLA_FN_COUNTER("xla::");
  XLATensor self_tensor = bridge::GetXlaTensor(self);
  auto results = XLATensor::std_mean(
      self_tensor,
      dim ? xla::util::ToVector<xla::int64_t>(*dim)
          : xla::util::Iota<xla::int64_t>(self_tensor.shape().get().rank()),
      correction ? *correction : 1, keepdim);
  return std::make_tuple(bridge::AtenFromXlaTensor(std::get<0>(results)),
                         bridge::AtenFromXlaTensor(std::get<1>(results)));
}

at::Tensor XLANativeFunctions::sub(const at::Tensor& self,
                                   const at::Tensor& other,
                                   const at::Scalar& alpha) {
  XLA_FN_COUNTER("xla::");
  CheckSubOperandTypes(self.scalar_type(), other.scalar_type());
  at::native::alpha_check(at::result_type(self, other), alpha);
  return DoBinaryOp(self, other,
                    [&](const XLATensor& xself, const XLATensor& xother,
                        at::ScalarType dtype) {
                      return XLATensor::sub(xself, xother, alpha, dtype);
                    });
}

at::Tensor XLANativeFunctions::sub(const at::Tensor& self,
                                   const at::Scalar& other,
                                   const at::Scalar& alpha) {
  XLA_FN_COUNTER("xla::");
  CheckSubOperandTypes(self.scalar_type(), GetScalarType(other));
  return DoBinaryOp(self, other,
                    [&](const XLATensor& xself, const at::Scalar& other,
                        at::ScalarType dtype) {
                      return XLATensor::sub(xself, other, alpha, dtype);
                    });
}

at::Tensor XLANativeFunctions::sum(const at::Tensor& self,
                                   c10::optional<at::ScalarType> dtype) {
  XLA_FN_COUNTER("xla::");
  XLATensor self_tensor = bridge::GetXlaTensor(self);
  return bridge::AtenFromXlaTensor(XLATensor::sum(
      self_tensor,
      xla::util::Iota<xla::int64_t>(self_tensor.shape().get().rank()),
      /*keep_reduced_dimensions=*/false, dtype));
}

at::Tensor XLANativeFunctions::sum(const at::Tensor& self, at::IntArrayRef dim,
                                   bool keepdim,
                                   c10::optional<at::ScalarType> dtype) {
  XLA_FN_COUNTER("xla::");
  return bridge::AtenFromXlaTensor(
      XLATensor::sum(bridge::GetXlaTensor(self),
                     xla::util::ToVector<xla::int64_t>(dim), keepdim, dtype));
}

std::tuple<at::Tensor, at::Tensor, at::Tensor> XLANativeFunctions::svd(
    const at::Tensor& self, bool some, bool compute_uv) {
  XLA_FN_COUNTER("xla::");
  auto results = XLATensor::svd(bridge::GetXlaTensor(self), some, compute_uv);
  return std::make_tuple(bridge::AtenFromXlaTensor(std::get<0>(results)),
                         bridge::AtenFromXlaTensor(std::get<1>(results)),
                         bridge::AtenFromXlaTensor(std::get<2>(results)));
}

std::tuple<at::Tensor, at::Tensor> XLANativeFunctions::symeig(
    const at::Tensor& self, bool eigenvectors, bool upper) {
  XLA_FN_COUNTER("xla::");
  auto results =
      XLATensor::symeig(bridge::GetXlaTensor(self), eigenvectors, upper);
  return std::make_tuple(bridge::AtenFromXlaTensor(std::get<0>(results)),
                         bridge::AtenFromXlaTensor(std::get<1>(results)));
}

at::Tensor XLANativeFunctions::t(const at::Tensor& self) {
  XLA_FN_COUNTER("xla::");
  return bridge::AtenFromXlaTensor(
      XLATensor::transpose(bridge::GetXlaTensor(self), 0, 1));
}

at::Tensor& XLANativeFunctions::t_(at::Tensor& self) {
  XLA_FN_COUNTER("xla::");
  XLATensor self_tensor = bridge::GetXlaTensor(self);
  XLATensor::transpose_(self_tensor, 0, 1);
  return self;
}

at::Tensor XLANativeFunctions::take(const at::Tensor& self,
                                    const at::Tensor& index) {
  XLA_FN_COUNTER("xla::");
  return bridge::AtenFromXlaTensor(
      XLATensor::take(bridge::GetXlaTensor(self), bridge::GetXlaTensor(index)));
}

at::Tensor XLANativeFunctions::tan(const at::Tensor& self) {
  XLA_FN_COUNTER("xla::");
  return bridge::AtenFromXlaTensor(XLATensor::tan(bridge::GetXlaTensor(self)));
}

at::Tensor XLANativeFunctions::tanh(const at::Tensor& self) {
  XLA_FN_COUNTER("xla::");
  return bridge::AtenFromXlaTensor(XLATensor::tanh(bridge::GetXlaTensor(self)));
}

at::Tensor XLANativeFunctions::tanh_backward(const at::Tensor& grad_output,
                                             const at::Tensor& output) {
  XLA_FN_COUNTER("xla::");
  return bridge::AtenFromXlaTensor(XLATensor::tanh_backward(
      bridge::GetXlaTensor(grad_output), bridge::GetXlaTensor(output)));
}

at::Tensor XLANativeFunctions::threshold(const at::Tensor& self,
                                         const at::Scalar& threshold,
                                         const at::Scalar& value) {
  XLA_FN_COUNTER("xla::");
  return bridge::AtenFromXlaTensor(XLATensor::threshold(
      bridge::GetXlaTensor(self), threshold.to<double>(), value.to<double>()));
}

at::Tensor XLANativeFunctions::threshold_backward(const at::Tensor& grad_output,
                                                  const at::Tensor& self,
                                                  const at::Scalar& threshold) {
  XLA_FN_COUNTER("xla::");
  return bridge::AtenFromXlaTensor(XLATensor::threshold_backward(
      bridge::GetXlaTensor(grad_output), bridge::GetXlaTensor(self),
      threshold.to<double>()));
}

std::tuple<at::Tensor, at::Tensor> XLANativeFunctions::topk(
    const at::Tensor& self, int64_t k, int64_t dim, bool largest, bool sorted) {
  XLA_FN_COUNTER("xla::");
  auto results =
      XLATensor::topk(bridge::GetXlaTensor(self), k, dim, largest, sorted);
  return std::make_tuple(bridge::AtenFromXlaTensor(std::get<0>(results)),
                         bridge::AtenFromXlaTensor(std::get<1>(results)));
}

at::Tensor XLANativeFunctions::trace(const at::Tensor& self) {
  XLA_FN_COUNTER("xla::");
  return bridge::AtenFromXlaTensor(
      XLATensor::trace(bridge::GetXlaTensor(self)));
}

at::Tensor XLANativeFunctions::transpose(const at::Tensor& self, int64_t dim0,
                                         int64_t dim1) {
  XLA_FN_COUNTER("xla::");
  return bridge::AtenFromXlaTensor(
      XLATensor::transpose(bridge::GetXlaTensor(self), dim0, dim1));
}

at::Tensor& XLANativeFunctions::transpose_(at::Tensor& self, int64_t dim0,
                                           int64_t dim1) {
  XLA_FN_COUNTER("xla::");
  XLATensor self_tensor = bridge::GetXlaTensor(self);
  XLATensor::transpose_(self_tensor, dim0, dim1);
  return self;
}

std::tuple<at::Tensor, at::Tensor> XLANativeFunctions::triangular_solve(
    const at::Tensor& b, const at::Tensor& A, bool upper, bool transpose,
    bool unitriangular) {
  XLA_FN_COUNTER("xla::");
  // Currently, ATen doesn't have a left_side option. Once this
  // is added, this API will have to be changed.
  auto results = XLATensor::triangular_solve(
      bridge::GetXlaTensor(b), bridge::GetXlaTensor(A), /*left_side=*/true,
      upper, transpose, unitriangular);
  return std::make_tuple(bridge::AtenFromXlaTensor(std::get<0>(results)),
                         bridge::AtenFromXlaTensor(std::get<1>(results)));
}

at::Tensor XLANativeFunctions::tril(const at::Tensor& self, int64_t diagonal) {
  XLA_FN_COUNTER("xla::");
  return bridge::AtenFromXlaTensor(
      XLATensor::tril(bridge::GetXlaTensor(self), diagonal));
}

at::Tensor& XLANativeFunctions::tril_(at::Tensor& self, int64_t diagonal) {
  XLA_FN_COUNTER("xla::");
  XLATensor self_tensor = bridge::GetXlaTensor(self);
  XLATensor::tril_(self_tensor, diagonal);
  return self;
}

at::Tensor XLANativeFunctions::triu(const at::Tensor& self, int64_t diagonal) {
  XLA_FN_COUNTER("xla::");
  return bridge::AtenFromXlaTensor(
      XLATensor::triu(bridge::GetXlaTensor(self), diagonal));
}

at::Tensor& XLANativeFunctions::triu_(at::Tensor& self, int64_t diagonal) {
  XLA_FN_COUNTER("xla::");
  XLATensor self_tensor = bridge::GetXlaTensor(self);
  XLATensor::triu_(self_tensor, diagonal);
  return self;
}

at::Tensor XLANativeFunctions::trunc(const at::Tensor& self) {
  XLA_FN_COUNTER("xla::");
  return bridge::AtenFromXlaTensor(
      XLATensor::trunc(bridge::GetXlaTensor(self)));
}

std::vector<at::Tensor> XLANativeFunctions::unbind(const at::Tensor& self,
                                                   int64_t dim) {
  XLA_FN_COUNTER("xla::");
  return bridge::AtenFromXlaTensors(
      XLATensor::unbind(bridge::GetXlaTensor(self), dim));
}

at::Tensor& XLANativeFunctions::uniform_(
    at::Tensor& self, double from, double to,
    c10::optional<at::Generator> generator) {
  XLA_FN_COUNTER("xla::");
  if (generator.has_value() && generator->defined()) {
    return at::native::call_fallback_fn<&xla_cpu_fallback,
                                        ATEN_OP(uniform_)>::call(self, from, to,
                                                                 generator);
  }
  XLATensor self_tensor = bridge::GetXlaTensor(self);
  XLATensor::uniform_(self_tensor, from, to);
  return self;
}

at::Tensor XLANativeFunctions::unsqueeze(const at::Tensor& self, int64_t dim) {
  XLA_FN_COUNTER("xla::");
  return bridge::AtenFromXlaTensor(
      XLATensor::unsqueeze(bridge::GetXlaTensor(self), dim));
}

at::Tensor& XLANativeFunctions::unsqueeze_(at::Tensor& self, int64_t dim) {
  XLA_FN_COUNTER("xla::");
  XLATensor self_tensor = bridge::GetXlaTensor(self);
  XLATensor::unsqueeze_(self_tensor, dim);
  return self;
}

at::Tensor XLANativeFunctions::upsample_bilinear2d(
    const at::Tensor& self, at::IntArrayRef output_size, bool align_corners,
    c10::optional<double> scales_h, c10::optional<double> scales_w) {
  XLA_FN_COUNTER("xla::");
  XLATensor self_tensor = bridge::GetXlaTensor(self);
  // Only the XLA TPU backend for now implements the CustomCall required by
  // our XLA lowering.
  if (self_tensor.GetDevice().hw_type != DeviceType::TPU ||
      (scales_h && *scales_h != 1.0) || (scales_w && *scales_w != 1.0)) {
    return at::native::call_fallback_fn<
        &xla_cpu_fallback, ATEN_OP(upsample_bilinear2d)>::call(self,
                                                               output_size,
                                                               align_corners,
                                                               scales_h,
                                                               scales_w);
  }
  return bridge::AtenFromXlaTensor(XLATensor::upsample_bilinear2d(
      self_tensor, xla::util::ToVector<xla::int64_t>(output_size),
      align_corners));
}

at::Tensor XLANativeFunctions::upsample_bilinear2d_backward(
    const at::Tensor& grad_output, at::IntArrayRef output_size,
    at::IntArrayRef input_size, bool align_corners,
    c10::optional<double> scales_h, c10::optional<double> scales_w) {
  XLA_FN_COUNTER("xla::");
  XLATensor grad_output_tensor = bridge::GetXlaTensor(grad_output);
  // Only the XLA TPU backend for now implements the CustomCall required by
  // our XLA lowering.
  if (grad_output_tensor.GetDevice().hw_type != DeviceType::TPU ||
      (scales_h && *scales_h != 1.0) || (scales_w && *scales_w != 1.0)) {
    return at::native::call_fallback_fn<
        &xla_cpu_fallback,
        ATEN_OP(upsample_bilinear2d_backward)>::call(grad_output, output_size,
                                                     input_size, align_corners,
                                                     scales_h, scales_w);
  }
  return bridge::AtenFromXlaTensor(XLATensor::upsample_bilinear2d_backward(
      grad_output_tensor, xla::util::ToVector<xla::int64_t>(output_size),
      xla::util::ToVector<xla::int64_t>(input_size), align_corners));
}

at::Tensor XLANativeFunctions::upsample_nearest2d(
    const at::Tensor& input, c10::optional<at::IntArrayRef> output_size,
    c10::optional<at::ArrayRef<double>> scale_factors) {
  XLA_FN_COUNTER("xla::");
  XLATensor input_tensor = bridge::GetXlaTensor(input);
  // Only the XLA TPU backend for now implements the CustomCall required by our
  // XLA lowering.
  if (input_tensor.GetDevice().hw_type != DeviceType::TPU) {
    return at::native::call_fallback_fn<&xla_cpu_fallback,
                                        ATEN_OP2(upsample_nearest2d,
                                                 vec)>::call(input, output_size,
                                                             scale_factors);
  }
  absl::Span<const xla::int64_t> input_dims =
      input_tensor.shape().get().dimensions();
  return bridge::AtenFromXlaTensor(XLATensor::upsample_nearest2d(
      input_tensor,
      GetOutputSizeWithScale(input_dims, scale_factors, output_size)));
}

at::Tensor XLANativeFunctions::upsample_nearest2d_backward(
    const at::Tensor& grad_output, c10::optional<at::IntArrayRef> output_size,
    at::IntArrayRef input_size,
    c10::optional<at::ArrayRef<double>> scale_factors) {
  XLA_FN_COUNTER("xla::");
  XLATensor grad_output_tensor = bridge::GetXlaTensor(grad_output);
  // Only the XLA TPU backend for now implements the CustomCall required by our
  // XLA lowering.
  if (grad_output_tensor.GetDevice().hw_type != DeviceType::TPU) {
    return at::native::call_fallback_fn<&xla_cpu_fallback,
                                        ATEN_OP2(upsample_nearest2d_backward,
                                                 vec)>::call(grad_output,
                                                             output_size,
                                                             input_size,
                                                             scale_factors);
  }
  std::vector<xla::int64_t> input_dim =
      xla::util::ToVector<xla::int64_t>(input_size);
  return bridge::AtenFromXlaTensor(XLATensor::upsample_nearest2d_backward(
      grad_output_tensor,
      GetOutputSizeWithScale(input_dim, scale_factors, output_size),
      input_dim));
}

at::Tensor XLANativeFunctions::upsample_nearest2d(
    const at::Tensor& self, at::IntArrayRef output_size,
    c10::optional<double> scales_h, c10::optional<double> scales_w) {
  XLA_FN_COUNTER("xla::");
  XLATensor self_tensor = bridge::GetXlaTensor(self);
  // Only the XLA TPU backend for now implements the CustomCall required by
  // our XLA lowering.
  if (self_tensor.GetDevice().hw_type != DeviceType::TPU ||
      (scales_h && *scales_h != 1.0) || (scales_w && *scales_w != 1.0)) {
    return at::native::call_fallback_fn<
        &xla_cpu_fallback, ATEN_OP(upsample_nearest2d)>::call(self, output_size,
                                                              scales_h,
                                                              scales_w);
  }
  return bridge::AtenFromXlaTensor(XLATensor::upsample_nearest2d(
      self_tensor, xla::util::ToVector<xla::int64_t>(output_size)));
}

at::Tensor XLANativeFunctions::upsample_nearest2d_backward(
    const at::Tensor& grad_output, at::IntArrayRef output_size,
    at::IntArrayRef input_size, c10::optional<double> scales_h,
    c10::optional<double> scales_w) {
  XLA_FN_COUNTER("xla::");
  XLATensor grad_output_tensor = bridge::GetXlaTensor(grad_output);
  // Only the XLA TPU backend for now implements the CustomCall required by
  // our XLA lowering.
  if (grad_output_tensor.GetDevice().hw_type != DeviceType::TPU ||
      (scales_h && *scales_h != 1.0) || (scales_w && *scales_w != 1.0)) {
    return at::native::call_fallback_fn<
        &xla_cpu_fallback,
        ATEN_OP(upsample_nearest2d_backward)>::call(grad_output, output_size,
                                                    input_size, scales_h,
                                                    scales_w);
  }
  return bridge::AtenFromXlaTensor(XLATensor::upsample_nearest2d_backward(
      grad_output_tensor, xla::util::ToVector<xla::int64_t>(output_size),
      xla::util::ToVector<xla::int64_t>(input_size)));
}

at::Tensor XLANativeFunctions::var(const at::Tensor& self, bool unbiased) {
  XLA_FN_COUNTER("xla::");
  XLATensor self_tensor = bridge::GetXlaTensor(self);
  return bridge::AtenFromXlaTensor(
      XLATensor::var(bridge::GetXlaTensor(self),
                     xla::util::Iota<xla::int64_t>(
                         bridge::GetXlaTensor(self).shape().get().rank()),
                     /*correction=*/unbiased ? 1 : 0,
                     /*keep_reduced_dimensions=*/false));
}

at::Tensor XLANativeFunctions::var(const at::Tensor& self, at::IntArrayRef dim,
                                   bool unbiased, bool keepdim) {
  XLA_FN_COUNTER("xla::");
  XLATensor self_tensor = bridge::GetXlaTensor(self);
  return bridge::AtenFromXlaTensor(
      XLATensor::var(self_tensor, XlaHelpers::I64List(dim),
                     /*correction=*/unbiased ? 1 : 0, keepdim));
}

at::Tensor XLANativeFunctions::var(const at::Tensor& self,
                                   c10::optional<at::IntArrayRef> dim,
                                   c10::optional<int64_t> correction,
                                   bool keepdim) {
  XLA_FN_COUNTER("xla::");
  XLATensor self_tensor = bridge::GetXlaTensor(self);
  return bridge::AtenFromXlaTensor(
      XLATensor::var(self_tensor,
                     dim ? XlaHelpers::I64List(*dim)
                         : xla::util::Iota<xla::int64_t>(
                               bridge::GetXlaTensor(self).shape().get().rank()),
                     correction ? *correction : 1, keepdim));
}

std::tuple<at::Tensor, at::Tensor> XLANativeFunctions::var_mean(
    const at::Tensor& self, c10::optional<at::IntArrayRef> dim,
    c10::optional<int64_t> correction, bool keepdim) {
  XLA_FN_COUNTER("xla::");
  XLATensor self_tensor = bridge::GetXlaTensor(self);
  auto results = XLATensor::var_mean(
      self_tensor,
      dim ? xla::util::ToVector<xla::int64_t>(*dim)
          : xla::util::Iota<xla::int64_t>(self_tensor.shape().get().rank()),
      correction ? *correction : 1, keepdim);
  return std::make_tuple(bridge::AtenFromXlaTensor(std::get<0>(results)),
                         bridge::AtenFromXlaTensor(std::get<1>(results)));
}

at::Tensor XLANativeFunctions::view(const at::Tensor& self,
                                    at::IntArrayRef size) {
  XLA_FN_COUNTER("xla::");
  return bridge::AtenFromXlaTensor(
      XLATensor::view(bridge::GetXlaTensor(self), XlaHelpers::I64List(size)));
}

at::Tensor& XLANativeFunctions::zero_(at::Tensor& self) {
  XLA_FN_COUNTER("xla::");
  XLATensor self_tensor = bridge::GetXlaTensor(self);
  XLATensor::zero_(self_tensor);
  return self;
}

at::Scalar XLANativeFunctions::_local_scalar_dense(const at::Tensor& self) {
  if (DebugUtil::ExperimentEnabled("early_sync")) {
    // sync tensors in order to save computation when step is marked later.
    XLATensor self_tensor = bridge::GetXlaTensor(self);
    XLATensor::SyncLiveTensorsGraph(&self_tensor.GetDevice(), /*devices=*/{},
                                    /*wait=*/true);
    XLA_COUNTER("EarlySyncLiveTensorsCount", 1);
  }
  return at::native::call_fallback_fn<&xla_cpu_fallback,
                                      ATEN_OP(_local_scalar_dense)>::call(self);
}

}  // namespace torch_xla<|MERGE_RESOLUTION|>--- conflicted
+++ resolved
@@ -1741,12 +1741,7 @@
     const at::Tensor& grad_output, const at::Tensor& self,
     const at::Scalar& negative_slope, bool self_is_result) {
   XLA_FN_COUNTER("xla::");
-<<<<<<< HEAD
   XLA_CHECK(!self_is_result || negative_slope.to<double>() >= 0.0);
-=======
-  XLA_CHECK(!self_is_result) << "call out-of-place version";
-  XLA_CHECK(negative_slope.to<double>() > 0.0);
->>>>>>> 673e48f8
   return bridge::AtenFromXlaTensor(XLATensor::leaky_relu_backward(
       bridge::GetXlaTensor(grad_output), bridge::GetXlaTensor(self),
       negative_slope.to<double>()));
