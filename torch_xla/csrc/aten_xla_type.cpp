#include "torch_xla/csrc/aten_xla_type.h"

#include <ATen/Context.h>

#include <mutex>

#include "tensorflow/compiler/xla/xla_client/debug_macros.h"
#include "tensorflow/compiler/xla/xla_client/metrics.h"
#include "tensorflow/compiler/xla/xla_client/util.h"
#include "torch_xla/csrc/aten_xla_bridge.h"
#include "torch_xla/csrc/aten_xla_type_default.h"
#include "torch_xla/csrc/device.h"
#include "torch_xla/csrc/helpers.h"
#include "torch_xla/csrc/ops/as_strided.h"
#include "torch_xla/csrc/ops/einsum.h"
#include "torch_xla/csrc/ops/index_ops.h"
#include "torch_xla/csrc/pooling.h"
#include "torch_xla/csrc/tensor_impl.h"
#include "torch_xla/csrc/tensor_util.h"
#include "torch_xla/csrc/torch_util.h"
#include "torch_xla/csrc/version.h"

namespace torch_xla {
namespace {

struct XlaOptions {
  XlaOptions(const at::TensorOptions& options,
             c10::optional<Device> device_opt = c10::nullopt,
             c10::optional<at::ScalarType> scalar_type_opt = c10::nullopt)
      : device(std::move(device_opt)), scalar_type(std::move(scalar_type_opt)) {
    if (options.has_device()) {
      device = bridge::AtenDeviceToXlaDevice(options.device());
    }
    if (options.has_dtype()) {
      scalar_type = c10::typeMetaToScalarType(options.dtype());
    }
  }

  Device get_device() const { return device ? *device : *GetDefaultDevice(); }

  at::ScalarType get_scalar_type(
      at::ScalarType defval = at::ScalarType::Float) const {
    return scalar_type ? *scalar_type : defval;
  }

  c10::optional<Device> device;
  c10::optional<at::ScalarType> scalar_type;
};

// Returns true if dilation is non-trivial (not 1) in at least one dimension.
bool IsNonTrivialDilation(at::IntArrayRef dilation) {
  return std::any_of(
      dilation.begin(), dilation.end(),
      [](const int64_t dim_dilation) { return dim_dilation != 1; });
}

bool IsOperationOnType(const c10::optional<at::ScalarType>& opt_dtype,
                       at::ScalarType tensor_type, at::ScalarType type) {
  if (opt_dtype && *opt_dtype == type) {
    return true;
  }
  return tensor_type == type;
}

void CheckSubOperandTypes(at::ScalarType type1, at::ScalarType type2) {
  XLA_CHECK(type1 != at::kBool || type2 != at::kBool)
      << "Subtraction, the `-` operator, with two bool tensors is not "
         "supported. Use the `^` or `logical_xor()` operator instead.";
  XLA_CHECK(type1 != at::kBool && type2 != at::kBool)
      << "Subtraction, the `-` operator, with a bool tensor is not "
         "supported. If you are trying to invert a mask, use the `~` or "
         "`logical_not()` operator instead.";
}

std::tuple<XLATensor, XLATensor> GetPromotedXlaTensorsForBinaryOp(
    const at::Tensor& self, const at::Tensor& other) {
  at::ScalarType dtype = at::result_type(self, other);
  XLATensor tensor1 = bridge::GetXlaTensor(self);
  XLATensor tensor2 = bridge::GetOrCreateXlaTensor(other, tensor1.GetDevice());
  tensor1.SetScalarType(dtype);
  tensor2.SetScalarType(dtype);
  return std::make_tuple(tensor1, tensor2);
}

void AtenInitialize() {
  TF_LOG(INFO) << "PyTorch GIT revision: " << TORCH_GITREV;
  TF_LOG(INFO) << "XLA GIT revision: " << XLA_GITREV;

  RegisterAtenTypeFunctions();
  XLATensorImpl::AtenInitialize();
}

}  // namespace

at::Tensor AtenXlaType::__and__(const at::Tensor& self, at::Scalar other) {
  XLA_FN_COUNTER("xla::");
  return bridge::AtenFromXlaTensor(
      XLATensor::__and__(bridge::GetXlaTensor(self), other));
}

at::Tensor AtenXlaType::__and__(const at::Tensor& self,
                                const at::Tensor& other) {
  XLA_FN_COUNTER("xla::");
  return bridge::AtenFromXlaTensor(XLATensor::__and__(
      bridge::GetXlaTensor(self), bridge::GetXlaTensor(other)));
}

at::Tensor& AtenXlaType::__iand__(at::Tensor& self, at::Scalar other) {
  XLA_FN_COUNTER("xla::");
  XLATensor self_tensor = bridge::GetXlaTensor(self);
  XLATensor::__iand__(self_tensor, other);
  return self;
}

at::Tensor& AtenXlaType::__iand__(at::Tensor& self, const at::Tensor& other) {
  XLA_FN_COUNTER("xla::");
  XLATensor self_tensor = bridge::GetXlaTensor(self);
  XLATensor::__iand__(self_tensor, bridge::GetXlaTensor(other));
  return self;
}

at::Tensor& AtenXlaType::__ilshift__(at::Tensor& self, at::Scalar other) {
  XLA_FN_COUNTER("xla::");
  XLATensor self_tensor = bridge::GetXlaTensor(self);
  XLATensor::__ilshift__(self_tensor, other);
  return self;
}

at::Tensor& AtenXlaType::__ilshift__(at::Tensor& self,
                                     const at::Tensor& other) {
  XLA_FN_COUNTER("xla::");
  XLATensor self_tensor = bridge::GetXlaTensor(self);
  XLATensor::__ilshift__(self_tensor, bridge::GetXlaTensor(other));
  return self;
}

at::Tensor& AtenXlaType::__ior__(at::Tensor& self, at::Scalar other) {
  XLA_FN_COUNTER("xla::");
  XLATensor self_tensor = bridge::GetXlaTensor(self);
  XLATensor::__ior__(self_tensor, other);
  return self;
}

at::Tensor& AtenXlaType::__ior__(at::Tensor& self, const at::Tensor& other) {
  XLA_FN_COUNTER("xla::");
  XLATensor self_tensor = bridge::GetXlaTensor(self);
  XLATensor::__ior__(self_tensor, bridge::GetXlaTensor(other));
  return self;
}

at::Tensor& AtenXlaType::__irshift__(at::Tensor& self, at::Scalar other) {
  XLA_FN_COUNTER("xla::");
  XLATensor self_tensor = bridge::GetXlaTensor(self);
  XLATensor::__irshift__(self_tensor, other);
  return self;
}

at::Tensor& AtenXlaType::__irshift__(at::Tensor& self,
                                     const at::Tensor& other) {
  XLA_FN_COUNTER("xla::");
  XLATensor self_tensor = bridge::GetXlaTensor(self);
  XLATensor::__irshift__(self_tensor, bridge::GetXlaTensor(other));
  return self;
}

at::Tensor& AtenXlaType::__ixor__(at::Tensor& self, at::Scalar other) {
  XLA_FN_COUNTER("xla::");
  XLATensor self_tensor = bridge::GetXlaTensor(self);
  XLATensor::__ixor__(self_tensor, other);
  return self;
}

at::Tensor& AtenXlaType::__ixor__(at::Tensor& self, const at::Tensor& other) {
  XLA_FN_COUNTER("xla::");
  XLATensor self_tensor = bridge::GetXlaTensor(self);
  XLATensor::__ixor__(self_tensor, bridge::GetXlaTensor(other));
  return self;
}

at::Tensor AtenXlaType::__lshift__(const at::Tensor& self, at::Scalar other) {
  XLA_FN_COUNTER("xla::");
  return bridge::AtenFromXlaTensor(
      XLATensor::__lshift__(bridge::GetXlaTensor(self), other));
}

at::Tensor AtenXlaType::__lshift__(const at::Tensor& self,
                                   const at::Tensor& other) {
  XLA_FN_COUNTER("xla::");
  return bridge::AtenFromXlaTensor(XLATensor::__lshift__(
      bridge::GetXlaTensor(self), bridge::GetXlaTensor(other)));
}

at::Tensor AtenXlaType::__or__(const at::Tensor& self, at::Scalar other) {
  XLA_FN_COUNTER("xla::");
  return bridge::AtenFromXlaTensor(
      XLATensor::__or__(bridge::GetXlaTensor(self), other));
}

at::Tensor AtenXlaType::__or__(const at::Tensor& self,
                               const at::Tensor& other) {
  XLA_FN_COUNTER("xla::");
  return bridge::AtenFromXlaTensor(XLATensor::__or__(
      bridge::GetXlaTensor(self), bridge::GetXlaTensor(other)));
}

at::Tensor AtenXlaType::__rshift__(const at::Tensor& self, at::Scalar other) {
  XLA_FN_COUNTER("xla::");
  return bridge::AtenFromXlaTensor(
      XLATensor::__rshift__(bridge::GetXlaTensor(self), other));
}

at::Tensor AtenXlaType::__rshift__(const at::Tensor& self,
                                   const at::Tensor& other) {
  XLA_FN_COUNTER("xla::");
  return bridge::AtenFromXlaTensor(XLATensor::__rshift__(
      bridge::GetXlaTensor(self), bridge::GetXlaTensor(other)));
}

at::Tensor AtenXlaType::__xor__(const at::Tensor& self, at::Scalar other) {
  XLA_FN_COUNTER("xla::");
  return bridge::AtenFromXlaTensor(
      XLATensor::__xor__(bridge::GetXlaTensor(self), other));
}

at::Tensor AtenXlaType::__xor__(const at::Tensor& self,
                                const at::Tensor& other) {
  XLA_FN_COUNTER("xla::");
  return bridge::AtenFromXlaTensor(XLATensor::__xor__(
      bridge::GetXlaTensor(self), bridge::GetXlaTensor(other)));
}

at::Tensor& AtenXlaType::bitwise_not_out(at::Tensor& out,
                                         const at::Tensor& self) {
  XLA_FN_COUNTER("xla::");
  XLATensor out_tensor = bridge::GetXlaTensor(out);
  XLATensor self_tensor = bridge::GetXlaTensor(self);
  XLATensor::bitwise_not_out(out_tensor, self_tensor);
  return out;
}

at::Tensor AtenXlaType::_adaptive_avg_pool2d(const at::Tensor& self,
                                             at::IntArrayRef output_size) {
  XLA_FN_COUNTER("xla::");
  auto output_size_list = XlaHelpers::I64List(output_size);
  if (!IsSupportedAdaptiveAvgPool2d(XlaHelpers::I64List(self.sizes()),
                                    output_size_list)) {
    return AtenXlaTypeDefault::_adaptive_avg_pool2d(self, output_size);
  }
  return bridge::AtenFromXlaTensor(XLATensor::_adaptive_avg_pool2d(
      bridge::GetXlaTensor(self), output_size_list));
}

at::Tensor AtenXlaType::_adaptive_avg_pool2d_backward(
    const at::Tensor& grad_output, const at::Tensor& self) {
  XLA_FN_COUNTER("xla::");
  int64_t rank = grad_output.dim();
  std::vector<xla::int64> output_size{grad_output.size(rank - 2),
                                      grad_output.size(rank - 1)};
  if (!IsSupportedAdaptiveAvgPool2d(XlaHelpers::I64List(self.sizes()),
                                    output_size)) {
    return AtenXlaTypeDefault::_adaptive_avg_pool2d_backward(grad_output, self);
  }
  return bridge::AtenFromXlaTensor(XLATensor::_adaptive_avg_pool2d_backward(
      bridge::GetXlaTensor(grad_output), bridge::GetXlaTensor(self)));
}

at::Tensor AtenXlaType::_copy_from(const at::Tensor& self,
                                   const at::Tensor& dst, bool non_blocking) {
  XLA_FN_COUNTER("xla::");
  // Do not mark the tensor creation as writeable to not discard the XLA tensor
  // device context, but make a copy to avoid core data to be shared.
  std::vector<at::Tensor> tensors = {self};
  auto xla_tensors = bridge::XlaCreateTensorList(tensors);
  // Hack in an overwrite of a const tensor.
  at::Tensor t = CopyTensor(xla_tensors.front(), dst.scalar_type());
  const_cast<at::Tensor&>(dst).unsafeGetTensorImpl()->shallow_copy_from(
      t.getIntrusivePtr());
  return dst;
}

at::Tensor& AtenXlaType::_index_put_impl_(at::Tensor& self,
                                          at::TensorList indices,
                                          const at::Tensor& values,
                                          bool accumulate, bool /* unsafe */) {
  XLA_FN_COUNTER("xla::");
  return index_put_(self, indices, values, accumulate);
}

at::Tensor AtenXlaType::_log_softmax(const at::Tensor& self, int64_t dim,
                                     bool /* half_to_float */) {
  XLA_FN_COUNTER("xla::");
  return bridge::AtenFromXlaTensor(
      XLATensor::log_softmax(bridge::GetXlaTensor(self), dim, c10::nullopt));
}

at::Tensor AtenXlaType::_log_softmax_backward_data(
    const at::Tensor& grad_output, const at::Tensor& output, int64_t dim,
    const at::Tensor& /* self */) {
  XLA_FN_COUNTER("xla::");
  return bridge::AtenFromXlaTensor(XLATensor::log_softmax_backward(
      bridge::GetXlaTensor(grad_output), bridge::GetXlaTensor(output), dim));
}

at::Tensor AtenXlaType::_softmax(const at::Tensor& self, int64_t dim,
                                 bool /* half_to_float */) {
  XLA_FN_COUNTER("xla::");
  return softmax(self, dim, c10::nullopt);
}

at::Tensor AtenXlaType::_softmax_backward_data(const at::Tensor& grad_output,
                                               const at::Tensor& output,
                                               int64_t dim,
                                               const at::Tensor& self) {
  XLA_FN_COUNTER("xla::");
  return bridge::AtenFromXlaTensor(XLATensor::softmax_backward(
      bridge::GetXlaTensor(grad_output), bridge::GetXlaTensor(output), dim));
}

at::Tensor AtenXlaType::_trilinear(const at::Tensor& i1, const at::Tensor& i2,
                                   const at::Tensor& i3,
                                   at::IntArrayRef expand1,
                                   at::IntArrayRef expand2,
                                   at::IntArrayRef expand3,
                                   at::IntArrayRef sumdim, int64_t unroll_dim) {
  XLA_FN_COUNTER("xla::");
  return at::native::_trilinear(i1, i2, i3, expand1, expand2, expand3, sumdim,
                                unroll_dim);
}

at::Tensor AtenXlaType::_unsafe_view(const at::Tensor& self,
                                     at::IntArrayRef size) {
  XLA_FN_COUNTER("xla::");
  return view(self, size);
}

at::Tensor AtenXlaType::abs(const at::Tensor& self) {
  XLA_FN_COUNTER("xla::");
  return bridge::AtenFromXlaTensor(XLATensor::abs(bridge::GetXlaTensor(self)));
}

at::Tensor& AtenXlaType::abs_(at::Tensor& self) {
  XLA_FN_COUNTER("xla::");
  XLATensor self_tensor = bridge::GetXlaTensor(self);
  XLATensor::abs_(self_tensor);
  return self;
}

at::Tensor AtenXlaType::acos(const at::Tensor& self) {
  XLA_FN_COUNTER("xla::");
  return bridge::AtenFromXlaTensor(XLATensor::acos(bridge::GetXlaTensor(self)));
}

at::Tensor& AtenXlaType::acos_(at::Tensor& self) {
  XLA_FN_COUNTER("xla::");
  XLATensor self_tensor = bridge::GetXlaTensor(self);
  XLATensor::acos_(self_tensor);
  return self;
}

at::Tensor AtenXlaType::add(const at::Tensor& self, const at::Tensor& other,
                            at::Scalar alpha) {
  XLA_FN_COUNTER("xla::");
  auto xlatensors = GetPromotedXlaTensorsForBinaryOp(self, other);
  return bridge::AtenFromXlaTensor(
      XLATensor::add(std::get<0>(xlatensors), std::get<1>(xlatensors), alpha));
}

at::Tensor AtenXlaType::add(const at::Tensor& self, at::Scalar other,
                            at::Scalar alpha) {
  XLA_FN_COUNTER("xla::");
  return bridge::AtenFromXlaTensor(
      XLATensor::add(bridge::GetXlaTensor(self), other, alpha));
}

at::Tensor& AtenXlaType::add_(at::Tensor& self, const at::Tensor& other,
                              at::Scalar alpha) {
  XLA_FN_COUNTER("xla::");
  XLATensor self_tensor = bridge::GetXlaTensor(self);
  XLATensor::add_(self_tensor,
                  bridge::GetOrCreateXlaTensor(other, self_tensor.GetDevice()),
                  alpha);
  return self;
}

at::Tensor& AtenXlaType::add_(at::Tensor& self, at::Scalar other,
                              at::Scalar alpha) {
  XLA_FN_COUNTER("xla::");
  XLATensor self_tensor = bridge::GetXlaTensor(self);
  XLATensor::add_(self_tensor, other, alpha);
  return self;
}

at::Tensor AtenXlaType::addcdiv(const at::Tensor& self,
                                const at::Tensor& tensor1,
                                const at::Tensor& tensor2, at::Scalar value) {
  XLA_FN_COUNTER("xla::");
  return bridge::AtenFromXlaTensor(XLATensor::addcdiv(
      bridge::GetXlaTensor(self), value, bridge::GetXlaTensor(tensor1),
      bridge::GetXlaTensor(tensor2)));
}

at::Tensor& AtenXlaType::addcdiv_(at::Tensor& self, const at::Tensor& tensor1,
                                  const at::Tensor& tensor2, at::Scalar value) {
  XLA_FN_COUNTER("xla::");
  XLATensor self_tensor = bridge::GetXlaTensor(self);
  XLATensor::addcdiv_(self_tensor, value, bridge::GetXlaTensor(tensor1),
                      bridge::GetXlaTensor(tensor2));
  return self;
}

at::Tensor AtenXlaType::addcmul(const at::Tensor& self,
                                const at::Tensor& tensor1,
                                const at::Tensor& tensor2, at::Scalar value) {
  XLA_FN_COUNTER("xla::");
  return bridge::AtenFromXlaTensor(XLATensor::addcmul(
      bridge::GetXlaTensor(self), value, bridge::GetXlaTensor(tensor1),
      bridge::GetXlaTensor(tensor2)));
}

at::Tensor& AtenXlaType::addcmul_(at::Tensor& self, const at::Tensor& tensor1,
                                  const at::Tensor& tensor2, at::Scalar value) {
  XLA_FN_COUNTER("xla::");
  XLATensor self_tensor = bridge::GetXlaTensor(self);
  XLATensor::addcmul_(self_tensor, value, bridge::GetXlaTensor(tensor1),
                      bridge::GetXlaTensor(tensor2));
  return self;
}

at::Tensor AtenXlaType::addmm(const at::Tensor& self, const at::Tensor& mat1,
                              const at::Tensor& mat2, at::Scalar beta,
                              at::Scalar alpha) {
  XLA_FN_COUNTER("xla::");
  // xla::dot doesn't support integer types.
  if (beta.to<double>() != 1 || alpha.to<double>() != 1 ||
      !self.is_floating_point() || !mat1.is_floating_point() ||
      !mat2.is_floating_point()) {
    return AtenXlaTypeDefault::addmm(self, mat1, mat2, beta, alpha);
  }
  return bridge::AtenFromXlaTensor(
      XLATensor::addmm(bridge::GetXlaTensor(mat1),
                       /*weight=*/bridge::GetXlaTensor(mat2),
                       /*bias=*/bridge::GetXlaTensor(self)));
}

at::Tensor AtenXlaType::alias(const at::Tensor& self) {
  XLA_FN_COUNTER("xla::");
  return self;
}

at::Tensor AtenXlaType::all(const at::Tensor& self) {
  XLA_FN_COUNTER("xla::");
  XLATensor self_tensor = bridge::GetXlaTensor(self);
  return bridge::AtenFromXlaTensor(XLATensor::all(
      self_tensor,
      xla::util::Iota<xla::int64>(self_tensor.shape().get().rank()),
      /*keep_reduced_dimensions*/ false));
}

at::Tensor AtenXlaType::all(const at::Tensor& self, int64_t dim, bool keepdim) {
  XLA_FN_COUNTER("xla::");
  return bridge::AtenFromXlaTensor(
      XLATensor::all(bridge::GetXlaTensor(self), {dim}, keepdim));
}

at::Tensor AtenXlaType::any(const at::Tensor& self) {
  XLA_FN_COUNTER("xla::");
  XLATensor self_tensor = bridge::GetXlaTensor(self);
  return bridge::AtenFromXlaTensor(XLATensor::any(
      self_tensor,
      xla::util::Iota<xla::int64>(self_tensor.shape().get().rank()),
      /*keep_reduced_dimensions*/ false));
}

at::Tensor AtenXlaType::any(const at::Tensor& self, int64_t dim, bool keepdim) {
  XLA_FN_COUNTER("xla::");
  return bridge::AtenFromXlaTensor(
      XLATensor::any(bridge::GetXlaTensor(self), {dim}, keepdim));
}

at::Tensor AtenXlaType::arange(at::Scalar end,
                               const at::TensorOptions& options) {
  XLA_FN_COUNTER("xla::");
  XlaOptions xla_options(options);
  return bridge::AtenFromXlaTensor(XLATensor::arange(
      0, end, 1, xla_options.get_device(), xla_options.get_scalar_type()));
}

at::Tensor AtenXlaType::arange(at::Scalar start, at::Scalar end,
                               const at::TensorOptions& options) {
  XLA_FN_COUNTER("xla::");
  XlaOptions xla_options(options);
  return bridge::AtenFromXlaTensor(XLATensor::arange(
      start, end, 1, xla_options.get_device(), xla_options.get_scalar_type()));
}

at::Tensor AtenXlaType::arange(at::Scalar start, at::Scalar end,
                               at::Scalar step,
                               const at::TensorOptions& options) {
  XLA_FN_COUNTER("xla::");
  XlaOptions xla_options(options);
  return bridge::AtenFromXlaTensor(
      XLATensor::arange(start, end, step, xla_options.get_device(),
                        xla_options.get_scalar_type()));
}

at::Tensor& AtenXlaType::arange_out(at::Tensor& out, at::Scalar start,
                                    at::Scalar end, at::Scalar step) {
  XLA_FN_COUNTER("xla::");
  XLATensor out_tensor = bridge::GetXlaTensor(out);
  XLATensor::arange_out(out_tensor, start, end, step, out.scalar_type());
  return out;
}

<<<<<<< HEAD
at::Tensor AtenXlaType::argsort(const at::Tensor& self, int64_t dim,
                                bool descending) {
  XLA_FN_COUNTER("xla::");
  return std::get<1>(sort(self, dim, descending));
=======
at::Tensor AtenXlaType::argmax(const at::Tensor& self,
                               c10::optional<int64_t> dim, bool keepdim) {
  XLA_FN_COUNTER("xla::");
  return dim ? bridge::AtenFromXlaTensor(
                   XLATensor::argmax(bridge::GetXlaTensor(self), *dim, keepdim))
             : bridge::AtenFromXlaTensor(
                   XLATensor::argmax(bridge::GetXlaTensor(self)));
}

at::Tensor AtenXlaType::argmin(const at::Tensor& self,
                               c10::optional<int64_t> dim, bool keepdim) {
  XLA_FN_COUNTER("xla::");
  return dim ? bridge::AtenFromXlaTensor(
                   XLATensor::argmin(bridge::GetXlaTensor(self), *dim, keepdim))
             : bridge::AtenFromXlaTensor(
                   XLATensor::argmin(bridge::GetXlaTensor(self)));
>>>>>>> 07d316db
}

at::Tensor AtenXlaType::as_strided(const at::Tensor& self, at::IntArrayRef size,
                                   at::IntArrayRef stride,
                                   c10::optional<int64_t> storage_offset) {
  XLA_FN_COUNTER("xla::");
  if (!ir::ops::AsStrided::StrideIsSupported(XlaHelpers::I64List(size),
                                             XlaHelpers::I64List(stride))) {
    return AtenXlaTypeDefault::as_strided(self, size, stride, storage_offset);
  }
  return bridge::AtenFromXlaTensor(XLATensor::as_strided(
      bridge::GetXlaTensor(self), XlaHelpers::I64List(size),
      XlaHelpers::I64Optional(storage_offset)));
}

at::Tensor& AtenXlaType::as_strided_(at::Tensor& self, at::IntArrayRef size,
                                     at::IntArrayRef stride,
                                     c10::optional<int64_t> storage_offset) {
  XLA_FN_COUNTER("xla::");
  if (!ir::ops::AsStrided::StrideIsSupported(XlaHelpers::I64List(size),
                                             XlaHelpers::I64List(stride))) {
    return AtenXlaTypeDefault::as_strided_(self, size, stride, storage_offset);
  }
  XLATensor self_tensor = bridge::GetXlaTensor(self);
  XLATensor::as_strided_(self_tensor, XlaHelpers::I64List(size),
                         XlaHelpers::I64Optional(storage_offset));
  return self;
}

at::Tensor AtenXlaType::asin(const at::Tensor& self) {
  XLA_FN_COUNTER("xla::");
  return bridge::AtenFromXlaTensor(XLATensor::asin(bridge::GetXlaTensor(self)));
}

at::Tensor& AtenXlaType::asin_(at::Tensor& self) {
  XLA_FN_COUNTER("xla::");
  XLATensor self_tensor = bridge::GetXlaTensor(self);
  XLATensor::asin_(self_tensor);
  return self;
}

at::Tensor AtenXlaType::atan(const at::Tensor& self) {
  XLA_FN_COUNTER("xla::");
  return bridge::AtenFromXlaTensor(XLATensor::atan(bridge::GetXlaTensor(self)));
}

at::Tensor AtenXlaType::atan2(const at::Tensor& self, const at::Tensor& other) {
  XLA_FN_COUNTER("xla::");
  return bridge::AtenFromXlaTensor(XLATensor::atan2(
      bridge::GetXlaTensor(self), bridge::GetXlaTensor(other)));
}

at::Tensor& AtenXlaType::atan2_(at::Tensor& self, const at::Tensor& other) {
  XLA_FN_COUNTER("xla::");
  XLATensor self_tensor = bridge::GetXlaTensor(self);
  XLATensor::atan2_(self_tensor, bridge::GetXlaTensor(other));
  return self;
}

at::Tensor& AtenXlaType::atan_(at::Tensor& self) {
  XLA_FN_COUNTER("xla::");
  XLATensor self_tensor = bridge::GetXlaTensor(self);
  XLATensor::atan_(self_tensor);
  return self;
}

at::Tensor AtenXlaType::avg_pool2d(const at::Tensor& self,
                                   at::IntArrayRef kernel_size,
                                   at::IntArrayRef stride,
                                   at::IntArrayRef padding, bool ceil_mode,
                                   bool count_include_pad,
                                   c10::optional<int64_t> divisor_override) {
  XLA_FN_COUNTER("xla::");
  if ((ceil_mode && count_include_pad) || divisor_override) {
    return AtenXlaTypeDefault::avg_pool2d(self, kernel_size, stride, padding,
                                          ceil_mode, count_include_pad,
                                          divisor_override);
  }
  return bridge::AtenFromXlaTensor(XLATensor::avg_pool_nd(
      bridge::GetXlaTensor(self), /*spatial_dim_count=*/2,
      XlaHelpers::I64List(kernel_size), XlaHelpers::I64List(stride),
      XlaHelpers::I64List(padding), ceil_mode, count_include_pad));
}

at::Tensor AtenXlaType::avg_pool2d_backward(
    const at::Tensor& grad_output, const at::Tensor& self,
    at::IntArrayRef kernel_size, at::IntArrayRef stride,
    at::IntArrayRef padding, bool ceil_mode, bool count_include_pad,
    c10::optional<int64_t> divisor_override) {
  XLA_FN_COUNTER("xla::");
  if ((ceil_mode && count_include_pad) || divisor_override) {
    return AtenXlaTypeDefault::avg_pool2d_backward(
        grad_output, self, kernel_size, stride, padding, ceil_mode,
        count_include_pad, divisor_override);
  }
  return bridge::AtenFromXlaTensor(XLATensor::avg_pool_nd_backward(
      bridge::GetXlaTensor(grad_output), bridge::GetXlaTensor(self),
      /*spatial_dim_count=*/2, XlaHelpers::I64List(kernel_size),
      XlaHelpers::I64List(stride), XlaHelpers::I64List(padding), ceil_mode,
      count_include_pad));
}

at::Tensor AtenXlaType::avg_pool3d(const at::Tensor& self,
                                   at::IntArrayRef kernel_size,
                                   at::IntArrayRef stride,
                                   at::IntArrayRef padding, bool ceil_mode,
                                   bool count_include_pad,
                                   c10::optional<int64_t> divisor_override) {
  XLA_FN_COUNTER("xla::");
  if ((ceil_mode && count_include_pad) || divisor_override) {
    return AtenXlaTypeDefault::avg_pool3d(self, kernel_size, stride, padding,
                                          ceil_mode, count_include_pad,
                                          divisor_override);
  }
  return bridge::AtenFromXlaTensor(XLATensor::avg_pool_nd(
      bridge::GetXlaTensor(self), /*spatial_dim_count=*/3,
      XlaHelpers::I64List(kernel_size), XlaHelpers::I64List(stride),
      XlaHelpers::I64List(padding), ceil_mode, count_include_pad));
}

at::Tensor AtenXlaType::avg_pool3d_backward(
    const at::Tensor& grad_output, const at::Tensor& self,
    at::IntArrayRef kernel_size, at::IntArrayRef stride,
    at::IntArrayRef padding, bool ceil_mode, bool count_include_pad,
    c10::optional<int64_t> divisor_override) {
  XLA_FN_COUNTER("xla::");
  if ((ceil_mode && count_include_pad) || divisor_override) {
    return AtenXlaTypeDefault::avg_pool3d_backward(
        grad_output, self, kernel_size, stride, padding, ceil_mode,
        count_include_pad, divisor_override);
  }
  return bridge::AtenFromXlaTensor(XLATensor::avg_pool_nd_backward(
      bridge::GetXlaTensor(grad_output), bridge::GetXlaTensor(self),
      /*spatial_dim_count=*/3, XlaHelpers::I64List(kernel_size),
      XlaHelpers::I64List(stride), XlaHelpers::I64List(padding), ceil_mode,
      count_include_pad));
}

at::Tensor AtenXlaType::bartlett_window(int64_t window_length,
                                        const at::TensorOptions& options) {
  XLA_FN_COUNTER("xla::");
  return at::native::bartlett_window(window_length, options);
}

at::Tensor AtenXlaType::bartlett_window(int64_t window_length, bool periodic,
                                        const at::TensorOptions& options) {
  XLA_FN_COUNTER("xla::");
  return at::native::bartlett_window(window_length, periodic, options);
}

at::Tensor AtenXlaType::batch_norm(
    const at::Tensor& input, const at::Tensor& weight, const at::Tensor& bias,
    const at::Tensor& running_mean, const at::Tensor& running_var,
    bool training, double momentum, double eps, bool cudnn_enabled) {
  XLA_FN_COUNTER("xla::");
  if (cudnn_enabled) {
    return AtenXlaTypeDefault::batch_norm(input, weight, bias, running_mean,
                                          running_var, training, momentum, eps,
                                          cudnn_enabled);
  }
  XLATensor input_tensor = bridge::GetXlaTensor(input);
  const Device& device = input_tensor.GetDevice();
  XLATensor running_mean_tensor =
      bridge::GetOrCreateXlaTensor(running_mean, device);
  XLATensor running_var_tensor =
      bridge::GetOrCreateXlaTensor(running_var, device);
  auto outputs = XLATensor::native_batch_norm(
      bridge::GetXlaTensor(input), bridge::GetOrCreateXlaTensor(weight, device),
      bridge::GetOrCreateXlaTensor(bias, device), running_mean_tensor,
      running_var_tensor, training, momentum, eps);
  return bridge::AtenFromXlaTensor(std::get<0>(outputs));
}

at::Tensor AtenXlaType::bernoulli(const at::Tensor& self, double p,
                                  at::Generator* generator) {
  XLA_FN_COUNTER("xla::");
  if (generator != nullptr) {
    return AtenXlaTypeDefault::bernoulli(self, p, generator);
  }
  return bridge::AtenFromXlaTensor(
      XLATensor::bernoulli(bridge::GetXlaTensor(self), p));
}

at::Tensor AtenXlaType::bernoulli(const at::Tensor& self,
                                  at::Generator* generator) {
  XLA_FN_COUNTER("xla::");
  if (generator != nullptr) {
    return AtenXlaTypeDefault::bernoulli(self, generator);
  }
  XLATensor self_tensor = bridge::GetXlaTensor(self);
  return bridge::AtenFromXlaTensor(XLATensor::bernoulli(self_tensor));
}

at::Tensor& AtenXlaType::bernoulli_(at::Tensor& self, double p,
                                    at::Generator* generator) {
  XLA_FN_COUNTER("xla::");
  if (generator != nullptr) {
    return AtenXlaTypeDefault::bernoulli_(self, p, generator);
  }
  XLATensor self_tensor = bridge::GetXlaTensor(self);
  XLATensor::bernoulli_(self_tensor, p);
  return self;
}

at::Tensor& AtenXlaType::bernoulli_(at::Tensor& self, const at::Tensor& p,
                                    at::Generator* generator) {
  XLA_FN_COUNTER("xla::");
  if (generator != nullptr) {
    return AtenXlaTypeDefault::bernoulli_(self, p, generator);
  }
  XLATensor self_tensor = bridge::GetXlaTensor(self);
  XLATensor::bernoulli_(self_tensor, bridge::GetXlaTensor(p));
  return self;
}

at::Tensor AtenXlaType::bilinear(const at::Tensor& input1,
                                 const at::Tensor& input2,
                                 const at::Tensor& weight,
                                 const at::Tensor& bias) {
  XLA_FN_COUNTER("xla::");
  return at::native::bilinear(input1, input2, weight, bias);
}

at::Tensor AtenXlaType::binary_cross_entropy_with_logits(
    const at::Tensor& self, const at::Tensor& target, const at::Tensor& weight,
    const at::Tensor& pos_weight, int64_t reduction) {
  XLA_FN_COUNTER("xla::");
  return at::native::binary_cross_entropy_with_logits(self, target, weight,
                                                      pos_weight, reduction);
}

at::Tensor AtenXlaType::binary_cross_entropy_with_logits_backward(
    const at::Tensor& grad_output, const at::Tensor& self,
    const at::Tensor& target, const at::Tensor& weight,
    const at::Tensor& pos_weight, int64_t reduction) {
  XLA_FN_COUNTER("xla::");
  return at::native::binary_cross_entropy_with_logits_backward(
      grad_output, self, target, weight, pos_weight, reduction);
}

at::Tensor AtenXlaType::blackman_window(int64_t window_length,
                                        const at::TensorOptions& options) {
  XLA_FN_COUNTER("xla::");
  return at::native::blackman_window(window_length, options);
}

at::Tensor AtenXlaType::blackman_window(int64_t window_length, bool periodic,
                                        const at::TensorOptions& options) {
  XLA_FN_COUNTER("xla::");
  return at::native::blackman_window(window_length, periodic, options);
}

at::Tensor AtenXlaType::bmm(const at::Tensor& self, const at::Tensor& mat2) {
  XLA_FN_COUNTER("xla::");
  // xla::dot doesn't support integer types.
  if (!self.is_floating_point() || !mat2.is_floating_point()) {
    return AtenXlaTypeDefault::bmm(self, mat2);
  }
  return bridge::AtenFromXlaTensor(
      XLATensor::bmm(bridge::GetXlaTensor(self), bridge::GetXlaTensor(mat2)));
}

std::vector<at::Tensor> AtenXlaType::broadcast_tensors(at::TensorList tensors) {
  XLA_FN_COUNTER("xla::");
  return bridge::AtenFromXlaTensors(
      XLATensor::broadcast_tensors(bridge::GetXlaTensors(tensors)));
}

at::Tensor AtenXlaType::cat(at::TensorList tensors, int64_t dim) {
  XLA_FN_COUNTER("xla::");
  return bridge::AtenFromXlaTensor(
      XLATensor::cat(bridge::GetXlaTensors(tensors), dim));
}

at::Tensor AtenXlaType::ceil(const at::Tensor& self) {
  XLA_FN_COUNTER("xla::");
  return bridge::AtenFromXlaTensor(XLATensor::ceil(bridge::GetXlaTensor(self)));
}

at::Tensor& AtenXlaType::ceil_(at::Tensor& self) {
  XLA_FN_COUNTER("xla::");
  XLATensor self_tensor = bridge::GetXlaTensor(self);
  XLATensor::ceil_(self_tensor);
  return self;
}

at::Tensor AtenXlaType::celu(const at::Tensor& self, at::Scalar alpha) {
  XLA_FN_COUNTER("xla::");
  return at::native::celu(self, alpha);
}

at::Tensor& AtenXlaType::celu_(at::Tensor& self, at::Scalar alpha) {
  XLA_FN_COUNTER("xla::");
  return at::native::celu_(self, alpha);
}

at::Tensor AtenXlaType::chain_matmul(at::TensorList matrices) {
  XLA_FN_COUNTER("xla::");
  return at::native::chain_matmul(matrices);
}

at::Tensor AtenXlaType::cholesky(const at::Tensor& self, bool upper) {
  XLA_FN_COUNTER("xla::");
  return bridge::AtenFromXlaTensor(
      XLATensor::cholesky(bridge::GetXlaTensor(self), upper));
}

at::Tensor AtenXlaType::clamp(const at::Tensor& self,
                              c10::optional<at::Scalar> min,
                              c10::optional<at::Scalar> max) {
  XLA_FN_COUNTER("xla::");
  return bridge::AtenFromXlaTensor(
      XLATensor::clamp(bridge::GetXlaTensor(self), min, max));
}

at::Tensor& AtenXlaType::clamp_(at::Tensor& self, c10::optional<at::Scalar> min,
                                c10::optional<at::Scalar> max) {
  XLA_FN_COUNTER("xla::");
  XLATensor self_tensor = bridge::GetXlaTensor(self);
  XLATensor::clamp_(self_tensor, min, max);
  return self;
}

at::Tensor AtenXlaType::clamp_max(const at::Tensor& self, at::Scalar max) {
  XLA_FN_COUNTER("xla::");
  return bridge::AtenFromXlaTensor(
      XLATensor::clamp(bridge::GetXlaTensor(self), c10::nullopt, max));
}

at::Tensor& AtenXlaType::clamp_max_(at::Tensor& self, at::Scalar max) {
  XLA_FN_COUNTER("xla::");
  XLATensor self_tensor = bridge::GetXlaTensor(self);
  XLATensor::clamp_(self_tensor, c10::nullopt, max);
  return self;
}

at::Tensor AtenXlaType::clamp_min(const at::Tensor& self, at::Scalar min) {
  XLA_FN_COUNTER("xla::");
  return bridge::AtenFromXlaTensor(
      XLATensor::clamp(bridge::GetXlaTensor(self), min, c10::nullopt));
}

at::Tensor& AtenXlaType::clamp_min_(at::Tensor& self, at::Scalar min) {
  XLA_FN_COUNTER("xla::");
  XLATensor self_tensor = bridge::GetXlaTensor(self);
  XLATensor::clamp_(self_tensor, min, c10::nullopt);
  return self;
}

at::Tensor AtenXlaType::clone(
    const at::Tensor& self,
    c10::optional<at::MemoryFormat> /* memory_format */) {
  XLA_FN_COUNTER("xla::");
  return bridge::AtenFromXlaTensor(
      XLATensor::clone(bridge::GetXlaTensor(self)));
}

at::Tensor AtenXlaType::constant_pad_nd(const at::Tensor& self,
                                        at::IntArrayRef pad, at::Scalar value) {
  XLA_FN_COUNTER("xla::");
  return bridge::AtenFromXlaTensor(XLATensor::constant_pad_nd(
      bridge::GetXlaTensor(self), XlaHelpers::I64List(pad), value));
}

at::Tensor AtenXlaType::contiguous(const at::Tensor& self,
                                   at::MemoryFormat memory_format) {
  XLA_FN_COUNTER("xla::");
  return self;
}

// This functions covers the whole convolution lowering.
at::Tensor AtenXlaType::convolution_overrideable(
    const at::Tensor& input, const at::Tensor& weight, const at::Tensor& bias,
    at::IntArrayRef stride, at::IntArrayRef padding, at::IntArrayRef dilation,
    bool transposed, at::IntArrayRef output_padding, int64_t groups) {
  XLA_FN_COUNTER("xla::");
  if (bias.defined()) {
    return bridge::AtenFromXlaTensor(XLATensor::convolution_overrideable(
        bridge::GetXlaTensor(input), bridge::GetXlaTensor(weight),
        bridge::GetXlaTensor(bias), XlaHelpers::I64List(stride),
        XlaHelpers::I64List(padding), XlaHelpers::I64List(dilation), transposed,
        XlaHelpers::I64List(output_padding), groups));
  } else {
    return bridge::AtenFromXlaTensor(XLATensor::convolution_overrideable(
        bridge::GetXlaTensor(input), bridge::GetXlaTensor(weight),
        XlaHelpers::I64List(stride), XlaHelpers::I64List(padding),
        XlaHelpers::I64List(dilation), transposed,
        XlaHelpers::I64List(output_padding), groups));
  }
}

// This functions covers the whole convolution backward lowering.
std::tuple<at::Tensor, at::Tensor, at::Tensor>
AtenXlaType::convolution_backward_overrideable(
    const at::Tensor& grad_output, const at::Tensor& input,
    const at::Tensor& weight, at::IntArrayRef stride, at::IntArrayRef padding,
    at::IntArrayRef dilation, bool transposed, at::IntArrayRef output_padding,
    int64_t groups, std::array<bool, 3> output_mask) {
  XLA_FN_COUNTER("xla::");
  auto gradients = XLATensor::convolution_backward_overrideable(
      bridge::GetXlaTensor(grad_output), bridge::GetXlaTensor(input),
      bridge::GetXlaTensor(weight), XlaHelpers::I64List(stride),
      XlaHelpers::I64List(padding), XlaHelpers::I64List(dilation), transposed,
      XlaHelpers::I64List(output_padding), groups);
  return std::make_tuple(
      output_mask[0] ? bridge::AtenFromXlaTensor(std::get<0>(gradients))
                     : at::Tensor(),
      output_mask[1] ? bridge::AtenFromXlaTensor(std::get<1>(gradients))
                     : at::Tensor(),
      output_mask[2] ? bridge::AtenFromXlaTensor(std::get<2>(gradients))
                     : at::Tensor());
}

at::Tensor& AtenXlaType::copy_(at::Tensor& self, const at::Tensor& src,
                               bool non_blocking) {
  XLA_FN_COUNTER("xla::");
  auto self_tensor = bridge::TryGetXlaTensor(self);
  auto src_tensor = bridge::TryGetXlaTensor(src);
  if (!src_tensor) {
    XLA_CHECK(self_tensor);
    self_tensor->SetTensor(CopyTensor(src, self.scalar_type()));
  } else if (!self_tensor) {
    // TODO: Is self_tensor good enough?  I don't think so... therefore
    // the hack below:
    std::vector<at::Tensor> tensors = {src};
    auto xla_tensors = bridge::XlaCreateTensorList(tensors);
    // Hack in an overwrite of a const tensor.
    at::Tensor t = CopyTensor(xla_tensors.front(), self.scalar_type());
    const_cast<at::Tensor&>(self).unsafeGetTensorImpl()->shallow_copy_from(
        t.getIntrusivePtr());
  } else {
    XLATensor::copy_(*self_tensor, *src_tensor);
  }
  return self;
}

at::Tensor AtenXlaType::cos(const at::Tensor& self) {
  XLA_FN_COUNTER("xla::");
  return bridge::AtenFromXlaTensor(XLATensor::cos(bridge::GetXlaTensor(self)));
}

at::Tensor& AtenXlaType::cos_(at::Tensor& self) {
  XLA_FN_COUNTER("xla::");
  XLATensor self_tensor = bridge::GetXlaTensor(self);
  XLATensor::cos_(self_tensor);
  return self;
}

at::Tensor AtenXlaType::cosh(const at::Tensor& self) {
  XLA_FN_COUNTER("xla::");
  return bridge::AtenFromXlaTensor(XLATensor::cosh(bridge::GetXlaTensor(self)));
}

at::Tensor& AtenXlaType::cosh_(at::Tensor& self) {
  XLA_FN_COUNTER("xla::");
  XLATensor self_tensor = bridge::GetXlaTensor(self);
  XLATensor::cosh_(self_tensor);
  return self;
}

at::Tensor AtenXlaType::cosine_embedding_loss(const at::Tensor& input1,
                                              const at::Tensor& input2,
                                              const at::Tensor& target,
                                              double margin,
                                              int64_t reduction) {
  XLA_FN_COUNTER("xla::");
  return at::native::cosine_embedding_loss(input1, input2, target, margin,
                                           reduction);
}

at::Tensor AtenXlaType::cosine_similarity(const at::Tensor& x1,
                                          const at::Tensor& x2, int64_t dim,
                                          double eps) {
  XLA_FN_COUNTER("xla::");
  return at::native::cosine_similarity(x1, x2, dim, eps);
}

at::Tensor AtenXlaType::cross(const at::Tensor& self, const at::Tensor& other,
                              c10::optional<int64_t> dim) {
  XLA_FN_COUNTER("xla::");
  return bridge::AtenFromXlaTensor(
      XLATensor::cross(bridge::GetXlaTensor(self), bridge::GetXlaTensor(other),
                       XlaHelpers::I64Optional(dim)));
}

at::Tensor AtenXlaType::cumprod(const at::Tensor& self, int64_t dim,
                                c10::optional<at::ScalarType> dtype) {
  XLA_FN_COUNTER("xla::");
  XLATensor self_tensor = bridge::GetXlaTensor(self);
  if (IsOperationOnType(dtype, self_tensor.dtype(), at::ScalarType::Long)) {
    // XLA reduce-window does not support S64 mode.
    return AtenXlaTypeDefault::cumprod(self, dim, dtype);
  }
  return bridge::AtenFromXlaTensor(XLATensor::cumprod(self_tensor, dim, dtype));
}

at::Tensor AtenXlaType::cumsum(const at::Tensor& self, int64_t dim,
                               c10::optional<at::ScalarType> dtype) {
  XLA_FN_COUNTER("xla::");
  XLATensor self_tensor = bridge::GetXlaTensor(self);
  if (IsOperationOnType(dtype, self_tensor.dtype(), at::ScalarType::Long)) {
    // XLA reduce-window does not support S64 mode.
    return AtenXlaTypeDefault::cumsum(self, dim, dtype);
  }
  return bridge::AtenFromXlaTensor(XLATensor::cumsum(self_tensor, dim, dtype));
}

at::Tensor AtenXlaType::diag(const at::Tensor& self, int64_t diagonal) {
  XLA_FN_COUNTER("xla::");
  return bridge::AtenFromXlaTensor(
      XLATensor::diag(bridge::GetXlaTensor(self), diagonal));
}

at::Tensor AtenXlaType::diagflat(const at::Tensor& self, int64_t offset) {
  XLA_FN_COUNTER("xla::");
  return at::native::diagflat(self, offset);
}

at::Tensor AtenXlaType::diagonal(const at::Tensor& self, int64_t offset,
                                 int64_t dim1, int64_t dim2) {
  XLA_FN_COUNTER("xla::");
  return bridge::AtenFromXlaTensor(
      XLATensor::diagonal(bridge::GetXlaTensor(self), offset, dim1, dim2));
}

at::Tensor AtenXlaType::div(const at::Tensor& self, const at::Tensor& other) {
  XLA_FN_COUNTER("xla::");
  auto xlatensors = GetPromotedXlaTensorsForBinaryOp(self, other);
  return bridge::AtenFromXlaTensor(
      XLATensor::div(std::get<0>(xlatensors), std::get<1>(xlatensors)));
}

at::Tensor AtenXlaType::div(const at::Tensor& self, at::Scalar other) {
  XLA_FN_COUNTER("xla::");
  return bridge::AtenFromXlaTensor(
      XLATensor::div(bridge::GetXlaTensor(self), other));
}

at::Tensor& AtenXlaType::div_(at::Tensor& self, const at::Tensor& other) {
  XLA_FN_COUNTER("xla::");
  XLATensor self_tensor = bridge::GetXlaTensor(self);
  XLATensor::div_(self_tensor,
                  bridge::GetOrCreateXlaTensor(other, self_tensor.GetDevice()));
  return self;
}

at::Tensor& AtenXlaType::div_(at::Tensor& self, at::Scalar other) {
  XLA_FN_COUNTER("xla::");
  XLATensor self_tensor = bridge::GetXlaTensor(self);
  XLATensor::div_(self_tensor, other);
  return self;
}

at::Tensor AtenXlaType::dot(const at::Tensor& self, const at::Tensor& tensor) {
  XLA_FN_COUNTER("xla::");
  XLA_CHECK_EQ(self.dim(), 1)
      << "dot: Expected 1-D argument self, but got " << self.dim() << "-D";
  XLA_CHECK_EQ(tensor.dim(), 1)
      << "dot: Expected 1-D argument tensor, but got " << tensor.dim() << "-D";
  return matmul(self, tensor);
}

at::Tensor AtenXlaType::dropout(const at::Tensor& input, double p, bool train) {
  XLA_FN_COUNTER("xla::");
  return train ? bridge::AtenFromXlaTensor(
                     XLATensor::dropout(bridge::GetXlaTensor(input), p))
               : input;
}

at::Tensor& AtenXlaType::dropout_(at::Tensor& self, double p, bool train) {
  XLA_FN_COUNTER("xla::");
  if (train) {
    XLATensor self_tensor = bridge::GetXlaTensor(self);
    XLATensor::dropout_(self_tensor, p);
  }
  return self;
}

at::Tensor AtenXlaType::einsum(std::string equation, at::TensorList tensors) {
  XLA_FN_COUNTER("xla::");
  if (tensors.size() != 2 ||
      !ir::ops::Einsum::SupportsEquation(equation, tensors[0].dim(),
                                         tensors[1].dim())) {
    return at::native::einsum(equation, tensors);
  }
  return bridge::AtenFromXlaTensor(
      XLATensor::einsum(equation, bridge::GetXlaTensors(tensors)));
}

at::Tensor AtenXlaType::elu(const at::Tensor& self, at::Scalar alpha,
                            at::Scalar scale, at::Scalar input_scale) {
  XLA_FN_COUNTER("xla::");
  return bridge::AtenFromXlaTensor(
      XLATensor::elu(bridge::GetXlaTensor(self), alpha, scale, input_scale));
}

at::Tensor& AtenXlaType::elu_(at::Tensor& self, at::Scalar alpha,
                              at::Scalar scale, at::Scalar input_scale) {
  XLA_FN_COUNTER("xla::");
  XLATensor self_tensor = bridge::GetXlaTensor(self);
  XLATensor::elu_(self_tensor, alpha, scale, input_scale);
  return self;
}

at::Tensor AtenXlaType::elu_backward(const at::Tensor& grad_output,
                                     at::Scalar alpha, at::Scalar scale,
                                     at::Scalar input_scale,
                                     const at::Tensor& output) {
  XLA_FN_COUNTER("xla::");
  return bridge::AtenFromXlaTensor(
      XLATensor::elu_backward(bridge::GetXlaTensor(grad_output), alpha, scale,
                              input_scale, bridge::GetXlaTensor(output)));
}

at::Tensor AtenXlaType::embedding(const at::Tensor& weight,
                                  const at::Tensor& indices,
                                  int64_t padding_idx, bool scale_grad_by_freq,
                                  bool sparse) {
  XLA_FN_COUNTER("xla::");
  // TODO: for now route to native, which dispatches supported XLA operations.
  // We need to make use of the TPU embedding core here eventually.
  return at::native::embedding(weight, indices, padding_idx, scale_grad_by_freq,
                               sparse);
}

at::Tensor AtenXlaType::embedding_dense_backward(const at::Tensor& grad_output,
                                                 const at::Tensor& indices,
                                                 int64_t num_weights,
                                                 int64_t padding_idx,
                                                 bool scale_grad_by_freq) {
  XLA_FN_COUNTER("xla::");
  return bridge::AtenFromXlaTensor(XLATensor::embedding_dense_backward(
      bridge::GetXlaTensor(grad_output), bridge::GetXlaTensor(indices),
      num_weights, padding_idx, scale_grad_by_freq));
}

at::Tensor AtenXlaType::empty(at::IntArrayRef size,
                              const at::TensorOptions& options,
                              c10::optional<at::MemoryFormat> memory_format) {
  XLA_FN_COUNTER("xla::");
  // PT empty*() are optimizations to avoid initializing the data when it is
  // known it will be completely rewritten. But since for us doing a zero*()
  // does not actually end up doing any memory initialization, we use that and
  // avoid going to CPU for it. A common PT pattern is indeed doing empty() plus
  // s_copy_().
  return full(size, 0, options);
}

at::Tensor AtenXlaType::empty_like(
    const at::Tensor& self,
    c10::optional<at::MemoryFormat> /* memory_format */) {
  XLA_FN_COUNTER("xla::");
  return full_like(self, 0);
}

at::Tensor AtenXlaType::empty_like(
    const at::Tensor& self, const at::TensorOptions& options,
    c10::optional<at::MemoryFormat> /* memory_format */) {
  XLA_FN_COUNTER("xla::");
  return full_like(self, 0, options);
}

at::Tensor AtenXlaType::empty_strided(at::IntArrayRef size,
                                      at::IntArrayRef stride,
                                      const at::TensorOptions& options) {
  XLA_FN_COUNTER("xla::");
  at::Tensor t = full(size, 0, options);
  return as_strided(t, size, stride, /*storage_offset=*/0);
}

at::Tensor AtenXlaType::eq(const at::Tensor& self, at::Scalar other) {
  XLA_FN_COUNTER("xla::");
  return bridge::AtenFromXlaTensor(
      XLATensor::eq(bridge::GetXlaTensor(self), other));
}

at::Tensor AtenXlaType::eq(const at::Tensor& self, const at::Tensor& other) {
  XLA_FN_COUNTER("xla::");
  return bridge::AtenFromXlaTensor(
      XLATensor::eq(bridge::GetXlaTensor(self), bridge::GetXlaTensor(other)));
}

at::Tensor& AtenXlaType::eq_(at::Tensor& self, at::Scalar other) {
  XLA_FN_COUNTER("xla::");
  XLATensor self_tensor = bridge::GetXlaTensor(self);
  XLATensor::eq_(self_tensor, other);
  return self;
}

at::Tensor& AtenXlaType::eq_(at::Tensor& self, const at::Tensor& other) {
  XLA_FN_COUNTER("xla::");
  XLATensor self_tensor = bridge::GetXlaTensor(self);
  XLATensor::eq_(self_tensor, bridge::GetXlaTensor(other));
  return self;
}

at::Tensor AtenXlaType::erf(const at::Tensor& self) {
  XLA_FN_COUNTER("xla::");
  return bridge::AtenFromXlaTensor(XLATensor::erf(bridge::GetXlaTensor(self)));
}

at::Tensor& AtenXlaType::erf_(at::Tensor& self) {
  XLA_FN_COUNTER("xla::");
  XLATensor self_tensor = bridge::GetXlaTensor(self);
  XLATensor::erf_(self_tensor);
  return self;
}

at::Tensor AtenXlaType::erfc(const at::Tensor& self) {
  XLA_FN_COUNTER("xla::");
  return bridge::AtenFromXlaTensor(XLATensor::erfc(bridge::GetXlaTensor(self)));
}

at::Tensor& AtenXlaType::erfc_(at::Tensor& self) {
  XLA_FN_COUNTER("xla::");
  XLATensor self_tensor = bridge::GetXlaTensor(self);
  XLATensor::erfc_(self_tensor);
  return self;
}

at::Tensor AtenXlaType::erfinv(const at::Tensor& self) {
  XLA_FN_COUNTER("xla::");
  return bridge::AtenFromXlaTensor(
      XLATensor::erfinv(bridge::GetXlaTensor(self)));
}

at::Tensor& AtenXlaType::erfinv_(at::Tensor& self) {
  XLA_FN_COUNTER("xla::");
  XLATensor self_tensor = bridge::GetXlaTensor(self);
  XLATensor::erfinv_(self_tensor);
  return self;
}

at::Tensor AtenXlaType::exp(const at::Tensor& self) {
  XLA_FN_COUNTER("xla::");
  return bridge::AtenFromXlaTensor(XLATensor::exp(bridge::GetXlaTensor(self)));
}

at::Tensor& AtenXlaType::exp_(at::Tensor& self) {
  XLA_FN_COUNTER("xla::");
  XLATensor self_tensor = bridge::GetXlaTensor(self);
  XLATensor::exp_(self_tensor);
  return self;
}

at::Tensor AtenXlaType::expand(const at::Tensor& self, at::IntArrayRef size,
                               bool implicit) {
  XLA_FN_COUNTER("xla::");
  return bridge::AtenFromXlaTensor(XLATensor::expand(
      bridge::GetXlaTensor(self), xla::util::ToVector<xla::int64>(size)));
}

at::Tensor AtenXlaType::expand_as(const at::Tensor& self,
                                  const at::Tensor& other) {
  XLA_FN_COUNTER("xla::");
  XLATensor other_tensor = bridge::GetXlaTensor(other);
  return bridge::AtenFromXlaTensor(
      XLATensor::expand(bridge::GetXlaTensor(self),
                        xla::util::ToVector<xla::int64>(
                            other_tensor.shape().get().dimensions())));
}

at::Tensor AtenXlaType::expm1(const at::Tensor& self) {
  XLA_FN_COUNTER("xla::");
  return bridge::AtenFromXlaTensor(
      XLATensor::expm1(bridge::GetXlaTensor(self)));
}

at::Tensor& AtenXlaType::expm1_(at::Tensor& self) {
  XLA_FN_COUNTER("xla::");
  XLATensor self_tensor = bridge::GetXlaTensor(self);
  XLATensor::expm1_(self_tensor);
  return self;
}

at::Tensor AtenXlaType::eye(int64_t n, const at::TensorOptions& options) {
  XLA_FN_COUNTER("xla::");
  return eye(n, n, options);
}

at::Tensor AtenXlaType::eye(int64_t n, int64_t m,
                            const at::TensorOptions& options) {
  XLA_FN_COUNTER("xla::");
  XlaOptions xla_options(options);
  return bridge::AtenFromXlaTensor(XLATensor::eye(
      n, m, xla_options.get_device(), xla_options.get_scalar_type()));
}

at::Tensor& AtenXlaType::fill_(at::Tensor& self, at::Scalar value) {
  XLA_FN_COUNTER("xla::");
  XLATensor self_tensor = bridge::GetXlaTensor(self);
  XLATensor::fill_(self_tensor, value);
  return self;
}

at::Tensor& AtenXlaType::fill_(at::Tensor& self, const at::Tensor& value) {
  XLA_FN_COUNTER("xla::");
  XLA_CHECK_EQ(value.dim(), 0) << "fill_ only supports a 0-dimensional "
                               << "value tensor, but got tensor "
                               << "with " << value.dim() << " dimension(s).";
  return fill_(self, value.item());
}

at::Tensor AtenXlaType::flatten(const at::Tensor& self, int64_t start_dim,
                                int64_t end_dim) {
  XLA_FN_COUNTER("xla::");
  return at::native::flatten(self, start_dim, end_dim);
}

at::Tensor AtenXlaType::flip(const at::Tensor& self, at::IntArrayRef dims) {
  XLA_FN_COUNTER("xla::");
  return bridge::AtenFromXlaTensor(
      XLATensor::flip(bridge::GetXlaTensor(self), XlaHelpers::I64List(dims)));
}

at::Tensor AtenXlaType::floor(const at::Tensor& self) {
  XLA_FN_COUNTER("xla::");
  return bridge::AtenFromXlaTensor(
      XLATensor::floor(bridge::GetXlaTensor(self)));
}

at::Tensor& AtenXlaType::floor_(at::Tensor& self) {
  XLA_FN_COUNTER("xla::");
  XLATensor self_tensor = bridge::GetXlaTensor(self);
  XLATensor::floor_(self_tensor);
  return self;
}

at::Tensor AtenXlaType::fmod(const at::Tensor& self, const at::Tensor& other) {
  XLA_FN_COUNTER("xla::");
  return bridge::AtenFromXlaTensor(
      XLATensor::fmod(bridge::GetXlaTensor(self), bridge::GetXlaTensor(other)));
}

at::Tensor AtenXlaType::fmod(const at::Tensor& self, at::Scalar other) {
  XLA_FN_COUNTER("xla::");
  return bridge::AtenFromXlaTensor(
      XLATensor::fmod(bridge::GetXlaTensor(self), other));
}

at::Tensor& AtenXlaType::fmod_(at::Tensor& self, const at::Tensor& other) {
  XLA_FN_COUNTER("xla::");
  XLATensor self_tensor = bridge::GetXlaTensor(self);
  XLATensor::fmod_(self_tensor, bridge::GetXlaTensor(other));
  return self;
}

at::Tensor& AtenXlaType::fmod_(at::Tensor& self, at::Scalar other) {
  XLA_FN_COUNTER("xla::");
  XLATensor self_tensor = bridge::GetXlaTensor(self);
  XLATensor::fmod_(self_tensor, other);
  return self;
}

at::Tensor AtenXlaType::frac(const at::Tensor& self) {
  XLA_FN_COUNTER("xla::");
  return bridge::AtenFromXlaTensor(XLATensor::frac(bridge::GetXlaTensor(self)));
}

at::Tensor& AtenXlaType::frac_(at::Tensor& self) {
  XLA_FN_COUNTER("xla::");
  XLATensor self_tensor = bridge::GetXlaTensor(self);
  XLATensor::frac_(self_tensor);
  return self;
}

at::Tensor AtenXlaType::frobenius_norm(const at::Tensor& self) {
  XLA_FN_COUNTER("xla::");
  return at::native::frobenius_norm(self);
}

at::Tensor AtenXlaType::frobenius_norm(const at::Tensor& self,
                                       at::IntArrayRef dim, bool keepdim) {
  XLA_FN_COUNTER("xla::");
  return at::native::frobenius_norm(self, dim, keepdim);
}

at::Tensor AtenXlaType::full(at::IntArrayRef size, at::Scalar fill_value,
                             const at::TensorOptions& options) {
  XLA_FN_COUNTER("xla::");
  XlaOptions xla_options(options);
  return bridge::AtenFromXlaTensor(
      XLATensor::full(XlaHelpers::I64List(size), fill_value,
                      xla_options.get_device(), xla_options.get_scalar_type()));
}

at::Tensor AtenXlaType::full_like(const at::Tensor& self,
                                  at::Scalar fill_value) {
  XLA_FN_COUNTER("xla::");
  XLATensor self_tensor = bridge::GetXlaTensor(self);
  return bridge::AtenFromXlaTensor(XLATensor::full_like(
      self_tensor, fill_value, self_tensor.GetDevice(), c10::nullopt));
}

at::Tensor AtenXlaType::full_like(const at::Tensor& self, at::Scalar fill_value,
                                  const at::TensorOptions& options) {
  XLA_FN_COUNTER("xla::");
  XLATensor self_tensor = bridge::GetXlaTensor(self);
  XlaOptions xla_options(options, self_tensor.GetDevice());
  return bridge::AtenFromXlaTensor(
      XLATensor::full_like(self_tensor, fill_value, xla_options.get_device(),
                           xla_options.scalar_type));
}

at::Tensor AtenXlaType::gather(const at::Tensor& self, int64_t dim,
                               const at::Tensor& index,
                               bool /* sparse_grad */) {
  XLA_FN_COUNTER("xla::");
  return bridge::AtenFromXlaTensor(XLATensor::gather(
      bridge::GetXlaTensor(self), dim, bridge::GetXlaTensor(index)));
}

at::Tensor AtenXlaType::ge(const at::Tensor& self, at::Scalar other) {
  XLA_FN_COUNTER("xla::");
  return bridge::AtenFromXlaTensor(
      XLATensor::ge(bridge::GetXlaTensor(self), other));
}

at::Tensor AtenXlaType::ge(const at::Tensor& self, const at::Tensor& other) {
  XLA_FN_COUNTER("xla::");
  return bridge::AtenFromXlaTensor(
      XLATensor::ge(bridge::GetXlaTensor(self), bridge::GetXlaTensor(other)));
}

at::Tensor& AtenXlaType::ge_(at::Tensor& self, at::Scalar other) {
  XLA_FN_COUNTER("xla::");
  XLATensor self_tensor = bridge::GetXlaTensor(self);
  XLATensor::ge_(self_tensor, other);
  return self;
}

at::Tensor& AtenXlaType::ge_(at::Tensor& self, const at::Tensor& other) {
  XLA_FN_COUNTER("xla::");
  XLATensor self_tensor = bridge::GetXlaTensor(self);
  XLATensor::ge_(self_tensor, bridge::GetXlaTensor(other));
  return self;
}

at::Tensor AtenXlaType::group_norm(const at::Tensor& input, int64_t num_groups,
                                   const at::Tensor& weight,
                                   const at::Tensor& bias, double eps,
                                   bool cudnn_enabled) {
  XLA_FN_COUNTER("xla::");
  return at::native::group_norm(input, num_groups, weight, bias, eps,
                                cudnn_enabled);
}

at::Tensor AtenXlaType::gt(const at::Tensor& self, at::Scalar other) {
  XLA_FN_COUNTER("xla::");
  return bridge::AtenFromXlaTensor(
      XLATensor::gt(bridge::GetXlaTensor(self), other));
}

at::Tensor AtenXlaType::gt(const at::Tensor& self, const at::Tensor& other) {
  XLA_FN_COUNTER("xla::");
  return bridge::AtenFromXlaTensor(
      XLATensor::gt(bridge::GetXlaTensor(self), bridge::GetXlaTensor(other)));
}

at::Tensor& AtenXlaType::gt_(at::Tensor& self, at::Scalar other) {
  XLA_FN_COUNTER("xla::");
  XLATensor self_tensor = bridge::GetXlaTensor(self);
  XLATensor::gt_(self_tensor, other);
  return self;
}

at::Tensor& AtenXlaType::gt_(at::Tensor& self, const at::Tensor& other) {
  XLA_FN_COUNTER("xla::");
  XLATensor self_tensor = bridge::GetXlaTensor(self);
  XLATensor::gt_(self_tensor, bridge::GetXlaTensor(other));
  return self;
}

at::Tensor AtenXlaType::hamming_window(int64_t window_length,
                                       const at::TensorOptions& options) {
  XLA_FN_COUNTER("xla::");
  return at::native::hamming_window(window_length, options);
}

at::Tensor AtenXlaType::hamming_window(int64_t window_length, bool periodic,
                                       const at::TensorOptions& options) {
  XLA_FN_COUNTER("xla::");
  return at::native::hamming_window(window_length, periodic, options);
}

at::Tensor AtenXlaType::hamming_window(int64_t window_length, bool periodic,
                                       double alpha,
                                       const at::TensorOptions& options) {
  XLA_FN_COUNTER("xla::");
  return at::native::hamming_window(window_length, periodic, alpha, options);
}

at::Tensor AtenXlaType::hamming_window(int64_t window_length, bool periodic,
                                       double alpha, double beta,
                                       const at::TensorOptions& options) {
  XLA_FN_COUNTER("xla::");
  return at::native::hamming_window(window_length, periodic, alpha, beta,
                                    options);
}

at::Tensor AtenXlaType::hann_window(int64_t window_length,
                                    const at::TensorOptions& options) {
  XLA_FN_COUNTER("xla::");
  return at::native::hann_window(window_length, options);
}

at::Tensor AtenXlaType::hann_window(int64_t window_length, bool periodic,
                                    const at::TensorOptions& options) {
  XLA_FN_COUNTER("xla::");
  return at::native::hann_window(window_length, periodic, options);
}

at::Tensor AtenXlaType::hardshrink(const at::Tensor& self, at::Scalar lambda) {
  XLA_FN_COUNTER("xla::");
  return bridge::AtenFromXlaTensor(
      XLATensor::hardshrink(bridge::GetXlaTensor(self), lambda));
}

at::Tensor AtenXlaType::hardshrink_backward(const at::Tensor& grad_out,
                                            const at::Tensor& self,
                                            at::Scalar lambda) {
  XLA_FN_COUNTER("xla::");
  return bridge::AtenFromXlaTensor(XLATensor::hardshrink_backward(
      bridge::GetXlaTensor(grad_out), bridge::GetXlaTensor(self), lambda));
}

at::Tensor AtenXlaType::hardtanh(const at::Tensor& self, at::Scalar min_val,
                                 at::Scalar max_val) {
  XLA_FN_COUNTER("xla::");
  return bridge::AtenFromXlaTensor(
      XLATensor::clamp(bridge::GetXlaTensor(self), min_val, max_val));
}

at::Tensor& AtenXlaType::hardtanh_(at::Tensor& self, at::Scalar min_val,
                                   at::Scalar max_val) {
  XLA_FN_COUNTER("xla::");
  XLATensor self_tensor = bridge::GetXlaTensor(self);
  XLATensor::clamp_(self_tensor, min_val, max_val);
  return self;
}

at::Tensor AtenXlaType::hardtanh_backward(const at::Tensor& grad_output,
                                          const at::Tensor& self,
                                          at::Scalar min_val,
                                          at::Scalar max_val) {
  XLA_FN_COUNTER("xla::");
  return bridge::AtenFromXlaTensor(XLATensor::hardtanh_backward(
      bridge::GetXlaTensor(grad_output), bridge::GetXlaTensor(self), min_val,
      max_val));
}

at::Tensor AtenXlaType::hinge_embedding_loss(const at::Tensor& self,
                                             const at::Tensor& target,
                                             double margin, int64_t reduction) {
  XLA_FN_COUNTER("xla::");
  return at::native::hinge_embedding_loss(self, target, margin, reduction);
}

at::Tensor AtenXlaType::index(const at::Tensor& self, at::TensorList indices) {
  XLA_FN_COUNTER("xla::");
  CanonicalIndexInfo canonical_index_info =
      GetCanonicalIndexInfo(self, indices);
  return bridge::AtenFromXlaTensor(
      XLATensor::index(bridge::GetXlaTensor(canonical_index_info.base),
                       bridge::GetXlaTensors(canonical_index_info.indices),
                       canonical_index_info.start_dim));
}

at::Tensor AtenXlaType::index_add(const at::Tensor& self, int64_t dim,
                                  const at::Tensor& index,
                                  const at::Tensor& source) {
  XLA_FN_COUNTER("xla::");
  return bridge::AtenFromXlaTensor(XLATensor::index_add(
      bridge::GetXlaTensor(self), dim, bridge::GetXlaTensor(index),
      bridge::GetXlaTensor(source)));
}

at::Tensor& AtenXlaType::index_add_(at::Tensor& self, int64_t dim,
                                    const at::Tensor& index,
                                    const at::Tensor& source) {
  XLA_FN_COUNTER("xla::");
  XLATensor self_tensor = bridge::GetXlaTensor(self);
  XLATensor::index_add_(self_tensor, dim, bridge::GetXlaTensor(index),
                        bridge::GetXlaTensor(source));
  return self;
}

at::Tensor AtenXlaType::index_copy(const at::Tensor& self, int64_t dim,
                                   const at::Tensor& index,
                                   const at::Tensor& source) {
  XLA_FN_COUNTER("xla::");
  return bridge::AtenFromXlaTensor(XLATensor::index_copy(
      bridge::GetXlaTensor(self), dim, bridge::GetXlaTensor(index),
      bridge::GetXlaTensor(source)));
}

at::Tensor& AtenXlaType::index_copy_(at::Tensor& self, int64_t dim,
                                     const at::Tensor& index,
                                     const at::Tensor& source) {
  XLA_FN_COUNTER("xla::");
  XLATensor self_tensor = bridge::GetXlaTensor(self);
  XLATensor::index_copy_(self_tensor, dim, bridge::GetXlaTensor(index),
                         bridge::GetXlaTensor(source));
  return self;
}

at::Tensor AtenXlaType::index_fill(const at::Tensor& self, int64_t dim,
                                   const at::Tensor& index, at::Scalar value) {
  XLA_FN_COUNTER("xla::");
  return bridge::AtenFromXlaTensor(XLATensor::index_fill(
      bridge::GetXlaTensor(self), dim, bridge::GetXlaTensor(index), value));
}

at::Tensor AtenXlaType::index_fill(const at::Tensor& self, int64_t dim,
                                   const at::Tensor& index,
                                   const at::Tensor& value) {
  XLA_FN_COUNTER("xla::");
  return bridge::AtenFromXlaTensor(XLATensor::index_fill(
      bridge::GetXlaTensor(self), dim, bridge::GetXlaTensor(index),
      bridge::GetXlaTensor(value)));
}

at::Tensor& AtenXlaType::index_fill_(at::Tensor& self, int64_t dim,
                                     const at::Tensor& index,
                                     at::Scalar value) {
  XLA_FN_COUNTER("xla::");
  XLATensor self_tensor = bridge::GetXlaTensor(self);
  XLATensor::index_fill_(self_tensor, dim, bridge::GetXlaTensor(index), value);
  return self;
}

at::Tensor& AtenXlaType::index_fill_(at::Tensor& self, int64_t dim,
                                     const at::Tensor& index,
                                     const at::Tensor& value) {
  XLA_FN_COUNTER("xla::");
  XLATensor self_tensor = bridge::GetXlaTensor(self);
  XLATensor::index_fill_(self_tensor, dim, bridge::GetXlaTensor(index),
                         bridge::GetXlaTensor(value));
  return self;
}

at::Tensor AtenXlaType::index_put(const at::Tensor& self,
                                  at::TensorList indices,
                                  const at::Tensor& values, bool accumulate) {
  XLA_FN_COUNTER("xla::");
  CanonicalIndexInfo canonical_index_info =
      GetCanonicalIndexInfo(self, indices);
  return bridge::AtenFromXlaTensor(XLATensor::index_put(
      bridge::GetXlaTensor(canonical_index_info.base),
      bridge::GetXlaTensors(canonical_index_info.indices),
      canonical_index_info.start_dim, bridge::GetXlaTensor(values), accumulate,
      canonical_index_info.result_permutation));
}

at::Tensor& AtenXlaType::index_put_(at::Tensor& self, at::TensorList indices,
                                    const at::Tensor& values, bool accumulate) {
  XLA_FN_COUNTER("xla::");
  CanonicalIndexInfo canonical_index_info =
      GetCanonicalIndexInfo(self, indices);
  XLATensor self_tensor = bridge::GetXlaTensor(self);
  XLATensor::index_put_(
      self_tensor, bridge::GetXlaTensor(canonical_index_info.base),
      bridge::GetXlaTensors(canonical_index_info.indices),
      canonical_index_info.start_dim, bridge::GetXlaTensor(values), accumulate,
      canonical_index_info.result_permutation);
  return self;
}

at::Tensor AtenXlaType::index_select(const at::Tensor& self, int64_t dim,
                                     const at::Tensor& index) {
  XLA_FN_COUNTER("xla::");
  return bridge::AtenFromXlaTensor(XLATensor::index_select(
      bridge::GetXlaTensor(self), dim, bridge::GetXlaTensor(index)));
}

at::Tensor AtenXlaType::instance_norm(
    const at::Tensor& input, const at::Tensor& weight, const at::Tensor& bias,
    const at::Tensor& running_mean, const at::Tensor& running_var,
    bool use_input_stats, double momentum, double eps, bool cudnn_enabled) {
  XLA_FN_COUNTER("xla::");
  if (cudnn_enabled || !use_input_stats) {
    return AtenXlaTypeDefault::instance_norm(input, weight, bias, running_mean,
                                             running_var, use_input_stats,
                                             momentum, eps, cudnn_enabled);
  }
  return at::native::instance_norm(input, weight, bias, running_mean,
                                   running_var, use_input_stats, momentum, eps,
                                   cudnn_enabled);
}

bool AtenXlaType::is_floating_point(const at::Tensor& self) {
  XLA_FN_COUNTER("xla::");
  return at::isFloatingType(self.scalar_type());
}

bool AtenXlaType::is_signed(const at::Tensor& self) {
  XLA_FN_COUNTER("xla::");
  return at::isSignedType(self.scalar_type());
}

at::Tensor AtenXlaType::kl_div(const at::Tensor& self, const at::Tensor& target,
                               int64_t reduction) {
  XLA_FN_COUNTER("xla::");
  return at::native::kl_div(self, target, reduction);
}

at::Tensor AtenXlaType::kl_div_backward(const at::Tensor& grad_output,
                                        const at::Tensor& self,
                                        const at::Tensor& target,
                                        int64_t reduction) {
  XLA_FN_COUNTER("xla::");
  return bridge::AtenFromXlaTensor(XLATensor::kl_div_backward(
      bridge::GetXlaTensor(grad_output), bridge::GetXlaTensor(self),
      bridge::GetXlaTensor(target), reduction));
}

std::tuple<at::Tensor, at::Tensor> AtenXlaType::kthvalue(const at::Tensor& self,
                                                         int64_t k, int64_t dim,
                                                         bool keepdim) {
  XLA_FN_COUNTER("xla::");
  auto results =
      XLATensor::kthvalue(bridge::GetXlaTensor(self), k, dim, keepdim);
  return std::make_tuple(bridge::AtenFromXlaTensor(std::get<0>(results)),
                         bridge::AtenFromXlaTensor(std::get<1>(results)));
}

at::Tensor AtenXlaType::l1_loss(const at::Tensor& self,
                                const at::Tensor& target, int64_t reduction) {
  XLA_FN_COUNTER("xla::");
  return bridge::AtenFromXlaTensor(XLATensor::l1_loss(
      bridge::GetXlaTensor(self), bridge::GetXlaTensor(target), reduction));
}

at::Tensor AtenXlaType::l1_loss_backward(const at::Tensor& grad_output,
                                         const at::Tensor& self,
                                         const at::Tensor& target,
                                         int64_t reduction) {
  XLA_FN_COUNTER("xla::");
  return bridge::AtenFromXlaTensor(XLATensor::l1_loss_backward(
      bridge::GetXlaTensor(grad_output), bridge::GetXlaTensor(self),
      bridge::GetXlaTensor(target), reduction));
}

at::Tensor AtenXlaType::layer_norm(const at::Tensor& input,
                                   at::IntArrayRef normalized_shape,
                                   const at::Tensor& weight,
                                   const at::Tensor& bias, double eps,
                                   bool cudnn_enable) {
  XLA_FN_COUNTER("xla::");
  return at::native::layer_norm(input, normalized_shape, weight, bias, eps,
                                cudnn_enable);
}

at::Tensor AtenXlaType::le(const at::Tensor& self, at::Scalar other) {
  XLA_FN_COUNTER("xla::");
  return bridge::AtenFromXlaTensor(
      XLATensor::le(bridge::GetXlaTensor(self), other));
}

at::Tensor AtenXlaType::le(const at::Tensor& self, const at::Tensor& other) {
  XLA_FN_COUNTER("xla::");
  return bridge::AtenFromXlaTensor(
      XLATensor::le(bridge::GetXlaTensor(self), bridge::GetXlaTensor(other)));
}

at::Tensor& AtenXlaType::le_(at::Tensor& self, at::Scalar other) {
  XLA_FN_COUNTER("xla::");
  XLATensor self_tensor = bridge::GetXlaTensor(self);
  XLATensor::le_(self_tensor, other);
  return self;
}

at::Tensor& AtenXlaType::le_(at::Tensor& self, const at::Tensor& other) {
  XLA_FN_COUNTER("xla::");
  XLATensor self_tensor = bridge::GetXlaTensor(self);
  XLATensor::le_(self_tensor, bridge::GetXlaTensor(other));
  return self;
}

at::Tensor AtenXlaType::leaky_relu(const at::Tensor& self,
                                   at::Scalar negative_slope) {
  XLA_FN_COUNTER("xla::");
  return bridge::AtenFromXlaTensor(XLATensor::leaky_relu(
      bridge::GetXlaTensor(self), negative_slope.to<double>()));
}

at::Tensor& AtenXlaType::leaky_relu_(at::Tensor& self,
                                     at::Scalar negative_slope) {
  XLA_FN_COUNTER("xla::");
  XLATensor self_tensor = bridge::GetXlaTensor(self);
  XLATensor::leaky_relu_(self_tensor, negative_slope.to<double>());
  return self;
}

at::Tensor AtenXlaType::leaky_relu_backward(const at::Tensor& grad_output,
                                            const at::Tensor& self,
                                            at::Scalar negative_slope) {
  XLA_FN_COUNTER("xla::");
  return bridge::AtenFromXlaTensor(XLATensor::leaky_relu_backward(
      bridge::GetXlaTensor(grad_output), bridge::GetXlaTensor(self),
      negative_slope.to<double>()));
}

at::Tensor AtenXlaType::linear(const at::Tensor& input,
                               const at::Tensor& weight,
                               const at::Tensor& bias) {
  XLA_FN_COUNTER("xla::");
  return at::native::linear(input, weight, bias);
}

at::Tensor AtenXlaType::log(const at::Tensor& self) {
  XLA_FN_COUNTER("xla::");
  return bridge::AtenFromXlaTensor(XLATensor::log(bridge::GetXlaTensor(self)));
}

at::Tensor AtenXlaType::log10(const at::Tensor& self) {
  XLA_FN_COUNTER("xla::");
  return bridge::AtenFromXlaTensor(XLATensor::log_base(
      bridge::GetXlaTensor(self), ir::OpKind(at::aten::log10), 10.0));
}

at::Tensor& AtenXlaType::log10_(at::Tensor& self) {
  XLA_FN_COUNTER("xla::");
  XLATensor self_tensor = bridge::GetXlaTensor(self);
  XLATensor::log_base_(self_tensor, ir::OpKind(at::aten::log10), 10.0);
  return self;
}

at::Tensor AtenXlaType::log1p(const at::Tensor& self) {
  XLA_FN_COUNTER("xla::");
  return bridge::AtenFromXlaTensor(
      XLATensor::log1p(bridge::GetXlaTensor(self)));
}

at::Tensor& AtenXlaType::log1p_(at::Tensor& self) {
  XLA_FN_COUNTER("xla::");
  XLATensor self_tensor = bridge::GetXlaTensor(self);
  XLATensor::log1p_(self_tensor);
  return self;
}

at::Tensor AtenXlaType::log2(const at::Tensor& self) {
  XLA_FN_COUNTER("xla::");
  return bridge::AtenFromXlaTensor(XLATensor::log_base(
      bridge::GetXlaTensor(self), ir::OpKind(at::aten::log2), 2.0));
}

at::Tensor& AtenXlaType::log2_(at::Tensor& self) {
  XLA_FN_COUNTER("xla::");
  XLATensor self_tensor = bridge::GetXlaTensor(self);
  XLATensor::log_base_(self_tensor, ir::OpKind(at::aten::log2), 2.0);
  return self;
}

at::Tensor& AtenXlaType::log_(at::Tensor& self) {
  XLA_FN_COUNTER("xla::");
  XLATensor self_tensor = bridge::GetXlaTensor(self);
  XLATensor::log_(self_tensor);
  return self;
}

at::Tensor AtenXlaType::log_sigmoid(const at::Tensor& self) {
  XLA_FN_COUNTER("xla::");
  return bridge::AtenFromXlaTensor(
      XLATensor::log_sigmoid(bridge::GetXlaTensor(self)));
}

at::Tensor AtenXlaType::log_sigmoid_backward(const at::Tensor& grad_output,
                                             const at::Tensor& self,
                                             const at::Tensor& buffer) {
  XLA_FN_COUNTER("xla::");
  return bridge::AtenFromXlaTensor(XLATensor::log_sigmoid_backward(
      bridge::GetXlaTensor(grad_output), bridge::GetXlaTensor(self),
      bridge::GetXlaTensor(buffer)));
}

std::tuple<at::Tensor, at::Tensor> AtenXlaType::log_sigmoid_forward(
    const at::Tensor& self) {
  XLA_FN_COUNTER("xla::");
  auto result_tuple =
      XLATensor::log_sigmoid_forward(bridge::GetXlaTensor(self));
  return std::make_tuple(bridge::AtenFromXlaTensor(std::get<0>(result_tuple)),
                         bridge::AtenFromXlaTensor(std::get<1>(result_tuple)));
}

at::Tensor AtenXlaType::log_softmax(const at::Tensor& self, int64_t dim,
                                    c10::optional<at::ScalarType> dtype) {
  XLA_FN_COUNTER("xla::");
  return bridge::AtenFromXlaTensor(
      XLATensor::log_softmax(bridge::GetXlaTensor(self), dim, dtype));
}

at::Tensor AtenXlaType::lt(const at::Tensor& self, at::Scalar other) {
  XLA_FN_COUNTER("xla::");
  return bridge::AtenFromXlaTensor(
      XLATensor::lt(bridge::GetXlaTensor(self), other));
}

at::Tensor AtenXlaType::lt(const at::Tensor& self, const at::Tensor& other) {
  XLA_FN_COUNTER("xla::");
  return bridge::AtenFromXlaTensor(
      XLATensor::lt(bridge::GetXlaTensor(self), bridge::GetXlaTensor(other)));
}

at::Tensor& AtenXlaType::lt_(at::Tensor& self, at::Scalar other) {
  XLA_FN_COUNTER("xla::");
  XLATensor self_tensor = bridge::GetXlaTensor(self);
  XLATensor::lt_(self_tensor, other);
  return self;
}

at::Tensor& AtenXlaType::lt_(at::Tensor& self, const at::Tensor& other) {
  XLA_FN_COUNTER("xla::");
  XLATensor self_tensor = bridge::GetXlaTensor(self);
  XLATensor::lt_(self_tensor, bridge::GetXlaTensor(other));
  return self;
}

at::Tensor AtenXlaType::margin_ranking_loss(const at::Tensor& input1,
                                            const at::Tensor& input2,
                                            const at::Tensor& target,
                                            double margin, int64_t reduction) {
  XLA_FN_COUNTER("xla::");
  return at::native::margin_ranking_loss(input1, input2, target, margin,
                                         reduction);
}

at::Tensor AtenXlaType::masked_fill(const at::Tensor& self,
                                    const at::Tensor& mask, at::Scalar value) {
  XLA_FN_COUNTER("xla::");
  return bridge::AtenFromXlaTensor(XLATensor::masked_fill(
      bridge::GetXlaTensor(self), bridge::GetXlaTensor(mask), value));
}

at::Tensor AtenXlaType::masked_fill(const at::Tensor& self,
                                    const at::Tensor& mask,
                                    const at::Tensor& value) {
  XLA_FN_COUNTER("xla::");
  XLA_CHECK_EQ(value.dim(), 0) << "masked_fill only supports a 0-dimensional "
                               << "value tensor, but got tensor "
                               << "with " << value.dim() << " dimension(s).";
  return masked_fill(self, mask, value.item());
}

at::Tensor& AtenXlaType::masked_fill_(at::Tensor& self, const at::Tensor& mask,
                                      at::Scalar value) {
  XLA_FN_COUNTER("xla::");
  XLATensor self_tensor = bridge::GetXlaTensor(self);
  XLATensor::masked_fill_(self_tensor, bridge::GetXlaTensor(mask), value);
  return self;
}

at::Tensor& AtenXlaType::masked_fill_(at::Tensor& self, const at::Tensor& mask,
                                      const at::Tensor& value) {
  XLA_FN_COUNTER("xla::");
  XLA_CHECK_EQ(value.dim(), 0) << "masked_fill_ only supports a 0-dimensional "
                               << "value tensor, but got tensor "
                               << "with " << value.dim() << " dimension(s).";
  return masked_fill_(self, mask, value.item());
}

at::Tensor AtenXlaType::matmul(const at::Tensor& self,
                               const at::Tensor& other) {
  XLA_FN_COUNTER("xla::");
  // xla::dot doesn't support integer types.
  if (!self.is_floating_point() || !other.is_floating_point()) {
    return AtenXlaTypeDefault::matmul(self, other);
  }
  return bridge::AtenFromXlaTensor(XLATensor::matmul(
      bridge::GetXlaTensor(self), bridge::GetXlaTensor(other)));
}

at::Tensor AtenXlaType::max(const at::Tensor& self, const at::Tensor& other) {
  XLA_FN_COUNTER("xla::");
  return bridge::AtenFromXlaTensor(
      XLATensor::max(bridge::GetXlaTensor(self), bridge::GetXlaTensor(other)));
}

at::Tensor AtenXlaType::max(const at::Tensor& self) {
  XLA_FN_COUNTER("xla::");
  return bridge::AtenFromXlaTensor(XLATensor::max(bridge::GetXlaTensor(self)));
}

std::tuple<at::Tensor, at::Tensor> AtenXlaType::max(const at::Tensor& self,
                                                    int64_t dim, bool keepdim) {
  XLA_FN_COUNTER("xla::");
  auto outputs = XLATensor::max(bridge::GetXlaTensor(self), dim, keepdim);
  return std::make_tuple(bridge::AtenFromXlaTensor(std::get<0>(outputs)),
                         bridge::AtenFromXlaTensor(std::get<1>(outputs)));
}

std::tuple<at::Tensor&, at::Tensor&> AtenXlaType::max_out(
    at::Tensor& max, at::Tensor& max_values, const at::Tensor& self,
    int64_t dim, bool keepdim) {
  XLA_FN_COUNTER("xla::");
  XLATensor max_tensor = bridge::GetXlaTensor(max);
  XLATensor max_values_tensor = bridge::GetXlaTensor(max_values);
  XLATensor::max_out(max_tensor, max_values_tensor, bridge::GetXlaTensor(self),
                     dim, keepdim);
  return std::forward_as_tuple(max, max_values);
}
at::Tensor AtenXlaType::max_pool1d(const at::Tensor& self,
                                   at::IntArrayRef kernel_size,
                                   at::IntArrayRef stride,
                                   at::IntArrayRef padding,
                                   at::IntArrayRef dilation, bool ceil_mode) {
  XLA_FN_COUNTER("xla::");
  // Lowering when dilation is non-trivial or ceil_mode is set not supported.
  if (IsNonTrivialDilation(dilation)) {
    return AtenXlaTypeDefault::max_pool1d(self, kernel_size, stride, padding,
                                          dilation, ceil_mode);
  }
  return bridge::AtenFromXlaTensor(XLATensor::max_pool_nd(
      bridge::GetXlaTensor(self), /*spatial_dim_count=*/1,
      XlaHelpers::I64List(kernel_size), XlaHelpers::I64List(stride),
      XlaHelpers::I64List(padding), ceil_mode));
}

at::Tensor AtenXlaType::max_pool2d(const at::Tensor& self,
                                   at::IntArrayRef kernel_size,
                                   at::IntArrayRef stride,
                                   at::IntArrayRef padding,
                                   at::IntArrayRef dilation, bool ceil_mode) {
  XLA_FN_COUNTER("xla::");
  // Lowering when dilation is non-trivial or ceil_mode is set not supported.
  if (IsNonTrivialDilation(dilation)) {
    return AtenXlaTypeDefault::max_pool2d(self, kernel_size, stride, padding,
                                          dilation, ceil_mode);
  }
  return bridge::AtenFromXlaTensor(XLATensor::max_pool_nd(
      bridge::GetXlaTensor(self), /*spatial_dim_count=*/2,
      XlaHelpers::I64List(kernel_size), XlaHelpers::I64List(stride),
      XlaHelpers::I64List(padding), ceil_mode));
}

std::tuple<at::Tensor, at::Tensor> AtenXlaType::max_pool2d_with_indices(
    const at::Tensor& self, at::IntArrayRef kernel_size, at::IntArrayRef stride,
    at::IntArrayRef padding, at::IntArrayRef dilation, bool ceil_mode) {
  XLA_FN_COUNTER("xla::");
  // Lowering when ceil_mode or dilation is set not supported yet.
  if (IsNonTrivialDilation(dilation)) {
    return AtenXlaTypeDefault::max_pool2d_with_indices(
        self, kernel_size, stride, padding, dilation, ceil_mode);
  }
  // TODO(asuhan): Here we return a placeholder tensor for the indices we hope
  // to never evaluate, which works for the backward of max_pool2d. However, the
  // user could request the indices to be returned, in which case we'd throw. We
  // need to either provide a lowering or improve our infrastructure to be able
  // to route to ATen the evaluation of outputs we hope to be unused.
  XLATensor result = XLATensor::max_pool_nd(
      bridge::GetXlaTensor(self), /*spatial_dim_count=*/2,
      XlaHelpers::I64List(kernel_size), XlaHelpers::I64List(stride),
      XlaHelpers::I64List(padding), ceil_mode);
  xla::Shape indices_shape = result.shape();
  indices_shape.set_element_type(
      GetDevicePrimitiveType(xla::PrimitiveType::S64, &result.GetDevice()));
  XLATensor indices_not_supported = XLATensor::not_supported(
      "aten::max_pool2d_with_indices.indices", indices_shape,
      bridge::GetXlaTensor(self).GetDevice());
  return std::make_tuple(bridge::AtenFromXlaTensor(result),
                         bridge::AtenFromXlaTensor(indices_not_supported));
}

at::Tensor AtenXlaType::max_pool2d_with_indices_backward(
    const at::Tensor& grad_output, const at::Tensor& self,
    at::IntArrayRef kernel_size, at::IntArrayRef stride,
    at::IntArrayRef padding, at::IntArrayRef dilation, bool ceil_mode,
    const at::Tensor& indices) {
  XLA_FN_COUNTER("xla::");
  // Lowering when ceil_mode or dilation is set not supported yet.
  if (IsNonTrivialDilation(dilation)) {
    return AtenXlaTypeDefault::max_pool2d_with_indices_backward(
        grad_output, self, kernel_size, stride, padding, dilation, ceil_mode,
        indices);
  }
  return bridge::AtenFromXlaTensor(XLATensor::max_pool_nd_backward(
      bridge::GetXlaTensor(grad_output), bridge::GetXlaTensor(self),
      /*spatial_dim_count=*/2, XlaHelpers::I64List(kernel_size),
      XlaHelpers::I64List(stride), XlaHelpers::I64List(padding), ceil_mode));
}

at::Tensor AtenXlaType::max_pool3d(const at::Tensor& self,
                                   at::IntArrayRef kernel_size,
                                   at::IntArrayRef stride,
                                   at::IntArrayRef padding,
                                   at::IntArrayRef dilation, bool ceil_mode) {
  XLA_FN_COUNTER("xla::");
  // Lowering when dilation is non-trivial or ceil_mode is set not supported.
  if (IsNonTrivialDilation(dilation)) {
    return AtenXlaTypeDefault::max_pool3d(self, kernel_size, stride, padding,
                                          dilation, ceil_mode);
  }
  return bridge::AtenFromXlaTensor(XLATensor::max_pool_nd(
      bridge::GetXlaTensor(self), /*spatial_dim_count=*/3,
      XlaHelpers::I64List(kernel_size), XlaHelpers::I64List(stride),
      XlaHelpers::I64List(padding), ceil_mode));
}

at::Tensor AtenXlaType::max_pool3d_with_indices_backward(
    const at::Tensor& grad_output, const at::Tensor& self,
    at::IntArrayRef kernel_size, at::IntArrayRef stride,
    at::IntArrayRef padding, at::IntArrayRef dilation, bool ceil_mode,
    const at::Tensor& indices) {
  XLA_FN_COUNTER("xla::");
  // Lowering when ceil_mode or dilation is set not supported yet.
  if (IsNonTrivialDilation(dilation)) {
    return AtenXlaTypeDefault::max_pool3d_with_indices_backward(
        grad_output, self, kernel_size, stride, padding, dilation, ceil_mode,
        indices);
  }
  return bridge::AtenFromXlaTensor(XLATensor::max_pool_nd_backward(
      bridge::GetXlaTensor(grad_output), bridge::GetXlaTensor(self),
      /*spatial_dim_count=*/3, XlaHelpers::I64List(kernel_size),
      XlaHelpers::I64List(stride), XlaHelpers::I64List(padding), ceil_mode));
}

std::tuple<at::Tensor, at::Tensor> AtenXlaType::max_pool3d_with_indices(
    const at::Tensor& self, at::IntArrayRef kernel_size, at::IntArrayRef stride,
    at::IntArrayRef padding, at::IntArrayRef dilation, bool ceil_mode) {
  XLA_FN_COUNTER("xla::");
  // Lowering when ceil_mode or dilation is set not supported yet.
  if (IsNonTrivialDilation(dilation)) {
    return AtenXlaTypeDefault::max_pool3d_with_indices(
        self, kernel_size, stride, padding, dilation, ceil_mode);
  }
  // TODO(asuhan): Here we return a placeholder tensor for the indices we hope
  // to never evaluate, which works for the backward of max_pool3d. However, the
  // user could request the indices to be returned, in which case we'd throw. We
  // need to either provide a lowering or improve our infrastructure to be able
  // to route to ATen the evaluation of outputs we hope to be unused.
  XLATensor result = XLATensor::max_pool_nd(
      bridge::GetXlaTensor(self), /*spatial_dim_count=*/3,
      XlaHelpers::I64List(kernel_size), XlaHelpers::I64List(stride),
      XlaHelpers::I64List(padding), ceil_mode);
  xla::Shape indices_shape = result.shape();
  indices_shape.set_element_type(
      GetDevicePrimitiveType(xla::PrimitiveType::S64, &result.GetDevice()));
  XLATensor indices_not_supported = XLATensor::not_supported(
      "aten::max_pool3d_with_indices.indices", indices_shape,
      bridge::GetXlaTensor(self).GetDevice());
  return std::make_tuple(bridge::AtenFromXlaTensor(result),
                         bridge::AtenFromXlaTensor(indices_not_supported));
}

at::Tensor AtenXlaType::mean(const at::Tensor& self,
                             c10::optional<at::ScalarType> dtype) {
  XLA_FN_COUNTER("xla::");
  XLATensor self_tensor = bridge::GetXlaTensor(self);
  return bridge::AtenFromXlaTensor(XLATensor::mean(
      self_tensor,
      xla::util::Iota<xla::int64>(self_tensor.shape().get().rank()),
      /*keep_reduced_dimensions*/ false, dtype));
}

at::Tensor AtenXlaType::mean(const at::Tensor& self, at::IntArrayRef dim,
                             bool keepdim,
                             c10::optional<at::ScalarType> dtype) {
  XLA_FN_COUNTER("xla::");
  return bridge::AtenFromXlaTensor(XLATensor::mean(
      bridge::GetXlaTensor(self), xla::util::ToVector<xla::int64>(dim),
      /*keep_reduced_dimensions*/ keepdim, dtype));
}

std::vector<at::Tensor> AtenXlaType::meshgrid(at::TensorList tensors) {
  XLA_FN_COUNTER("xla::");
  return at::native::meshgrid(tensors);
}

at::Tensor AtenXlaType::min(const at::Tensor& self, const at::Tensor& other) {
  XLA_FN_COUNTER("xla::");
  return bridge::AtenFromXlaTensor(
      XLATensor::min(bridge::GetXlaTensor(self), bridge::GetXlaTensor(other)));
}

at::Tensor AtenXlaType::min(const at::Tensor& self) {
  XLA_FN_COUNTER("xla::");
  return bridge::AtenFromXlaTensor(XLATensor::min(bridge::GetXlaTensor(self)));
}

std::tuple<at::Tensor, at::Tensor> AtenXlaType::min(const at::Tensor& self,
                                                    int64_t dim, bool keepdim) {
  XLA_FN_COUNTER("xla::");
  auto outputs = XLATensor::min(bridge::GetXlaTensor(self), dim, keepdim);
  return std::make_tuple(bridge::AtenFromXlaTensor(std::get<0>(outputs)),
                         bridge::AtenFromXlaTensor(std::get<1>(outputs)));
}

std::tuple<at::Tensor&, at::Tensor&> AtenXlaType::min_out(
    at::Tensor& min, at::Tensor& min_indices, const at::Tensor& self,
    int64_t dim, bool keepdim) {
  XLA_FN_COUNTER("xla::");
  XLATensor min_tensor = bridge::GetXlaTensor(min);
  XLATensor min_indices_tensor = bridge::GetXlaTensor(min_indices);
  XLATensor::min_out(min_tensor, min_indices_tensor, bridge::GetXlaTensor(self),
                     dim, keepdim);
  return std::forward_as_tuple(min, min_indices);
}

at::Tensor AtenXlaType::mm(const at::Tensor& self, const at::Tensor& mat2) {
  XLA_FN_COUNTER("xla::");
  // xla::dot doesn't support integer types.
  if (!self.is_floating_point() || !mat2.is_floating_point()) {
    return AtenXlaTypeDefault::mm(self, mat2);
  }
  return bridge::AtenFromXlaTensor(
      XLATensor::mm(/*input=*/bridge::GetXlaTensor(self),
                    /*weight=*/bridge::GetXlaTensor(mat2)));
}

at::Tensor AtenXlaType::mse_loss(const at::Tensor& self,
                                 const at::Tensor& target, int64_t reduction) {
  XLA_FN_COUNTER("xla::");
  return bridge::AtenFromXlaTensor(XLATensor::mse_loss(
      bridge::GetXlaTensor(self), bridge::GetXlaTensor(target), reduction));
}

at::Tensor AtenXlaType::mse_loss_backward(const at::Tensor& grad_output,
                                          const at::Tensor& self,
                                          const at::Tensor& target,
                                          int64_t reduction) {
  XLA_FN_COUNTER("xla::");
  return bridge::AtenFromXlaTensor(XLATensor::mse_loss_backward(
      bridge::GetXlaTensor(grad_output), bridge::GetXlaTensor(self),
      bridge::GetXlaTensor(target), reduction));
}

at::Tensor AtenXlaType::mul(const at::Tensor& self, const at::Tensor& other) {
  XLA_FN_COUNTER("xla::");
  auto xlatensors = GetPromotedXlaTensorsForBinaryOp(self, other);
  return bridge::AtenFromXlaTensor(
      XLATensor::mul(std::get<0>(xlatensors), std::get<1>(xlatensors)));
}

at::Tensor AtenXlaType::mul(const at::Tensor& self, at::Scalar other) {
  XLA_FN_COUNTER("xla::");
  return bridge::AtenFromXlaTensor(
      XLATensor::mul(bridge::GetXlaTensor(self), other));
}

at::Tensor& AtenXlaType::mul_(at::Tensor& self, const at::Tensor& other) {
  XLA_FN_COUNTER("xla::");
  XLATensor self_tensor = bridge::GetXlaTensor(self);
  XLATensor::mul_(self_tensor,
                  bridge::GetOrCreateXlaTensor(other, self_tensor.GetDevice()));
  return self;
}

at::Tensor& AtenXlaType::mul_(at::Tensor& self, at::Scalar other) {
  XLA_FN_COUNTER("xla::");
  XLATensor self_tensor = bridge::GetXlaTensor(self);
  XLATensor::mul_(self_tensor, other);
  return self;
}

at::Tensor AtenXlaType::narrow(const at::Tensor& self, int64_t dim,
                               int64_t start, int64_t length) {
  XLA_FN_COUNTER("xla::");
  return bridge::AtenFromXlaTensor(
      XLATensor::narrow(bridge::GetXlaTensor(self), dim, start, length));
}

at::Tensor AtenXlaType::narrow_copy(const at::Tensor& self, int64_t dim,
                                    int64_t start, int64_t length) {
  XLA_FN_COUNTER("xla::");
  return at::native::narrow_copy_dense(self, dim, start, length);
}

std::tuple<at::Tensor, at::Tensor, at::Tensor> AtenXlaType::native_batch_norm(
    const at::Tensor& input, const at::Tensor& weight, const at::Tensor& bias,
    const at::Tensor& running_mean, const at::Tensor& running_var,
    bool training, double momentum, double eps) {
  XLA_FN_COUNTER("xla::");
  XLATensor input_tensor = bridge::GetXlaTensor(input);
  const Device& device = input_tensor.GetDevice();
  XLATensor running_mean_tensor =
      bridge::GetOrCreateXlaTensor(running_mean, device);
  XLATensor running_var_tensor =
      bridge::GetOrCreateXlaTensor(running_var, device);
  auto outputs = XLATensor::native_batch_norm(
      bridge::GetXlaTensor(input), bridge::GetOrCreateXlaTensor(weight, device),
      bridge::GetOrCreateXlaTensor(bias, device), running_mean_tensor,
      running_var_tensor, training, momentum, eps);
  return std::make_tuple(bridge::AtenFromXlaTensor(std::get<0>(outputs)),
                         bridge::AtenFromXlaTensor(std::get<1>(outputs)),
                         bridge::AtenFromXlaTensor(std::get<2>(outputs)));
}

std::tuple<at::Tensor, at::Tensor, at::Tensor>
AtenXlaType::native_batch_norm_backward(
    const at::Tensor& grad_out, const at::Tensor& input,
    const at::Tensor& weight, const at::Tensor& running_mean,
    const at::Tensor& running_var, const at::Tensor& save_mean,
    const at::Tensor& save_invstd, bool train, double eps,
    std::array<bool, 3> output_mask) {
  XLA_FN_COUNTER("xla::");
  XLATensor grad_out_tensor = bridge::GetXlaTensor(grad_out);
  const Device& device = grad_out_tensor.GetDevice();
  auto gradients = XLATensor::native_batch_norm_backward(
      bridge::GetXlaTensor(grad_out), bridge::GetXlaTensor(input),
      bridge::GetOrCreateXlaTensor(weight, device),
      bridge::GetXlaTensor(save_mean), bridge::GetXlaTensor(save_invstd), train,
      eps);
  at::Tensor undefined;
  return std::make_tuple(
      output_mask[0] ? bridge::AtenFromXlaTensor(std::get<0>(gradients))
                     : undefined,
      output_mask[1] ? bridge::AtenFromXlaTensor(std::get<1>(gradients))
                     : undefined,
      output_mask[2] ? bridge::AtenFromXlaTensor(std::get<2>(gradients))
                     : undefined);
}

std::tuple<at::Tensor, at::Tensor, at::Tensor> AtenXlaType::native_layer_norm(
    const at::Tensor& input, const at::Tensor& weight, const at::Tensor& bias,
    int64_t M, int64_t N, double eps) {
  XLA_FN_COUNTER("xla::");
  auto input_shape = input.sizes();
  at::Tensor input_reshaped = input.view({1, M, -1});
  // Unlike Batch Normalization, which applies scalar scale and bias for each
  // entire channel/plane with the affine option, Layer Normalization applies
  // per-element scale and bias. E.g. For input {N, C, H, W}, weight for
  // batchnorm has shape {C} while weight for layernorm has shape {H, W} or {W}.
  auto outputs = at::native_batch_norm(
      input_reshaped, /*weight=*/{}, /*bias=*/{}, /*running_mean=*/{},
      /*running_var=*/{}, /*training=*/true, /*momentum=*/0, eps);
  at::Tensor out = std::get<0>(outputs);
  out = out.view(input_shape);
  if (weight.defined() && bias.defined()) {
    out = bias.addcmul(out, weight, 1);
  } else if (weight.defined()) {
    out = out.mul(weight);
  } else if (bias.defined()) {
    out = out.add(bias);
  }
  return std::make_tuple(out, std::get<1>(outputs), std::get<2>(outputs));
}

std::tuple<at::Tensor, at::Tensor, at::Tensor>
AtenXlaType::native_layer_norm_backward(
    const at::Tensor& grad_out, const at::Tensor& input, const at::Tensor& mean,
    const at::Tensor& rstd, const at::Tensor& weight, int64_t M, int64_t N,
    std::array<bool, 3> output_mask) {
  XLA_FN_COUNTER("xla::");
  at::Tensor grad_input = grad_out;
  if (weight.defined()) {
    grad_input = grad_input.mul(weight);
  }
  at::Tensor input_reshaped = input.view({1, M, -1});
  at::Tensor grad_input_reshaped = grad_input.view({1, M, -1});
  auto grads = at::native_batch_norm_backward(
      grad_input_reshaped, input_reshaped, /*weight=*/{},
      /*running_mean=*/{}, /*running_var=*/{}, mean, rstd, true, 0,
      output_mask);
  at::Tensor bn_out =
      (input_reshaped - mean.view({1, M, 1})) * rstd.view({1, M, 1});
  at::Tensor grad_weight = grad_out.mul(bn_out.reshape(grad_out.sizes()));
  at::Tensor undefined;
  return std::make_tuple(
      output_mask[0] ? std::get<0>(grads).reshape(input.sizes()) : undefined,
      output_mask[1] ? grad_weight.sum_to_size(weight.sizes()) : undefined,
      output_mask[2] ? grad_out : undefined);
}

at::Tensor AtenXlaType::ne(const at::Tensor& self, at::Scalar other) {
  XLA_FN_COUNTER("xla::");
  return bridge::AtenFromXlaTensor(
      XLATensor::ne(bridge::GetXlaTensor(self), other));
}

at::Tensor AtenXlaType::ne(const at::Tensor& self, const at::Tensor& other) {
  XLA_FN_COUNTER("xla::");
  return bridge::AtenFromXlaTensor(
      XLATensor::ne(bridge::GetXlaTensor(self), bridge::GetXlaTensor(other)));
}

at::Tensor& AtenXlaType::ne_(at::Tensor& self, at::Scalar other) {
  XLA_FN_COUNTER("xla::");
  XLATensor self_tensor = bridge::GetXlaTensor(self);
  XLATensor::ne_(self_tensor, other);
  return self;
}

at::Tensor& AtenXlaType::ne_(at::Tensor& self, const at::Tensor& other) {
  XLA_FN_COUNTER("xla::");
  XLATensor self_tensor = bridge::GetXlaTensor(self);
  XLATensor::ne_(self_tensor, bridge::GetXlaTensor(other));
  return self;
}

at::Tensor AtenXlaType::neg(const at::Tensor& self) {
  XLA_FN_COUNTER("xla::");
  XLA_CHECK(self.scalar_type() != at::kBool)
      << "Negation, the `-` operator, on a bool tensor is not supported. If "
         "you are trying to invert a mask, use the `~` or `logical_not()` "
         "operator instead.";
  return bridge::AtenFromXlaTensor(XLATensor::neg(bridge::GetXlaTensor(self)));
}

at::Tensor& AtenXlaType::neg_(at::Tensor& self) {
  XLA_FN_COUNTER("xla::");
  XLATensor self_tensor = bridge::GetXlaTensor(self);
  XLATensor::neg_(self_tensor);
  return self;
}

at::Tensor AtenXlaType::nll_loss(const at::Tensor& self,
                                 const at::Tensor& target,
                                 const at::Tensor& weight, int64_t reduction,
                                 int64_t ignore_index) {
  XLA_FN_COUNTER("xla::");
  if (reduction != at::Reduction::Mean || weight.defined()) {
    return AtenXlaTypeDefault::nll_loss(self, target, weight, reduction,
                                        ignore_index);
  }
  return bridge::AtenFromXlaTensor(XLATensor::nll_loss(
      bridge::GetXlaTensor(self), bridge::GetXlaTensor(target), ignore_index));
}

at::Tensor AtenXlaType::nll_loss_backward(
    const at::Tensor& grad_output, const at::Tensor& self,
    const at::Tensor& target, const at::Tensor& weight, int64_t reduction,
    int64_t ignore_index, const at::Tensor& total_weight) {
  XLA_FN_COUNTER("xla::");
  if (reduction != at::Reduction::Mean || weight.defined()) {
    return AtenXlaTypeDefault::nll_loss_backward(grad_output, self, target,
                                                 weight, reduction,
                                                 ignore_index, total_weight);
  }
  return bridge::AtenFromXlaTensor(XLATensor::nll_loss_backward(
      bridge::GetXlaTensor(self), bridge::GetXlaTensor(target), ignore_index));
}

std::tuple<at::Tensor, at::Tensor> AtenXlaType::nll_loss_forward(
    const at::Tensor& self, const at::Tensor& target, const at::Tensor& weight,
    int64_t reduction, int64_t ignore_index) {
  XLA_FN_COUNTER("xla::");
  if (weight.defined()) {
    return AtenXlaTypeDefault::nll_loss_forward(self, target, weight, reduction,
                                                ignore_index);
  }
  at::Tensor total_weight = at::ones({}, at::TensorOptions(self.dtype()));
  return std::make_tuple(
      nll_loss(self, target, weight, reduction, ignore_index), total_weight);
}

at::Tensor AtenXlaType::norm(const at::Tensor& self,
                             c10::optional<at::Scalar> p,
                             at::ScalarType dtype) {
  XLA_FN_COUNTER("xla::");
  // If p==0 it is a torch.nonzero(), which is not lowered to XLA due to dynamic
  // shapes issue.
  if (p.has_value() && p->toDouble() == 0) {
    return AtenXlaTypeDefault::norm(self, p, dtype);
  }
  return bridge::AtenFromXlaTensor(XLATensor::norm(
      bridge::GetXlaTensor(self), p, dtype, {}, /*keepdim=*/false));
}

at::Tensor AtenXlaType::norm(const at::Tensor& self, at::Scalar p) {
  XLA_FN_COUNTER("xla::");
  // If p==0 it is a torch.nonzero(), which is not lowered to XLA due to dynamic
  // shapes issue.
  if (p.toDouble() == 0) {
    return AtenXlaTypeDefault::norm(self, p);
  }
  return bridge::AtenFromXlaTensor(XLATensor::norm(
      bridge::GetXlaTensor(self), p, c10::nullopt, {}, /*keepdim=*/false));
}

at::Tensor AtenXlaType::norm(const at::Tensor& self,
                             c10::optional<at::Scalar> p, at::IntArrayRef dim,
                             bool keepdim, at::ScalarType dtype) {
  XLA_FN_COUNTER("xla::");
  // If p==0 it is a torch.nonzero(), which is not lowered to XLA due to dynamic
  // shapes issue.
  if (p.has_value() && p->toDouble() == 0) {
    return AtenXlaTypeDefault::norm(self, p, dim, keepdim, dtype);
  }
  return bridge::AtenFromXlaTensor(
      XLATensor::norm(bridge::GetXlaTensor(self), p, dtype, dim, keepdim));
}

at::Tensor AtenXlaType::norm(const at::Tensor& self,
                             c10::optional<at::Scalar> p, at::IntArrayRef dim,
                             bool keepdim) {
  XLA_FN_COUNTER("xla::");
  // If p==0 it is a torch.nonzero(), which is not lowered to XLA due to dynamic
  // shapes issue.
  if (p.has_value() && p->toDouble() == 0) {
    return AtenXlaTypeDefault::norm(self, p, dim, keepdim);
  }
  return bridge::AtenFromXlaTensor(XLATensor::norm(
      bridge::GetXlaTensor(self), p, c10::nullopt, dim, keepdim));
}

at::Tensor AtenXlaType::nuclear_norm(const at::Tensor& self, bool keepdim) {
  XLA_FN_COUNTER("xla::");
  return at::native::nuclear_norm(self, keepdim);
}

at::Tensor AtenXlaType::ones(at::IntArrayRef size,
                             const at::TensorOptions& options) {
  XLA_FN_COUNTER("xla::");
  return full(size, 1, options);
}

at::Tensor AtenXlaType::ones_like(const at::Tensor& self) {
  XLA_FN_COUNTER("xla::");
  return full_like(self, 1);
}

at::Tensor AtenXlaType::ones_like(const at::Tensor& self,
                                  const at::TensorOptions& options) {
  XLA_FN_COUNTER("xla::");
  return full_like(self, 1, options);
}

at::Tensor AtenXlaType::pairwise_distance(const at::Tensor& x1,
                                          const at::Tensor& x2, double p,
                                          double eps, bool keepdim) {
  XLA_FN_COUNTER("xla::");
  return at::native::pairwise_distance(x1, x2, p, eps, keepdim);
}

at::Tensor AtenXlaType::permute(const at::Tensor& self, at::IntArrayRef dims) {
  XLA_FN_COUNTER("xla::");
  return bridge::AtenFromXlaTensor(XLATensor::permute(
      bridge::GetXlaTensor(self), XlaHelpers::I64List(dims)));
}

at::Tensor AtenXlaType::pixel_shuffle(const at::Tensor& self,
                                      int64_t upscale_factor) {
  XLA_FN_COUNTER("xla::");
  return at::native::pixel_shuffle(self, upscale_factor);
}

at::Tensor AtenXlaType::pinverse(const at::Tensor& self, double rcond) {
  XLA_FN_COUNTER("xla::");
  return at::native::pinverse(self, rcond);
}

at::Tensor AtenXlaType::pow(const at::Tensor& self, at::Scalar exponent) {
  XLA_FN_COUNTER("xla::");
  // xla::pow doesn't support integer types.
  if (!self.is_floating_point()) {
    return AtenXlaTypeDefault::pow(self, exponent);
  }
  return bridge::AtenFromXlaTensor(
      XLATensor::pow(bridge::GetXlaTensor(self), exponent));
}

at::Tensor AtenXlaType::pow(const at::Tensor& self,
                            const at::Tensor& exponent) {
  XLA_FN_COUNTER("xla::");
  // xla::pow doesn't support integer types.
  if (!self.is_floating_point() || !exponent.is_floating_point()) {
    return AtenXlaTypeDefault::pow(self, exponent);
  }
  return bridge::AtenFromXlaTensor(XLATensor::pow(
      bridge::GetXlaTensor(self), bridge::GetXlaTensor(exponent)));
}

at::Tensor AtenXlaType::pow(at::Scalar self, const at::Tensor& exponent) {
  XLA_FN_COUNTER("xla::");
  // xla::pow doesn't support integer types.
  if (!exponent.is_floating_point()) {
    return AtenXlaTypeDefault::pow(self, exponent);
  }
  return bridge::AtenFromXlaTensor(
      XLATensor::pow(self, bridge::GetXlaTensor(exponent)));
}

at::Tensor& AtenXlaType::pow_(at::Tensor& self, at::Scalar exponent) {
  XLA_FN_COUNTER("xla::");
  // xla::pow doesn't support integer types.
  if (!self.is_floating_point()) {
    return AtenXlaTypeDefault::pow_(self, exponent);
  }
  XLATensor self_tensor = bridge::GetXlaTensor(self);
  XLATensor::pow_(self_tensor, exponent);
  return self;
}

at::Tensor& AtenXlaType::pow_(at::Tensor& self, const at::Tensor& exponent) {
  XLA_FN_COUNTER("xla::");
  // xla::pow doesn't support integer types.
  if (!self.is_floating_point() || !exponent.is_floating_point()) {
    return AtenXlaTypeDefault::pow_(self, exponent);
  }
  XLATensor self_tensor = bridge::GetXlaTensor(self);
  XLATensor::pow_(self_tensor, bridge::GetXlaTensor(exponent));
  return self;
}

at::Tensor AtenXlaType::prod(const at::Tensor& self,
                             c10::optional<at::ScalarType> dtype) {
  XLA_FN_COUNTER("xla::");
  XLATensor self_tensor = bridge::GetXlaTensor(self);
  return bridge::AtenFromXlaTensor(XLATensor::prod(
      self_tensor,
      xla::util::Iota<xla::int64>(self_tensor.shape().get().rank()),
      /*keep_reduced_dimensions=*/false, dtype));
}

at::Tensor AtenXlaType::prod(const at::Tensor& self, int64_t dim, bool keepdim,
                             c10::optional<at::ScalarType> dtype) {
  XLA_FN_COUNTER("xla::");
  return bridge::AtenFromXlaTensor(
      XLATensor::prod(bridge::GetXlaTensor(self), {dim}, keepdim, dtype));
}

std::tuple<at::Tensor, at::Tensor> AtenXlaType::qr(const at::Tensor& self,
                                                   bool some) {
  XLA_FN_COUNTER("xla::");
  auto results = XLATensor::qr(bridge::GetXlaTensor(self), some);
  return std::make_tuple(bridge::AtenFromXlaTensor(std::get<0>(results)),
                         bridge::AtenFromXlaTensor(std::get<1>(results)));
}

at::Tensor AtenXlaType::randperm(int64_t n, const at::TensorOptions& options) {
  XLA_FN_COUNTER("xla::");
  XlaOptions xla_options(options);
  return bridge::AtenFromXlaTensor(XLATensor::randperm(
      n, xla_options.get_device(), xla_options.get_scalar_type(at::kLong)));
}

at::Tensor AtenXlaType::randperm(int64_t n, at::Generator* generator,
                                 const at::TensorOptions& options) {
  XLA_FN_COUNTER("xla::");
  if (generator != nullptr) {
    return AtenXlaTypeDefault::randperm(n, generator, options);
  }
  return randperm(n, options);
}

at::Tensor AtenXlaType::reciprocal(const at::Tensor& self) {
  XLA_FN_COUNTER("xla::");
  return bridge::AtenFromXlaTensor(
      XLATensor::reciprocal(bridge::GetXlaTensor(self)));
}

at::Tensor& AtenXlaType::reciprocal_(at::Tensor& self) {
  XLA_FN_COUNTER("xla::");
  XLATensor self_tensor = bridge::GetXlaTensor(self);
  XLATensor::reciprocal_(self_tensor);
  return self;
}

at::Tensor AtenXlaType::relu(const at::Tensor& self) {
  XLA_FN_COUNTER("xla::");
  return bridge::AtenFromXlaTensor(XLATensor::relu(bridge::GetXlaTensor(self)));
}

at::Tensor& AtenXlaType::relu_(at::Tensor& self) {
  XLA_FN_COUNTER("xla::");
  XLATensor self_tensor = bridge::GetXlaTensor(self);
  XLATensor::relu_(self_tensor);
  return self;
}

at::Tensor AtenXlaType::remainder(const at::Tensor& self,
                                  const at::Tensor& other) {
  XLA_FN_COUNTER("xla::");
  return bridge::AtenFromXlaTensor(XLATensor::remainder(
      bridge::GetXlaTensor(self), bridge::GetXlaTensor(other)));
}

at::Tensor AtenXlaType::remainder(const at::Tensor& self, at::Scalar other) {
  XLA_FN_COUNTER("xla::");
  return bridge::AtenFromXlaTensor(
      XLATensor::remainder(bridge::GetXlaTensor(self), other));
}

at::Tensor& AtenXlaType::remainder_(at::Tensor& self, const at::Tensor& other) {
  XLA_FN_COUNTER("xla::");
  XLATensor self_tensor = bridge::GetXlaTensor(self);
  XLATensor::remainder_(self_tensor, bridge::GetXlaTensor(other));
  return self;
}

at::Tensor& AtenXlaType::remainder_(at::Tensor& self, at::Scalar other) {
  XLA_FN_COUNTER("xla::");
  XLATensor self_tensor = bridge::GetXlaTensor(self);
  XLATensor::remainder_(self_tensor, other);
  return self;
}

at::Tensor AtenXlaType::repeat(const at::Tensor& self,
                               at::IntArrayRef repeats) {
  XLA_FN_COUNTER("xla::");
  return bridge::AtenFromXlaTensor(XLATensor::repeat(
      bridge::GetXlaTensor(self), XlaHelpers::I64List(repeats)));
}

at::Tensor AtenXlaType::reshape(const at::Tensor& self, at::IntArrayRef shape) {
  XLA_FN_COUNTER("xla::");
  return bridge::AtenFromXlaTensor(XLATensor::reshape(
      bridge::GetXlaTensor(self), XlaHelpers::I64List(shape)));
}

at::Tensor& AtenXlaType::resize_(at::Tensor& self, at::IntArrayRef size) {
  XLA_FN_COUNTER("xla::");
  XLATensor self_tensor = bridge::GetXlaTensor(self);
  XLATensor::resize_(self_tensor, XlaHelpers::I64List(size));
  return self;
}

at::Tensor AtenXlaType::rrelu_with_noise(const at::Tensor& self,
                                         const at::Tensor& noise,
                                         at::Scalar lower, at::Scalar upper,
                                         bool training,
                                         at::Generator* generator) {
  XLA_FN_COUNTER("xla::");
  if (generator != nullptr) {
    // The fallback path for rrelu_with_noise when training=true is wrong
    XLA_CHECK_EQ(training, false);
    return AtenXlaTypeDefault::rrelu_with_noise(self, noise, lower, upper,
                                                training, generator);
  }
  XLATensor noise_tensor = bridge::GetXlaTensor(noise);
  return bridge::AtenFromXlaTensor(XLATensor::rrelu_with_noise(
      bridge::GetXlaTensor(self), noise_tensor, lower, upper, training));
}

at::Tensor AtenXlaType::rrelu_with_noise_backward(const at::Tensor& grad_output,
                                                  const at::Tensor& self,
                                                  const at::Tensor& noise,
                                                  at::Scalar lower,
                                                  at::Scalar upper,
                                                  bool training) {
  XLA_FN_COUNTER("xla::");
  XLATensor noise_tensor = bridge::GetXlaTensor(noise);
  return bridge::AtenFromXlaTensor(XLATensor::rrelu_with_noise_backward(
      bridge::GetXlaTensor(grad_output), bridge::GetXlaTensor(self),
      noise_tensor, lower, upper, training));
}

at::Tensor AtenXlaType::rsqrt(const at::Tensor& self) {
  XLA_FN_COUNTER("xla::");
  return bridge::AtenFromXlaTensor(
      XLATensor::rsqrt(bridge::GetXlaTensor(self)));
}

at::Tensor& AtenXlaType::rsqrt_(at::Tensor& self) {
  XLA_FN_COUNTER("xla::");
  XLATensor self_tensor = bridge::GetXlaTensor(self);
  XLATensor::rsqrt_(self_tensor);
  return self;
}

at::Tensor AtenXlaType::rsub(const at::Tensor& self, const at::Tensor& other,
                             at::Scalar alpha) {
  XLA_FN_COUNTER("xla::");
  CheckSubOperandTypes(self.scalar_type(), other.scalar_type());
  auto xlatensors = GetPromotedXlaTensorsForBinaryOp(self, other);
  return bridge::AtenFromXlaTensor(
      XLATensor::rsub(std::get<0>(xlatensors), std::get<1>(xlatensors), alpha));
}

at::Tensor AtenXlaType::rsub(const at::Tensor& self, at::Scalar other,
                             at::Scalar alpha) {
  XLA_FN_COUNTER("xla::");
  CheckSubOperandTypes(self.scalar_type(), GetScalarType(other));
  return bridge::AtenFromXlaTensor(
      XLATensor::rsub(bridge::GetXlaTensor(self), other, alpha));
}

at::Tensor AtenXlaType::scatter(const at::Tensor& self, int64_t dim,
                                const at::Tensor& index,
                                const at::Tensor& src) {
  XLA_FN_COUNTER("xla::");
  return bridge::AtenFromXlaTensor(XLATensor::scatter(
      bridge::GetXlaTensor(self), dim, bridge::GetXlaTensor(index),
      bridge::GetXlaTensor(src)));
}

at::Tensor AtenXlaType::scatter(const at::Tensor& self, int64_t dim,
                                const at::Tensor& index, at::Scalar value) {
  XLA_FN_COUNTER("xla::");
  return bridge::AtenFromXlaTensor(XLATensor::scatter(
      bridge::GetXlaTensor(self), dim, bridge::GetXlaTensor(index), value));
}

at::Tensor& AtenXlaType::scatter_(at::Tensor& self, int64_t dim,
                                  const at::Tensor& index,
                                  const at::Tensor& src) {
  XLA_FN_COUNTER("xla::");
  XLATensor self_tensor = bridge::GetXlaTensor(self);
  XLATensor::scatter_(self_tensor, dim, bridge::GetXlaTensor(index),
                      bridge::GetXlaTensor(src));
  return self;
}

at::Tensor& AtenXlaType::scatter_(at::Tensor& self, int64_t dim,
                                  const at::Tensor& index, at::Scalar value) {
  XLA_FN_COUNTER("xla::");
  XLATensor self_tensor = bridge::GetXlaTensor(self);
  XLATensor::scatter_(self_tensor, dim, bridge::GetXlaTensor(index), value);
  return self;
}

at::Tensor AtenXlaType::scatter_add(const at::Tensor& self, int64_t dim,
                                    const at::Tensor& index,
                                    const at::Tensor& src) {
  XLA_FN_COUNTER("xla::");
  return bridge::AtenFromXlaTensor(XLATensor::scatter_add(
      bridge::GetXlaTensor(self), dim, bridge::GetXlaTensor(index),
      bridge::GetXlaTensor(src)));
}

at::Tensor& AtenXlaType::scatter_add_(at::Tensor& self, int64_t dim,
                                      const at::Tensor& index,
                                      const at::Tensor& src) {
  XLA_FN_COUNTER("xla::");
  XLATensor self_tensor = bridge::GetXlaTensor(self);
  XLATensor::scatter_add_(self_tensor, dim, bridge::GetXlaTensor(index),
                          bridge::GetXlaTensor(src));
  return self;
}

at::Tensor AtenXlaType::select(const at::Tensor& self, int64_t dim,
                               int64_t index) {
  XLA_FN_COUNTER("xla::");
  return bridge::AtenFromXlaTensor(
      XLATensor::select(bridge::GetXlaTensor(self), dim, index));
}

at::Tensor AtenXlaType::selu(const at::Tensor& self) {
  XLA_FN_COUNTER("xla::");
  return at::native::selu(self);
}

at::Tensor& AtenXlaType::selu_(at::Tensor& self) {
  XLA_FN_COUNTER("xla::");
  return at::native::selu_(self);
}

at::Tensor AtenXlaType::sigmoid(const at::Tensor& self) {
  XLA_FN_COUNTER("xla::");
  return bridge::AtenFromXlaTensor(
      XLATensor::sigmoid(bridge::GetXlaTensor(self)));
}

at::Tensor& AtenXlaType::sigmoid_(at::Tensor& self) {
  XLA_FN_COUNTER("xla::");
  XLATensor self_tensor = bridge::GetXlaTensor(self);
  XLATensor::sigmoid_(self_tensor);
  return self;
}

at::Tensor AtenXlaType::sigmoid_backward(const at::Tensor& grad_output,
                                         const at::Tensor& output) {
  XLA_FN_COUNTER("xla::");
  return bridge::AtenFromXlaTensor(XLATensor::sigmoid_backward(
      bridge::GetXlaTensor(grad_output), bridge::GetXlaTensor(output)));
}

at::Tensor AtenXlaType::sign(const at::Tensor& self) {
  XLA_FN_COUNTER("xla::");
  return bridge::AtenFromXlaTensor(XLATensor::sign(bridge::GetXlaTensor(self)));
}

at::Tensor& AtenXlaType::sign_(at::Tensor& self) {
  XLA_FN_COUNTER("xla::");
  XLATensor self_tensor = bridge::GetXlaTensor(self);
  XLATensor::sign_(self_tensor);
  return self;
}

at::Tensor AtenXlaType::sin(const at::Tensor& self) {
  XLA_FN_COUNTER("xla::");
  return bridge::AtenFromXlaTensor(XLATensor::sin(bridge::GetXlaTensor(self)));
}

at::Tensor& AtenXlaType::sin_(at::Tensor& self) {
  XLA_FN_COUNTER("xla::");
  XLATensor self_tensor = bridge::GetXlaTensor(self);
  XLATensor::sin_(self_tensor);
  return self;
}

at::Tensor AtenXlaType::sinh(const at::Tensor& self) {
  XLA_FN_COUNTER("xla::");
  return bridge::AtenFromXlaTensor(XLATensor::sinh(bridge::GetXlaTensor(self)));
}

at::Tensor& AtenXlaType::sinh_(at::Tensor& self) {
  XLA_FN_COUNTER("xla::");
  XLATensor self_tensor = bridge::GetXlaTensor(self);
  XLATensor::sinh_(self_tensor);
  return self;
}

int64_t AtenXlaType::size(const at::Tensor& self, int64_t dim) {
  XLA_FN_COUNTER("xla::");
  return bridge::GetXlaTensor(self).size(dim);
}

at::Tensor AtenXlaType::slice(const at::Tensor& self, int64_t dim,
                              int64_t start, int64_t end, int64_t step) {
  XLA_FN_COUNTER("xla::");
  return bridge::AtenFromXlaTensor(
      XLATensor::slice(bridge::GetXlaTensor(self), dim, start, end, step));
}

at::Tensor AtenXlaType::smooth_l1_loss(const at::Tensor& self,
                                       const at::Tensor& target,
                                       int64_t reduction) {
  XLA_FN_COUNTER("xla::");
  return bridge::AtenFromXlaTensor(XLATensor::smooth_l1_loss(
      bridge::GetXlaTensor(self), bridge::GetXlaTensor(target), reduction));
}

at::Tensor AtenXlaType::smooth_l1_loss_backward(const at::Tensor& grad_output,
                                                const at::Tensor& self,
                                                const at::Tensor& target,
                                                int64_t reduction) {
  XLA_FN_COUNTER("xla::");
  return bridge::AtenFromXlaTensor(XLATensor::smooth_l1_loss_backward(
      bridge::GetXlaTensor(grad_output), bridge::GetXlaTensor(self),
      bridge::GetXlaTensor(target), reduction));
}

at::Tensor AtenXlaType::softmax(const at::Tensor& self, int64_t dim,
                                c10::optional<at::ScalarType> dtype) {
  XLA_FN_COUNTER("xla::");
  return bridge::AtenFromXlaTensor(
      XLATensor::softmax(bridge::GetXlaTensor(self), dim, dtype));
}

at::Tensor AtenXlaType::softplus(const at::Tensor& self, at::Scalar beta,
                                 at::Scalar threshold) {
  XLA_FN_COUNTER("xla::");
  return bridge::AtenFromXlaTensor(
      XLATensor::softplus(bridge::GetXlaTensor(self), beta, threshold));
}

at::Tensor AtenXlaType::softplus_backward(const at::Tensor& grad_output,
                                          const at::Tensor& self,
                                          at::Scalar beta, at::Scalar threshold,
                                          const at::Tensor& output) {
  XLA_FN_COUNTER("xla::");
  return bridge::AtenFromXlaTensor(XLATensor::softplus_backward(
      bridge::GetXlaTensor(grad_output), bridge::GetXlaTensor(self), beta,
      threshold, bridge::GetXlaTensor(output)));
}

at::Tensor AtenXlaType::softshrink(const at::Tensor& self, at::Scalar lambda) {
  XLA_FN_COUNTER("xla::");
  return bridge::AtenFromXlaTensor(
      XLATensor::softshrink(bridge::GetXlaTensor(self), lambda));
}

at::Tensor AtenXlaType::softshrink_backward(const at::Tensor& grad_out,
                                            const at::Tensor& self,
                                            at::Scalar lambda) {
  XLA_FN_COUNTER("xla::");
  return bridge::AtenFromXlaTensor(XLATensor::softshrink_backward(
      bridge::GetXlaTensor(grad_out), bridge::GetXlaTensor(self), lambda));
}

std::tuple<at::Tensor, at::Tensor> AtenXlaType::sort(const at::Tensor& self,
                                                     int64_t dim,
                                                     bool descending) {
  XLA_FN_COUNTER("xla::");
  auto results = XLATensor::topk(bridge::GetXlaTensor(self), self.size(dim),
                                 dim, descending, true);
  return std::make_tuple(bridge::AtenFromXlaTensor(std::get<0>(results)),
                         bridge::AtenFromXlaTensor(std::get<1>(results)));
}

std::vector<at::Tensor> AtenXlaType::split(const at::Tensor& self,
                                           int64_t split_size, int64_t dim) {
  XLA_FN_COUNTER("xla::");
  auto xla_tensors =
      XLATensor::split(bridge::GetXlaTensor(self), split_size, dim);
  return bridge::AtenFromXlaTensors(xla_tensors);
}

std::vector<at::Tensor> AtenXlaType::split_with_sizes(
    const at::Tensor& self, at::IntArrayRef split_sizes, int64_t dim) {
  XLA_FN_COUNTER("xla::");
  auto xla_tensors = XLATensor::split_with_sizes(
      bridge::GetXlaTensor(self), XlaHelpers::I64List(split_sizes), dim);
  return bridge::AtenFromXlaTensors(xla_tensors);
}

at::Tensor AtenXlaType::sqrt(const at::Tensor& self) {
  XLA_FN_COUNTER("xla::");
  return bridge::AtenFromXlaTensor(XLATensor::sqrt(bridge::GetXlaTensor(self)));
}

at::Tensor& AtenXlaType::sqrt_(at::Tensor& self) {
  XLA_FN_COUNTER("xla::");
  XLATensor self_tensor = bridge::GetXlaTensor(self);
  XLATensor::sqrt_(self_tensor);
  return self;
}

at::Tensor AtenXlaType::squeeze(const at::Tensor& self) {
  XLA_FN_COUNTER("xla::");
  return bridge::AtenFromXlaTensor(
      XLATensor::squeeze(bridge::GetXlaTensor(self)));
}

at::Tensor AtenXlaType::squeeze(const at::Tensor& self, int64_t dim) {
  XLA_FN_COUNTER("xla::");
  return bridge::AtenFromXlaTensor(
      XLATensor::squeeze(bridge::GetXlaTensor(self), dim));
}

at::Tensor& AtenXlaType::squeeze_(at::Tensor& self) {
  XLA_FN_COUNTER("xla::");
  XLATensor self_tensor = bridge::GetXlaTensor(self);
  XLATensor::squeeze_(self_tensor);
  return self;
}

at::Tensor& AtenXlaType::squeeze_(at::Tensor& self, int64_t dim) {
  XLA_FN_COUNTER("xla::");
  XLATensor self_tensor = bridge::GetXlaTensor(self);
  XLATensor::squeeze_(self_tensor, dim);
  return self;
}

at::Tensor AtenXlaType::stack(at::TensorList tensors, int64_t dim) {
  XLA_FN_COUNTER("xla::");
  return bridge::AtenFromXlaTensor(
      XLATensor::stack(bridge::GetXlaTensors(tensors), dim));
}

at::Tensor AtenXlaType::std(const at::Tensor& self, bool unbiased) {
  XLA_FN_COUNTER("xla::");
  XLATensor self_tensor = bridge::GetXlaTensor(self);
  return bridge::AtenFromXlaTensor(XLATensor::std(
      self_tensor,
      xla::util::Iota<xla::int64>(self_tensor.shape().get().rank()),
      /*keep_reduced_dimensions*/ false, unbiased));
}

at::Tensor AtenXlaType::std(const at::Tensor& self, at::IntArrayRef dim,
                            bool unbiased, bool keepdim) {
  XLA_FN_COUNTER("xla::");
  return bridge::AtenFromXlaTensor(XLATensor::std(
      bridge::GetXlaTensor(self), xla::util::ToVector<xla::int64>(dim),
      /*keep_reduced_dimensions*/ keepdim, unbiased));
}

at::Tensor AtenXlaType::sub(const at::Tensor& self, const at::Tensor& other,
                            at::Scalar alpha) {
  XLA_FN_COUNTER("xla::");
  CheckSubOperandTypes(self.scalar_type(), other.scalar_type());
  auto xlatensors = GetPromotedXlaTensorsForBinaryOp(self, other);
  return bridge::AtenFromXlaTensor(
      XLATensor::sub(std::get<0>(xlatensors), std::get<1>(xlatensors), alpha));
}

at::Tensor AtenXlaType::sub(const at::Tensor& self, at::Scalar other,
                            at::Scalar alpha) {
  XLA_FN_COUNTER("xla::");
  CheckSubOperandTypes(self.scalar_type(), GetScalarType(other));
  return bridge::AtenFromXlaTensor(
      XLATensor::sub(bridge::GetXlaTensor(self), other, alpha));
}

at::Tensor& AtenXlaType::sub_(at::Tensor& self, const at::Tensor& other,
                              at::Scalar alpha) {
  XLA_FN_COUNTER("xla::");
  CheckSubOperandTypes(self.scalar_type(), other.scalar_type());
  XLATensor self_tensor = bridge::GetXlaTensor(self);
  XLATensor::sub_(self_tensor,
                  bridge::GetOrCreateXlaTensor(other, self_tensor.GetDevice()),
                  alpha);
  return self;
}

at::Tensor& AtenXlaType::sub_(at::Tensor& self, at::Scalar other,
                              at::Scalar alpha) {
  XLA_FN_COUNTER("xla::");
  CheckSubOperandTypes(self.scalar_type(), GetScalarType(other));
  XLATensor self_tensor = bridge::GetXlaTensor(self);
  XLATensor::sub_(self_tensor, other, alpha);
  return self;
}

at::Tensor AtenXlaType::sum(const at::Tensor& self,
                            c10::optional<at::ScalarType> dtype) {
  XLA_FN_COUNTER("xla::");
  XLATensor self_tensor = bridge::GetXlaTensor(self);
  return bridge::AtenFromXlaTensor(XLATensor::sum(
      self_tensor,
      xla::util::Iota<xla::int64>(self_tensor.shape().get().rank()),
      /*keep_reduced_dimensions=*/false, dtype));
}

at::Tensor AtenXlaType::sum(const at::Tensor& self, at::IntArrayRef dim,
                            bool keepdim, c10::optional<at::ScalarType> dtype) {
  XLA_FN_COUNTER("xla::");
  return bridge::AtenFromXlaTensor(
      XLATensor::sum(bridge::GetXlaTensor(self),
                     xla::util::ToVector<xla::int64>(dim), keepdim, dtype));
}

at::Tensor AtenXlaType::sum_to_size(const at::Tensor& self,
                                    at::IntArrayRef size) {
  XLA_FN_COUNTER("xla::");
  return at::native::sum_to_size(self, size);
}

std::tuple<at::Tensor, at::Tensor, at::Tensor> AtenXlaType::svd(
    const at::Tensor& self, bool some, bool compute_uv) {
  XLA_FN_COUNTER("xla::");
  auto results = XLATensor::svd(bridge::GetXlaTensor(self), some, compute_uv);
  return std::make_tuple(bridge::AtenFromXlaTensor(std::get<0>(results)),
                         bridge::AtenFromXlaTensor(std::get<1>(results)),
                         bridge::AtenFromXlaTensor(std::get<2>(results)));
}

std::tuple<at::Tensor, at::Tensor> AtenXlaType::symeig(const at::Tensor& self,
                                                       bool eigenvectors,
                                                       bool upper) {
  XLA_FN_COUNTER("xla::");
  auto results =
      XLATensor::symeig(bridge::GetXlaTensor(self), eigenvectors, upper);
  return std::make_tuple(bridge::AtenFromXlaTensor(std::get<0>(results)),
                         bridge::AtenFromXlaTensor(std::get<1>(results)));
}

at::Tensor AtenXlaType::t(const at::Tensor& self) {
  XLA_FN_COUNTER("xla::");
  return bridge::AtenFromXlaTensor(
      XLATensor::transpose(bridge::GetXlaTensor(self), 0, 1));
}

at::Tensor& AtenXlaType::t_(at::Tensor& self) {
  XLA_FN_COUNTER("xla::");
  XLATensor self_tensor = bridge::GetXlaTensor(self);
  XLATensor::transpose_(self_tensor, 0, 1);
  return self;
}

at::Tensor AtenXlaType::tan(const at::Tensor& self) {
  XLA_FN_COUNTER("xla::");
  return bridge::AtenFromXlaTensor(XLATensor::tan(bridge::GetXlaTensor(self)));
}

at::Tensor& AtenXlaType::tan_(at::Tensor& self) {
  XLA_FN_COUNTER("xla::");
  XLATensor self_tensor = bridge::GetXlaTensor(self);
  XLATensor::tan_(self_tensor);
  return self;
}

at::Tensor AtenXlaType::tanh(const at::Tensor& self) {
  XLA_FN_COUNTER("xla::");
  return bridge::AtenFromXlaTensor(XLATensor::tanh(bridge::GetXlaTensor(self)));
}

at::Tensor& AtenXlaType::tanh_(at::Tensor& self) {
  XLA_FN_COUNTER("xla::");
  XLATensor self_tensor = bridge::GetXlaTensor(self);
  XLATensor::tanh_(self_tensor);
  return self;
}

at::Tensor AtenXlaType::tanh_backward(const at::Tensor& grad_output,
                                      const at::Tensor& output) {
  XLA_FN_COUNTER("xla::");
  return bridge::AtenFromXlaTensor(XLATensor::tanh_backward(
      bridge::GetXlaTensor(grad_output), bridge::GetXlaTensor(output)));
}

at::Tensor AtenXlaType::tensordot(const at::Tensor& self,
                                  const at::Tensor& other,
                                  at::IntArrayRef dims_self,
                                  at::IntArrayRef dims_other) {
  XLA_FN_COUNTER("xla::");
  return at::native::tensordot(self, other, dims_self, dims_other);
}

at::Tensor AtenXlaType::threshold(const at::Tensor& self, at::Scalar threshold,
                                  at::Scalar value) {
  XLA_FN_COUNTER("xla::");
  return bridge::AtenFromXlaTensor(XLATensor::threshold(
      bridge::GetXlaTensor(self), threshold.to<double>(), value.to<double>()));
}

at::Tensor& AtenXlaType::threshold_(at::Tensor& self, at::Scalar threshold,
                                    at::Scalar value) {
  XLA_FN_COUNTER("xla::");
  XLATensor self_tensor = bridge::GetXlaTensor(self);
  XLATensor::threshold_(self_tensor, threshold.to<double>(),
                        value.to<double>());
  return self;
}

at::Tensor AtenXlaType::threshold_backward(const at::Tensor& grad_output,
                                           const at::Tensor& self,
                                           at::Scalar threshold) {
  XLA_FN_COUNTER("xla::");
  return bridge::AtenFromXlaTensor(XLATensor::threshold_backward(
      bridge::GetXlaTensor(grad_output), bridge::GetXlaTensor(self),
      threshold.to<double>()));
}

at::Tensor AtenXlaType::to(
    const at::Tensor& self, const at::TensorOptions& options,
    bool /* non_blocking */, bool /* copy */,
    c10::optional<at::MemoryFormat> /* memory_format */) {
  XLA_FN_COUNTER("xla::");
  auto self_tensor = bridge::TryGetXlaTensor(self);
  if (!self_tensor) {
    XLA_CHECK(options.has_device());
    at::ScalarType dtype = options.has_dtype()
                               ? c10::typeMetaToScalarType(options.dtype())
                               : self.scalar_type();
    XLATensor xtensor =
        XLATensor::Create(CopyTensor(self, dtype),
                          bridge::AtenDeviceToXlaDevice(options.device()));
    return bridge::AtenFromXlaTensor(xtensor);
  }
  if (options.has_device() && options.device().type() != at::kXLA) {
    return bridge::XlaToAtenTensor(*self_tensor, options);
  }
  XlaOptions xla_options(options, self_tensor->GetDevice(),
                         self_tensor->dtype());
  return bridge::AtenFromXlaTensor(
      XLATensor::to(*self_tensor, xla_options.device, xla_options.scalar_type));
}

at::Tensor AtenXlaType::to(const at::Tensor& self, c10::Device device,
                           at::ScalarType dtype, bool non_blocking, bool copy,
                           c10::optional<at::MemoryFormat> memory_format) {
  return to(self, self.options().device(device).dtype(dtype), non_blocking,
            copy, memory_format);
}

at::Tensor AtenXlaType::to(const at::Tensor& self, at::ScalarType dtype,
                           bool non_blocking, bool copy,
                           c10::optional<at::MemoryFormat> memory_format) {
  return to(self, self.options().dtype(dtype), non_blocking, copy,
            memory_format);
}

at::Tensor AtenXlaType::to(const at::Tensor& self, const at::Tensor& other,
                           bool non_blocking, bool copy,
                           c10::optional<at::MemoryFormat> memory_format) {
  return to(self, other.options(), non_blocking, copy, memory_format);
}

std::tuple<at::Tensor, at::Tensor> AtenXlaType::topk(const at::Tensor& self,
                                                     int64_t k, int64_t dim,
                                                     bool largest,
                                                     bool sorted) {
  XLA_FN_COUNTER("xla::");
  auto results =
      XLATensor::topk(bridge::GetXlaTensor(self), k, dim, largest, sorted);
  return std::make_tuple(bridge::AtenFromXlaTensor(std::get<0>(results)),
                         bridge::AtenFromXlaTensor(std::get<1>(results)));
}

at::Tensor AtenXlaType::trace(const at::Tensor& self) {
  XLA_FN_COUNTER("xla::");
  return bridge::AtenFromXlaTensor(
      XLATensor::trace(bridge::GetXlaTensor(self)));
}

at::Tensor AtenXlaType::one_hot(const at::Tensor& self, int64_t num_classes) {
  XLA_FN_COUNTER("xla::");
  return at::native::one_hot(self, num_classes);
}

at::Tensor AtenXlaType::transpose(const at::Tensor& self, int64_t dim0,
                                  int64_t dim1) {
  XLA_FN_COUNTER("xla::");
  return bridge::AtenFromXlaTensor(
      XLATensor::transpose(bridge::GetXlaTensor(self), dim0, dim1));
}

at::Tensor& AtenXlaType::transpose_(at::Tensor& self, int64_t dim0,
                                    int64_t dim1) {
  XLA_FN_COUNTER("xla::");
  XLATensor self_tensor = bridge::GetXlaTensor(self);
  XLATensor::transpose_(self_tensor, dim0, dim1);
  return self;
}

std::tuple<at::Tensor, at::Tensor> AtenXlaType::triangular_solve(
    const at::Tensor& b, const at::Tensor& A, bool upper, bool transpose,
    bool unitriangular) {
  XLA_FN_COUNTER("xla::");
  // Currently, ATen doesn't have a left_side option. Once this
  // is added, this API will have to be changed.
  auto results = XLATensor::triangular_solve(
      bridge::GetXlaTensor(b), bridge::GetXlaTensor(A), /*left_side=*/true,
      upper, transpose, unitriangular);
  return std::make_tuple(bridge::AtenFromXlaTensor(std::get<0>(results)),
                         bridge::AtenFromXlaTensor(std::get<1>(results)));
}

at::Tensor AtenXlaType::tril(const at::Tensor& self, int64_t diagonal) {
  XLA_FN_COUNTER("xla::");
  return bridge::AtenFromXlaTensor(
      XLATensor::tril(bridge::GetXlaTensor(self), diagonal));
}

at::Tensor& AtenXlaType::tril_(at::Tensor& self, int64_t diagonal) {
  XLA_FN_COUNTER("xla::");
  XLATensor self_tensor = bridge::GetXlaTensor(self);
  XLATensor::tril_(self_tensor, diagonal);
  return self;
}

at::Tensor AtenXlaType::triplet_margin_loss(const at::Tensor& anchor,
                                            const at::Tensor& positive,
                                            const at::Tensor& negative,
                                            double margin, double p, double eps,
                                            bool swap, int64_t reduction) {
  XLA_FN_COUNTER("xla::");
  return at::native::triplet_margin_loss(anchor, positive, negative, margin, p,
                                         eps, swap, reduction);
}

at::Tensor AtenXlaType::triu(const at::Tensor& self, int64_t diagonal) {
  XLA_FN_COUNTER("xla::");
  return bridge::AtenFromXlaTensor(
      XLATensor::triu(bridge::GetXlaTensor(self), diagonal));
}

at::Tensor& AtenXlaType::triu_(at::Tensor& self, int64_t diagonal) {
  XLA_FN_COUNTER("xla::");
  XLATensor self_tensor = bridge::GetXlaTensor(self);
  XLATensor::triu_(self_tensor, diagonal);
  return self;
}

at::Tensor AtenXlaType::trunc(const at::Tensor& self) {
  XLA_FN_COUNTER("xla::");
  return bridge::AtenFromXlaTensor(
      XLATensor::trunc(bridge::GetXlaTensor(self)));
}

at::Tensor& AtenXlaType::trunc_(at::Tensor& self) {
  XLA_FN_COUNTER("xla::");
  XLATensor self_tensor = bridge::GetXlaTensor(self);
  XLATensor::trunc_(self_tensor);
  return self;
}

std::vector<at::Tensor> AtenXlaType::unbind(const at::Tensor& self,
                                            int64_t dim) {
  XLA_FN_COUNTER("xla::");
  return bridge::AtenFromXlaTensors(
      XLATensor::unbind(bridge::GetXlaTensor(self), dim));
}

at::Tensor AtenXlaType::unsqueeze(const at::Tensor& self, int64_t dim) {
  XLA_FN_COUNTER("xla::");
  return bridge::AtenFromXlaTensor(
      XLATensor::unsqueeze(bridge::GetXlaTensor(self), dim));
}

at::Tensor& AtenXlaType::unsqueeze_(at::Tensor& self, int64_t dim) {
  XLA_FN_COUNTER("xla::");
  XLATensor self_tensor = bridge::GetXlaTensor(self);
  XLATensor::unsqueeze_(self_tensor, dim);
  return self;
}

at::Tensor AtenXlaType::upsample_bilinear2d(const at::Tensor& self,
                                            at::IntArrayRef output_size,
                                            bool align_corners) {
  XLA_FN_COUNTER("xla::");
  XLATensor self_tensor = bridge::GetXlaTensor(self);
  // Only the XLA TPU backend for now implements the CustomCall required by our
  // XLA lowering.
  if (self_tensor.GetDevice().hw_type != DeviceType::TPU) {
    return AtenXlaTypeDefault::upsample_bilinear2d(self, output_size,
                                                   align_corners);
  }
  return bridge::AtenFromXlaTensor(XLATensor::upsample_bilinear2d(
      self_tensor, xla::util::ToVector<xla::int64>(output_size),
      align_corners));
}

at::Tensor AtenXlaType::upsample_bilinear2d_backward(
    const at::Tensor& grad_output, at::IntArrayRef output_size,
    at::IntArrayRef input_size, bool align_corners) {
  XLA_FN_COUNTER("xla::");
  XLATensor grad_output_tensor = bridge::GetXlaTensor(grad_output);
  // Only the XLA TPU backend for now implements the CustomCall required by our
  // XLA lowering.
  if (grad_output_tensor.GetDevice().hw_type != DeviceType::TPU) {
    return AtenXlaTypeDefault::upsample_bilinear2d_backward(
        grad_output, output_size, input_size, align_corners);
  }
  return bridge::AtenFromXlaTensor(XLATensor::upsample_bilinear2d_backward(
      grad_output_tensor, xla::util::ToVector<xla::int64>(output_size),
      xla::util::ToVector<xla::int64>(input_size), align_corners));
}

at::Tensor AtenXlaType::upsample_nearest2d(const at::Tensor& self,
                                           at::IntArrayRef output_size) {
  XLA_FN_COUNTER("xla::");
  XLATensor self_tensor = bridge::GetXlaTensor(self);
  // Only the XLA TPU backend for now implements the CustomCall required by our
  // XLA lowering.
  if (self_tensor.GetDevice().hw_type != DeviceType::TPU) {
    return AtenXlaTypeDefault::upsample_nearest2d(self, output_size);
  }
  return bridge::AtenFromXlaTensor(XLATensor::upsample_nearest2d(
      self_tensor, xla::util::ToVector<xla::int64>(output_size)));
}

at::Tensor AtenXlaType::upsample_nearest2d_backward(
    const at::Tensor& grad_output, at::IntArrayRef output_size,
    at::IntArrayRef input_size) {
  XLA_FN_COUNTER("xla::");
  XLATensor grad_output_tensor = bridge::GetXlaTensor(grad_output);
  // Only the XLA TPU backend for now implements the CustomCall required by our
  // XLA lowering.
  if (grad_output_tensor.GetDevice().hw_type != DeviceType::TPU) {
    return AtenXlaTypeDefault::upsample_nearest2d_backward(
        grad_output, output_size, input_size);
  }
  return bridge::AtenFromXlaTensor(XLATensor::upsample_nearest2d_backward(
      grad_output_tensor, xla::util::ToVector<xla::int64>(output_size),
      xla::util::ToVector<xla::int64>(input_size)));
}

at::Tensor AtenXlaType::view(const at::Tensor& self, at::IntArrayRef size) {
  XLA_FN_COUNTER("xla::");
  return bridge::AtenFromXlaTensor(
      XLATensor::view(bridge::GetXlaTensor(self), XlaHelpers::I64List(size)));
}

at::Tensor AtenXlaType::view_as(const at::Tensor& self,
                                const at::Tensor& other) {
  XLA_FN_COUNTER("xla::");
  return view(self, other.sizes());
}

at::Tensor AtenXlaType::where(const at::Tensor& condition,
                              const at::Tensor& self, const at::Tensor& other) {
  XLA_FN_COUNTER("xla::");
  return bridge::AtenFromXlaTensor(XLATensor::where(
      bridge::GetXlaTensor(condition), bridge::GetXlaTensor(self),
      bridge::GetXlaTensor(other)));
}

at::Tensor& AtenXlaType::zero_(at::Tensor& self) {
  XLA_FN_COUNTER("xla::");
  XLATensor self_tensor = bridge::GetXlaTensor(self);
  XLATensor::zero_(self_tensor);
  return self;
}

at::Tensor AtenXlaType::zeros(at::IntArrayRef size,
                              const at::TensorOptions& options) {
  XLA_FN_COUNTER("xla::");
  return full(size, 0, options);
}

at::Tensor AtenXlaType::zeros_like(const at::Tensor& self) {
  XLA_FN_COUNTER("xla::");
  return full_like(self, 0);
}

at::Tensor AtenXlaType::zeros_like(const at::Tensor& self,
                                   const at::TensorOptions& options) {
  XLA_FN_COUNTER("xla::");
  return full_like(self, 0, options);
}

void AtenXlaType::InitializeAtenBindings() {
  static std::once_flag once;
  std::call_once(once, []() { AtenInitialize(); });
}

}  // namespace torch_xla<|MERGE_RESOLUTION|>--- conflicted
+++ resolved
@@ -511,29 +511,10 @@
   return out;
 }
 
-<<<<<<< HEAD
 at::Tensor AtenXlaType::argsort(const at::Tensor& self, int64_t dim,
                                 bool descending) {
   XLA_FN_COUNTER("xla::");
   return std::get<1>(sort(self, dim, descending));
-=======
-at::Tensor AtenXlaType::argmax(const at::Tensor& self,
-                               c10::optional<int64_t> dim, bool keepdim) {
-  XLA_FN_COUNTER("xla::");
-  return dim ? bridge::AtenFromXlaTensor(
-                   XLATensor::argmax(bridge::GetXlaTensor(self), *dim, keepdim))
-             : bridge::AtenFromXlaTensor(
-                   XLATensor::argmax(bridge::GetXlaTensor(self)));
-}
-
-at::Tensor AtenXlaType::argmin(const at::Tensor& self,
-                               c10::optional<int64_t> dim, bool keepdim) {
-  XLA_FN_COUNTER("xla::");
-  return dim ? bridge::AtenFromXlaTensor(
-                   XLATensor::argmin(bridge::GetXlaTensor(self), *dim, keepdim))
-             : bridge::AtenFromXlaTensor(
-                   XLATensor::argmin(bridge::GetXlaTensor(self)));
->>>>>>> 07d316db
 }
 
 at::Tensor AtenXlaType::as_strided(const at::Tensor& self, at::IntArrayRef size,
