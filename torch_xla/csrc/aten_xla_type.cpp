--- conflicted
+++ resolved
@@ -1057,15 +1057,6 @@
 }
 
 at::Tensor AtenXlaType::empty_like(
-<<<<<<< HEAD
-=======
-    const at::Tensor& self, c10::optional<at::MemoryFormat> memory_format) {
-  XLA_FN_COUNTER("xla::");
-  return full_like(self, 0, memory_format);
-}
-
-at::Tensor AtenXlaType::empty_like(
->>>>>>> a6e62763
     const at::Tensor& self, const at::TensorOptions& options,
     c10::optional<at::MemoryFormat> memory_format) {
   XLA_FN_COUNTER("xla::");
@@ -1269,24 +1260,10 @@
                       xla_options.get_device(), xla_options.get_scalar_type()));
 }
 
-<<<<<<< HEAD
-at::Tensor AtenXlaType::full_like(const at::Tensor& self, at::Scalar fill_value,
-                                  const at::TensorOptions& options) {
-=======
-at::Tensor AtenXlaType::full_like(
-    const at::Tensor& self, at::Scalar fill_value,
-    c10::optional<at::MemoryFormat> /* memory_format */) {
-  XLA_FN_COUNTER("xla::");
-  XLATensor self_tensor = bridge::GetXlaTensor(self);
-  return bridge::AtenFromXlaTensor(XLATensor::full_like(
-      self_tensor, fill_value, self_tensor.GetDevice(), c10::nullopt));
-}
-
 at::Tensor AtenXlaType::full_like(
     const at::Tensor& self, at::Scalar fill_value,
     const at::TensorOptions& options,
     c10::optional<at::MemoryFormat> /* memory_format */) {
->>>>>>> a6e62763
   XLA_FN_COUNTER("xla::");
   XLATensor self_tensor = bridge::GetXlaTensor(self);
   XlaOptions xla_options(options, self_tensor.GetDevice());
@@ -2308,10 +2285,6 @@
   return full(size, 1, options);
 }
 
-<<<<<<< HEAD
-at::Tensor AtenXlaType::ones_like(const at::Tensor& self,
-                                  const at::TensorOptions& options) {
-=======
 at::Tensor AtenXlaType::ones_like(
     const at::Tensor& self, c10::optional<at::MemoryFormat> memory_format) {
   XLA_FN_COUNTER("xla::");
@@ -2321,7 +2294,6 @@
 at::Tensor AtenXlaType::ones_like(
     const at::Tensor& self, const at::TensorOptions& options,
     c10::optional<at::MemoryFormat> memory_format) {
->>>>>>> a6e62763
   XLA_FN_COUNTER("xla::");
   return full_like(self, 1, options, memory_format);
 }
@@ -3274,10 +3246,6 @@
   return full(size, 0, options);
 }
 
-<<<<<<< HEAD
-at::Tensor AtenXlaType::zeros_like(const at::Tensor& self,
-                                   const at::TensorOptions& options) {
-=======
 at::Tensor AtenXlaType::zeros_like(
     const at::Tensor& self, c10::optional<at::MemoryFormat> memory_format) {
   XLA_FN_COUNTER("xla::");
@@ -3287,7 +3255,6 @@
 at::Tensor AtenXlaType::zeros_like(
     const at::Tensor& self, const at::TensorOptions& options,
     c10::optional<at::MemoryFormat> memory_format) {
->>>>>>> a6e62763
   XLA_FN_COUNTER("xla::");
   return full_like(self, 0, options, memory_format);
 }
