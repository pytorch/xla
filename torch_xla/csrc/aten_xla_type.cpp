#include "torch_xla/csrc/aten_xla_type.h"

#include <ATen/Context.h>

#include <mutex>

#include "tensorflow/compiler/xla/xla_client/debug_macros.h"
#include "tensorflow/compiler/xla/xla_client/metrics.h"
#include "tensorflow/compiler/xla/xla_client/util.h"
#include "torch_xla/csrc/aten_xla_bridge.h"
#include "torch_xla/csrc/aten_xla_type_default.h"
#include "torch_xla/csrc/device.h"
#include "torch_xla/csrc/helpers.h"
#include "torch_xla/csrc/ops/as_strided.h"
#include "torch_xla/csrc/ops/einsum.h"
#include "torch_xla/csrc/ops/index_ops.h"
#include "torch_xla/csrc/pooling.h"
#include "torch_xla/csrc/tensor_impl.h"
#include "torch_xla/csrc/tensor_util.h"
#include "torch_xla/csrc/torch_util.h"
#include "torch_xla/csrc/version.h"

/* [Implementation Guidelines]
 - If you want to call a at::func which doesn't exist in AtenXlaType,
   call at::native::func instead.
   E.g. don't call tensor.is_floating_point() or at::is_floating_point(tensor),
   use at::native::is_floating_point(tensor).
*/
namespace torch_xla {
namespace {

struct XlaOptions {
  XlaOptions(const at::TensorOptions& options,
             c10::optional<Device> device_opt = c10::nullopt,
             c10::optional<at::ScalarType> scalar_type_opt = c10::nullopt)
      : device(std::move(device_opt)), scalar_type(std::move(scalar_type_opt)) {
    if (options.has_device()) {
      device = bridge::AtenDeviceToXlaDevice(options.device());
    }
    if (options.has_dtype()) {
      scalar_type = c10::typeMetaToScalarType(options.dtype());
    }
  }

  Device get_device() const { return device ? *device : *GetDefaultDevice(); }

  at::ScalarType get_scalar_type(
      at::ScalarType defval = at::ScalarType::Float) const {
    return scalar_type ? *scalar_type : defval;
  }

  c10::optional<Device> device;
  c10::optional<at::ScalarType> scalar_type;
};

// Returns true if dilation is non-trivial (not 1) in at least one dimension.
bool IsNonTrivialDilation(at::IntArrayRef dilation) {
  return std::any_of(
      dilation.begin(), dilation.end(),
      [](const int64_t dim_dilation) { return dim_dilation != 1; });
}

bool IsOperationOnType(const c10::optional<at::ScalarType>& opt_dtype,
                       at::ScalarType tensor_type, at::ScalarType type) {
  if (opt_dtype && *opt_dtype == type) {
    return true;
  }
  return tensor_type == type;
}

void CheckSubOperandTypes(at::ScalarType type1, at::ScalarType type2) {
  XLA_CHECK(type1 != at::kBool || type2 != at::kBool)
      << "Subtraction, the `-` operator, with two bool tensors is not "
         "supported. Use the `^` or `logical_xor()` operator instead.";
  XLA_CHECK(type1 != at::kBool && type2 != at::kBool)
      << "Subtraction, the `-` operator, with a bool tensor is not "
         "supported. If you are trying to invert a mask, use the `~` or "
         "`logical_not()` operator instead.";
}

std::tuple<XLATensor, XLATensor> GetPromotedXlaTensorsForBinaryOp(
    const at::Tensor& self, const at::Tensor& other) {
  at::ScalarType dtype = at::result_type(self, other);
  XLATensor tensor1 = bridge::GetXlaTensor(self);
  XLATensor tensor2 = bridge::GetOrCreateXlaTensor(other, tensor1.GetDevice());
  tensor1.SetScalarType(dtype);
  tensor2.SetScalarType(dtype);
  return std::make_tuple(tensor1, tensor2);
}

void AtenInitialize() {
  TF_LOG(INFO) << "PyTorch GIT revision: " << TORCH_GITREV;
  TF_LOG(INFO) << "XLA GIT revision: " << XLA_GITREV;

  RegisterAtenTypeFunctions();
  XLATensorImpl::AtenInitialize();
}

}  // namespace

at::Tensor AtenXlaType::__and__(const at::Tensor& self, at::Scalar other) {
  XLA_FN_COUNTER("xla::");
  return bridge::AtenFromXlaTensor(
      XLATensor::__and__(bridge::GetXlaTensor(self), other));
}

at::Tensor AtenXlaType::__and__(const at::Tensor& self,
                                const at::Tensor& other) {
  XLA_FN_COUNTER("xla::");
  return bridge::AtenFromXlaTensor(XLATensor::__and__(
      bridge::GetXlaTensor(self), bridge::GetXlaTensor(other)));
}

at::Tensor& AtenXlaType::__iand__(at::Tensor& self, at::Scalar other) {
  XLA_FN_COUNTER("xla::");
  XLATensor self_tensor = bridge::GetXlaTensor(self);
  XLATensor::__iand__(self_tensor, other);
  return self;
}

at::Tensor& AtenXlaType::__iand__(at::Tensor& self, const at::Tensor& other) {
  XLA_FN_COUNTER("xla::");
  XLATensor self_tensor = bridge::GetXlaTensor(self);
  XLATensor::__iand__(self_tensor, bridge::GetXlaTensor(other));
  return self;
}

at::Tensor& AtenXlaType::__ilshift__(at::Tensor& self, at::Scalar other) {
  XLA_FN_COUNTER("xla::");
  XLATensor self_tensor = bridge::GetXlaTensor(self);
  XLATensor::__ilshift__(self_tensor, other);
  return self;
}

at::Tensor& AtenXlaType::__ilshift__(at::Tensor& self,
                                     const at::Tensor& other) {
  XLA_FN_COUNTER("xla::");
  XLATensor self_tensor = bridge::GetXlaTensor(self);
  XLATensor::__ilshift__(self_tensor, bridge::GetXlaTensor(other));
  return self;
}

at::Tensor& AtenXlaType::__ior__(at::Tensor& self, at::Scalar other) {
  XLA_FN_COUNTER("xla::");
  XLATensor self_tensor = bridge::GetXlaTensor(self);
  XLATensor::__ior__(self_tensor, other);
  return self;
}

at::Tensor& AtenXlaType::__ior__(at::Tensor& self, const at::Tensor& other) {
  XLA_FN_COUNTER("xla::");
  XLATensor self_tensor = bridge::GetXlaTensor(self);
  XLATensor::__ior__(self_tensor, bridge::GetXlaTensor(other));
  return self;
}

at::Tensor& AtenXlaType::__irshift__(at::Tensor& self, at::Scalar other) {
  XLA_FN_COUNTER("xla::");
  XLATensor self_tensor = bridge::GetXlaTensor(self);
  XLATensor::__irshift__(self_tensor, other);
  return self;
}

at::Tensor& AtenXlaType::__irshift__(at::Tensor& self,
                                     const at::Tensor& other) {
  XLA_FN_COUNTER("xla::");
  XLATensor self_tensor = bridge::GetXlaTensor(self);
  XLATensor::__irshift__(self_tensor, bridge::GetXlaTensor(other));
  return self;
}

at::Tensor& AtenXlaType::__ixor__(at::Tensor& self, at::Scalar other) {
  XLA_FN_COUNTER("xla::");
  XLATensor self_tensor = bridge::GetXlaTensor(self);
  XLATensor::__ixor__(self_tensor, other);
  return self;
}

at::Tensor& AtenXlaType::__ixor__(at::Tensor& self, const at::Tensor& other) {
  XLA_FN_COUNTER("xla::");
  XLATensor self_tensor = bridge::GetXlaTensor(self);
  XLATensor::__ixor__(self_tensor, bridge::GetXlaTensor(other));
  return self;
}

at::Tensor AtenXlaType::__lshift__(const at::Tensor& self, at::Scalar other) {
  XLA_FN_COUNTER("xla::");
  return bridge::AtenFromXlaTensor(
      XLATensor::__lshift__(bridge::GetXlaTensor(self), other));
}

at::Tensor AtenXlaType::__lshift__(const at::Tensor& self,
                                   const at::Tensor& other) {
  XLA_FN_COUNTER("xla::");
  return bridge::AtenFromXlaTensor(XLATensor::__lshift__(
      bridge::GetXlaTensor(self), bridge::GetXlaTensor(other)));
}

at::Tensor AtenXlaType::__or__(const at::Tensor& self, at::Scalar other) {
  XLA_FN_COUNTER("xla::");
  return bridge::AtenFromXlaTensor(
      XLATensor::__or__(bridge::GetXlaTensor(self), other));
}

at::Tensor AtenXlaType::__or__(const at::Tensor& self,
                               const at::Tensor& other) {
  XLA_FN_COUNTER("xla::");
  return bridge::AtenFromXlaTensor(XLATensor::__or__(
      bridge::GetXlaTensor(self), bridge::GetXlaTensor(other)));
}

at::Tensor AtenXlaType::__rshift__(const at::Tensor& self, at::Scalar other) {
  XLA_FN_COUNTER("xla::");
  return bridge::AtenFromXlaTensor(
      XLATensor::__rshift__(bridge::GetXlaTensor(self), other));
}

at::Tensor AtenXlaType::__rshift__(const at::Tensor& self,
                                   const at::Tensor& other) {
  XLA_FN_COUNTER("xla::");
  return bridge::AtenFromXlaTensor(XLATensor::__rshift__(
      bridge::GetXlaTensor(self), bridge::GetXlaTensor(other)));
}

at::Tensor AtenXlaType::__xor__(const at::Tensor& self, at::Scalar other) {
  XLA_FN_COUNTER("xla::");
  return bridge::AtenFromXlaTensor(
      XLATensor::__xor__(bridge::GetXlaTensor(self), other));
}

at::Tensor AtenXlaType::__xor__(const at::Tensor& self,
                                const at::Tensor& other) {
  XLA_FN_COUNTER("xla::");
  return bridge::AtenFromXlaTensor(XLATensor::__xor__(
      bridge::GetXlaTensor(self), bridge::GetXlaTensor(other)));
}

at::Tensor& AtenXlaType::bitwise_not_out(at::Tensor& out,
                                         const at::Tensor& self) {
  XLA_FN_COUNTER("xla::");
  XLATensor out_tensor = bridge::GetXlaTensor(out);
  XLATensor self_tensor = bridge::GetXlaTensor(self);
  XLATensor::bitwise_not_out(out_tensor, self_tensor);
  return out;
}

at::Tensor AtenXlaType::_adaptive_avg_pool2d(const at::Tensor& self,
                                             at::IntArrayRef output_size) {
  XLA_FN_COUNTER("xla::");
  auto output_size_list = XlaHelpers::I64List(output_size);
  if (!IsSupportedAdaptiveAvgPool2d(XlaHelpers::I64List(self.sizes()),
                                    output_size_list)) {
    return AtenXlaTypeDefault::_adaptive_avg_pool2d(self, output_size);
  }
  return bridge::AtenFromXlaTensor(XLATensor::_adaptive_avg_pool2d(
      bridge::GetXlaTensor(self), output_size_list));
}

at::Tensor AtenXlaType::_adaptive_avg_pool2d_backward(
    const at::Tensor& grad_output, const at::Tensor& self) {
  XLA_FN_COUNTER("xla::");
  int64_t rank = grad_output.dim();
  std::vector<xla::int64> output_size{grad_output.size(rank - 2),
                                      grad_output.size(rank - 1)};
  if (!IsSupportedAdaptiveAvgPool2d(XlaHelpers::I64List(self.sizes()),
                                    output_size)) {
    return AtenXlaTypeDefault::_adaptive_avg_pool2d_backward(grad_output, self);
  }
  return bridge::AtenFromXlaTensor(XLATensor::_adaptive_avg_pool2d_backward(
      bridge::GetXlaTensor(grad_output), bridge::GetXlaTensor(self)));
}

at::Tensor AtenXlaType::_copy_from(const at::Tensor& self,
                                   const at::Tensor& dst, bool non_blocking) {
  XLA_FN_COUNTER("xla::");
  // Do not mark the tensor creation as writeable to not discard the XLA tensor
  // device context, but make a copy to avoid core data to be shared.
  std::vector<at::Tensor> tensors = {self};
  auto xla_tensors = bridge::XlaCreateTensorList(tensors);
  // Hack in an overwrite of a const tensor.
  at::Tensor t = CopyTensor(xla_tensors.front(), dst.scalar_type());
  const_cast<at::Tensor&>(dst).unsafeGetTensorImpl()->shallow_copy_from(
      t.getIntrusivePtr());
  return dst;
}

at::Tensor& AtenXlaType::_index_put_impl_(at::Tensor& self,
                                          at::TensorList indices,
                                          const at::Tensor& values,
                                          bool accumulate, bool /* unsafe */) {
  XLA_FN_COUNTER("xla::");
  return index_put_(self, indices, values, accumulate);
}

at::Tensor AtenXlaType::_log_softmax(const at::Tensor& self, int64_t dim,
                                     bool /* half_to_float */) {
  XLA_FN_COUNTER("xla::");
  return bridge::AtenFromXlaTensor(
      XLATensor::log_softmax(bridge::GetXlaTensor(self), dim, c10::nullopt));
}

at::Tensor AtenXlaType::_log_softmax_backward_data(
    const at::Tensor& grad_output, const at::Tensor& output, int64_t dim,
    const at::Tensor& /* self */) {
  XLA_FN_COUNTER("xla::");
  return bridge::AtenFromXlaTensor(XLATensor::log_softmax_backward(
      bridge::GetXlaTensor(grad_output), bridge::GetXlaTensor(output), dim));
}

at::Tensor AtenXlaType::_softmax(const at::Tensor& self, int64_t dim,
                                 bool /* half_to_float */) {
  XLA_FN_COUNTER("xla::");
  return softmax(self, dim, c10::nullopt);
}

at::Tensor AtenXlaType::_softmax_backward_data(const at::Tensor& grad_output,
                                               const at::Tensor& output,
                                               int64_t dim,
                                               const at::Tensor& self) {
  XLA_FN_COUNTER("xla::");
  return bridge::AtenFromXlaTensor(XLATensor::softmax_backward(
      bridge::GetXlaTensor(grad_output), bridge::GetXlaTensor(output), dim));
}

at::Tensor AtenXlaType::_trilinear(const at::Tensor& i1, const at::Tensor& i2,
                                   const at::Tensor& i3,
                                   at::IntArrayRef expand1,
                                   at::IntArrayRef expand2,
                                   at::IntArrayRef expand3,
                                   at::IntArrayRef sumdim, int64_t unroll_dim) {
  XLA_FN_COUNTER("xla::");
  return at::native::_trilinear(i1, i2, i3, expand1, expand2, expand3, sumdim,
                                unroll_dim);
}

at::Tensor AtenXlaType::_unsafe_view(const at::Tensor& self,
                                     at::IntArrayRef size) {
  XLA_FN_COUNTER("xla::");
  return view(self, size);
}

at::Tensor AtenXlaType::abs(const at::Tensor& self) {
  XLA_FN_COUNTER("xla::");
  return bridge::AtenFromXlaTensor(XLATensor::abs(bridge::GetXlaTensor(self)));
}

at::Tensor& AtenXlaType::abs_(at::Tensor& self) {
  XLA_FN_COUNTER("xla::");
  XLATensor self_tensor = bridge::GetXlaTensor(self);
  XLATensor::abs_(self_tensor);
  return self;
}

at::Tensor AtenXlaType::acos(const at::Tensor& self) {
  XLA_FN_COUNTER("xla::");
  return bridge::AtenFromXlaTensor(XLATensor::acos(bridge::GetXlaTensor(self)));
}

at::Tensor& AtenXlaType::acos_(at::Tensor& self) {
  XLA_FN_COUNTER("xla::");
  XLATensor self_tensor = bridge::GetXlaTensor(self);
  XLATensor::acos_(self_tensor);
  return self;
}

at::Tensor AtenXlaType::add(const at::Tensor& self, const at::Tensor& other,
                            at::Scalar alpha) {
  XLA_FN_COUNTER("xla::");
  auto xlatensors = GetPromotedXlaTensorsForBinaryOp(self, other);
  return bridge::AtenFromXlaTensor(
      XLATensor::add(std::get<0>(xlatensors), std::get<1>(xlatensors), alpha));
}

at::Tensor AtenXlaType::add(const at::Tensor& self, at::Scalar other,
                            at::Scalar alpha) {
  XLA_FN_COUNTER("xla::");
  return bridge::AtenFromXlaTensor(
      XLATensor::add(bridge::GetXlaTensor(self), other, alpha));
}

at::Tensor& AtenXlaType::add_(at::Tensor& self, const at::Tensor& other,
                              at::Scalar alpha) {
  XLA_FN_COUNTER("xla::");
  XLATensor self_tensor = bridge::GetXlaTensor(self);
  XLATensor::add_(self_tensor,
                  bridge::GetOrCreateXlaTensor(other, self_tensor.GetDevice()),
                  alpha);
  return self;
}

at::Tensor& AtenXlaType::add_(at::Tensor& self, at::Scalar other,
                              at::Scalar alpha) {
  XLA_FN_COUNTER("xla::");
  XLATensor self_tensor = bridge::GetXlaTensor(self);
  XLATensor::add_(self_tensor, other, alpha);
  return self;
}

at::Tensor AtenXlaType::addcdiv(const at::Tensor& self,
                                const at::Tensor& tensor1,
                                const at::Tensor& tensor2, at::Scalar value) {
  XLA_FN_COUNTER("xla::");
  return bridge::AtenFromXlaTensor(XLATensor::addcdiv(
      bridge::GetXlaTensor(self), value, bridge::GetXlaTensor(tensor1),
      bridge::GetXlaTensor(tensor2)));
}

at::Tensor& AtenXlaType::addcdiv_(at::Tensor& self, const at::Tensor& tensor1,
                                  const at::Tensor& tensor2, at::Scalar value) {
  XLA_FN_COUNTER("xla::");
  XLATensor self_tensor = bridge::GetXlaTensor(self);
  XLATensor::addcdiv_(self_tensor, value, bridge::GetXlaTensor(tensor1),
                      bridge::GetXlaTensor(tensor2));
  return self;
}

at::Tensor AtenXlaType::addcmul(const at::Tensor& self,
                                const at::Tensor& tensor1,
                                const at::Tensor& tensor2, at::Scalar value) {
  XLA_FN_COUNTER("xla::");
  return bridge::AtenFromXlaTensor(XLATensor::addcmul(
      bridge::GetXlaTensor(self), value, bridge::GetXlaTensor(tensor1),
      bridge::GetXlaTensor(tensor2)));
}

at::Tensor& AtenXlaType::addcmul_(at::Tensor& self, const at::Tensor& tensor1,
                                  const at::Tensor& tensor2, at::Scalar value) {
  XLA_FN_COUNTER("xla::");
  XLATensor self_tensor = bridge::GetXlaTensor(self);
  XLATensor::addcmul_(self_tensor, value, bridge::GetXlaTensor(tensor1),
                      bridge::GetXlaTensor(tensor2));
  return self;
}

at::Tensor AtenXlaType::addmm(const at::Tensor& self, const at::Tensor& mat1,
                              const at::Tensor& mat2, at::Scalar beta,
                              at::Scalar alpha) {
  XLA_FN_COUNTER("xla::");
  // xla::dot doesn't support integer types.
  if (beta.to<double>() != 1 || alpha.to<double>() != 1 ||
      !at::native::is_floating_point(self) ||
      !at::native::is_floating_point(mat1) ||
      !at::native::is_floating_point(mat2)) {
    return AtenXlaTypeDefault::addmm(self, mat1, mat2, beta, alpha);
  }
  return bridge::AtenFromXlaTensor(
      XLATensor::addmm(bridge::GetXlaTensor(mat1),
                       /*weight=*/bridge::GetXlaTensor(mat2),
                       /*bias=*/bridge::GetXlaTensor(self)));
}

at::Tensor AtenXlaType::alias(const at::Tensor& self) {
  XLA_FN_COUNTER("xla::");
  return self;
}

at::Tensor AtenXlaType::all(const at::Tensor& self) {
  XLA_FN_COUNTER("xla::");
  XLATensor self_tensor = bridge::GetXlaTensor(self);
  return bridge::AtenFromXlaTensor(XLATensor::all(
      self_tensor,
      xla::util::Iota<xla::int64>(self_tensor.shape().get().rank()),
      /*keep_reduced_dimensions*/ false));
}

at::Tensor AtenXlaType::all(const at::Tensor& self, int64_t dim, bool keepdim) {
  XLA_FN_COUNTER("xla::");
  return bridge::AtenFromXlaTensor(
      XLATensor::all(bridge::GetXlaTensor(self), {dim}, keepdim));
}

at::Tensor AtenXlaType::any(const at::Tensor& self) {
  XLA_FN_COUNTER("xla::");
  XLATensor self_tensor = bridge::GetXlaTensor(self);
  return bridge::AtenFromXlaTensor(XLATensor::any(
      self_tensor,
      xla::util::Iota<xla::int64>(self_tensor.shape().get().rank()),
      /*keep_reduced_dimensions*/ false));
}

at::Tensor AtenXlaType::any(const at::Tensor& self, int64_t dim, bool keepdim) {
  XLA_FN_COUNTER("xla::");
  return bridge::AtenFromXlaTensor(
      XLATensor::any(bridge::GetXlaTensor(self), {dim}, keepdim));
}

at::Tensor AtenXlaType::arange(at::Scalar end,
                               const at::TensorOptions& options) {
  XLA_FN_COUNTER("xla::");
  XlaOptions xla_options(options);
  return bridge::AtenFromXlaTensor(XLATensor::arange(
      0, end, 1, xla_options.get_device(), xla_options.get_scalar_type()));
}

at::Tensor AtenXlaType::arange(at::Scalar start, at::Scalar end,
                               const at::TensorOptions& options) {
  XLA_FN_COUNTER("xla::");
  XlaOptions xla_options(options);
  return bridge::AtenFromXlaTensor(XLATensor::arange(
      start, end, 1, xla_options.get_device(), xla_options.get_scalar_type()));
}

at::Tensor AtenXlaType::arange(at::Scalar start, at::Scalar end,
                               at::Scalar step,
                               const at::TensorOptions& options) {
  XLA_FN_COUNTER("xla::");
  XlaOptions xla_options(options);
  return bridge::AtenFromXlaTensor(
      XLATensor::arange(start, end, step, xla_options.get_device(),
                        xla_options.get_scalar_type()));
}

at::Tensor& AtenXlaType::arange_out(at::Tensor& out, at::Scalar start,
                                    at::Scalar end, at::Scalar step) {
  XLA_FN_COUNTER("xla::");
  XLATensor out_tensor = bridge::GetXlaTensor(out);
  XLATensor::arange_out(out_tensor, start, end, step, out.scalar_type());
  return out;
}

at::Tensor AtenXlaType::argsort(const at::Tensor& self, int64_t dim,
                                bool descending) {
  XLA_FN_COUNTER("xla::");
  return std::get<1>(sort(self, dim, descending));
}

at::Tensor AtenXlaType::as_strided(const at::Tensor& self, at::IntArrayRef size,
                                   at::IntArrayRef stride,
                                   c10::optional<int64_t> storage_offset) {
  XLA_FN_COUNTER("xla::");
  if (!ir::ops::AsStrided::StrideIsSupported(XlaHelpers::I64List(size),
                                             XlaHelpers::I64List(stride))) {
    return AtenXlaTypeDefault::as_strided(self, size, stride, storage_offset);
  }
  return bridge::AtenFromXlaTensor(XLATensor::as_strided(
      bridge::GetXlaTensor(self), XlaHelpers::I64List(size),
      XlaHelpers::I64Optional(storage_offset)));
}

at::Tensor& AtenXlaType::as_strided_(at::Tensor& self, at::IntArrayRef size,
                                     at::IntArrayRef stride,
                                     c10::optional<int64_t> storage_offset) {
  XLA_FN_COUNTER("xla::");
  if (!ir::ops::AsStrided::StrideIsSupported(XlaHelpers::I64List(size),
                                             XlaHelpers::I64List(stride))) {
    return AtenXlaTypeDefault::as_strided_(self, size, stride, storage_offset);
  }
  XLATensor self_tensor = bridge::GetXlaTensor(self);
  XLATensor::as_strided_(self_tensor, XlaHelpers::I64List(size),
                         XlaHelpers::I64Optional(storage_offset));
  return self;
}

at::Tensor AtenXlaType::asin(const at::Tensor& self) {
  XLA_FN_COUNTER("xla::");
  return bridge::AtenFromXlaTensor(XLATensor::asin(bridge::GetXlaTensor(self)));
}

at::Tensor& AtenXlaType::asin_(at::Tensor& self) {
  XLA_FN_COUNTER("xla::");
  XLATensor self_tensor = bridge::GetXlaTensor(self);
  XLATensor::asin_(self_tensor);
  return self;
}

at::Tensor AtenXlaType::atan(const at::Tensor& self) {
  XLA_FN_COUNTER("xla::");
  return bridge::AtenFromXlaTensor(XLATensor::atan(bridge::GetXlaTensor(self)));
}

at::Tensor AtenXlaType::atan2(const at::Tensor& self, const at::Tensor& other) {
  XLA_FN_COUNTER("xla::");
  return bridge::AtenFromXlaTensor(XLATensor::atan2(
      bridge::GetXlaTensor(self), bridge::GetXlaTensor(other)));
}

at::Tensor& AtenXlaType::atan2_(at::Tensor& self, const at::Tensor& other) {
  XLA_FN_COUNTER("xla::");
  XLATensor self_tensor = bridge::GetXlaTensor(self);
  XLATensor::atan2_(self_tensor, bridge::GetXlaTensor(other));
  return self;
}

at::Tensor& AtenXlaType::atan_(at::Tensor& self) {
  XLA_FN_COUNTER("xla::");
  XLATensor self_tensor = bridge::GetXlaTensor(self);
  XLATensor::atan_(self_tensor);
  return self;
}

at::Tensor AtenXlaType::avg_pool2d(const at::Tensor& self,
                                   at::IntArrayRef kernel_size,
                                   at::IntArrayRef stride,
                                   at::IntArrayRef padding, bool ceil_mode,
                                   bool count_include_pad,
                                   c10::optional<int64_t> divisor_override) {
  XLA_FN_COUNTER("xla::");
  if ((ceil_mode && count_include_pad) || divisor_override) {
    return AtenXlaTypeDefault::avg_pool2d(self, kernel_size, stride, padding,
                                          ceil_mode, count_include_pad,
                                          divisor_override);
  }
  return bridge::AtenFromXlaTensor(XLATensor::avg_pool_nd(
      bridge::GetXlaTensor(self), /*spatial_dim_count=*/2,
      XlaHelpers::I64List(kernel_size), XlaHelpers::I64List(stride),
      XlaHelpers::I64List(padding), ceil_mode, count_include_pad));
}

at::Tensor AtenXlaType::avg_pool2d_backward(
    const at::Tensor& grad_output, const at::Tensor& self,
    at::IntArrayRef kernel_size, at::IntArrayRef stride,
    at::IntArrayRef padding, bool ceil_mode, bool count_include_pad,
    c10::optional<int64_t> divisor_override) {
  XLA_FN_COUNTER("xla::");
  if ((ceil_mode && count_include_pad) || divisor_override) {
    return AtenXlaTypeDefault::avg_pool2d_backward(
        grad_output, self, kernel_size, stride, padding, ceil_mode,
        count_include_pad, divisor_override);
  }
  return bridge::AtenFromXlaTensor(XLATensor::avg_pool_nd_backward(
      bridge::GetXlaTensor(grad_output), bridge::GetXlaTensor(self),
      /*spatial_dim_count=*/2, XlaHelpers::I64List(kernel_size),
      XlaHelpers::I64List(stride), XlaHelpers::I64List(padding), ceil_mode,
      count_include_pad));
}

at::Tensor AtenXlaType::avg_pool3d(const at::Tensor& self,
                                   at::IntArrayRef kernel_size,
                                   at::IntArrayRef stride,
                                   at::IntArrayRef padding, bool ceil_mode,
                                   bool count_include_pad,
                                   c10::optional<int64_t> divisor_override) {
  XLA_FN_COUNTER("xla::");
  if ((ceil_mode && count_include_pad) || divisor_override) {
    return AtenXlaTypeDefault::avg_pool3d(self, kernel_size, stride, padding,
                                          ceil_mode, count_include_pad,
                                          divisor_override);
  }
  return bridge::AtenFromXlaTensor(XLATensor::avg_pool_nd(
      bridge::GetXlaTensor(self), /*spatial_dim_count=*/3,
      XlaHelpers::I64List(kernel_size), XlaHelpers::I64List(stride),
      XlaHelpers::I64List(padding), ceil_mode, count_include_pad));
}

at::Tensor AtenXlaType::avg_pool3d_backward(
    const at::Tensor& grad_output, const at::Tensor& self,
    at::IntArrayRef kernel_size, at::IntArrayRef stride,
    at::IntArrayRef padding, bool ceil_mode, bool count_include_pad,
    c10::optional<int64_t> divisor_override) {
  XLA_FN_COUNTER("xla::");
  if ((ceil_mode && count_include_pad) || divisor_override) {
    return AtenXlaTypeDefault::avg_pool3d_backward(
        grad_output, self, kernel_size, stride, padding, ceil_mode,
        count_include_pad, divisor_override);
  }
  return bridge::AtenFromXlaTensor(XLATensor::avg_pool_nd_backward(
      bridge::GetXlaTensor(grad_output), bridge::GetXlaTensor(self),
      /*spatial_dim_count=*/3, XlaHelpers::I64List(kernel_size),
      XlaHelpers::I64List(stride), XlaHelpers::I64List(padding), ceil_mode,
      count_include_pad));
}

at::Tensor AtenXlaType::bartlett_window(int64_t window_length,
                                        const at::TensorOptions& options) {
  XLA_FN_COUNTER("xla::");
  return at::native::bartlett_window(window_length, options);
}

at::Tensor AtenXlaType::bartlett_window(int64_t window_length, bool periodic,
                                        const at::TensorOptions& options) {
  XLA_FN_COUNTER("xla::");
  return at::native::bartlett_window(window_length, periodic, options);
}

at::Tensor AtenXlaType::bernoulli(const at::Tensor& self,
                                  at::Generator* generator) {
  XLA_FN_COUNTER("xla::");
  if (generator != nullptr) {
    return AtenXlaTypeDefault::bernoulli(self, generator);
  }
  XLATensor self_tensor = bridge::GetXlaTensor(self);
  return bridge::AtenFromXlaTensor(XLATensor::bernoulli(self_tensor));
}

at::Tensor& AtenXlaType::bernoulli_(at::Tensor& self, double p,
                                    at::Generator* generator) {
  XLA_FN_COUNTER("xla::");
  if (generator != nullptr) {
    return AtenXlaTypeDefault::bernoulli_(self, p, generator);
  }
  XLATensor self_tensor = bridge::GetXlaTensor(self);
  XLATensor::bernoulli_(self_tensor, p);
  return self;
}

at::Tensor& AtenXlaType::bernoulli_(at::Tensor& self, const at::Tensor& p,
                                    at::Generator* generator) {
  XLA_FN_COUNTER("xla::");
  if (generator != nullptr) {
    return AtenXlaTypeDefault::bernoulli_(self, p, generator);
  }
  XLATensor self_tensor = bridge::GetXlaTensor(self);
  XLATensor::bernoulli_(self_tensor, bridge::GetXlaTensor(p));
  return self;
}

at::Tensor AtenXlaType::binary_cross_entropy_with_logits(
    const at::Tensor& self, const at::Tensor& target, const at::Tensor& weight,
    const at::Tensor& pos_weight, int64_t reduction) {
  XLA_FN_COUNTER("xla::");
  return at::native::binary_cross_entropy_with_logits(self, target, weight,
                                                      pos_weight, reduction);
}

at::Tensor AtenXlaType::blackman_window(int64_t window_length,
                                        const at::TensorOptions& options) {
  XLA_FN_COUNTER("xla::");
  return at::native::blackman_window(window_length, options);
}

at::Tensor AtenXlaType::blackman_window(int64_t window_length, bool periodic,
                                        const at::TensorOptions& options) {
  XLA_FN_COUNTER("xla::");
  return at::native::blackman_window(window_length, periodic, options);
}

at::Tensor AtenXlaType::bmm(const at::Tensor& self, const at::Tensor& mat2) {
  XLA_FN_COUNTER("xla::");
  // xla::dot doesn't support integer types.
  if (!at::native::is_floating_point(self) ||
      !at::native::is_floating_point(mat2)) {
    return AtenXlaTypeDefault::bmm(self, mat2);
  }
  return bridge::AtenFromXlaTensor(
      XLATensor::bmm(bridge::GetXlaTensor(self), bridge::GetXlaTensor(mat2)));
}

at::Tensor AtenXlaType::cat(at::TensorList tensors, int64_t dim) {
  XLA_FN_COUNTER("xla::");
  return bridge::AtenFromXlaTensor(
      XLATensor::cat(bridge::GetXlaTensors(tensors), dim));
}

at::Tensor AtenXlaType::ceil(const at::Tensor& self) {
  XLA_FN_COUNTER("xla::");
  return bridge::AtenFromXlaTensor(XLATensor::ceil(bridge::GetXlaTensor(self)));
}

at::Tensor& AtenXlaType::ceil_(at::Tensor& self) {
  XLA_FN_COUNTER("xla::");
  XLATensor self_tensor = bridge::GetXlaTensor(self);
  XLATensor::ceil_(self_tensor);
  return self;
}

at::Tensor AtenXlaType::cholesky(const at::Tensor& self, bool upper) {
  XLA_FN_COUNTER("xla::");
  return bridge::AtenFromXlaTensor(
      XLATensor::cholesky(bridge::GetXlaTensor(self), upper));
}

at::Tensor AtenXlaType::clamp(const at::Tensor& self,
                              c10::optional<at::Scalar> min,
                              c10::optional<at::Scalar> max) {
  XLA_FN_COUNTER("xla::");
  return bridge::AtenFromXlaTensor(
      XLATensor::clamp(bridge::GetXlaTensor(self), min, max));
}

at::Tensor& AtenXlaType::clamp_(at::Tensor& self, c10::optional<at::Scalar> min,
                                c10::optional<at::Scalar> max) {
  XLA_FN_COUNTER("xla::");
  XLATensor self_tensor = bridge::GetXlaTensor(self);
  XLATensor::clamp_(self_tensor, min, max);
  return self;
}

at::Tensor AtenXlaType::clamp_max(const at::Tensor& self, at::Scalar max) {
  XLA_FN_COUNTER("xla::");
  return bridge::AtenFromXlaTensor(
      XLATensor::clamp(bridge::GetXlaTensor(self), c10::nullopt, max));
}

at::Tensor& AtenXlaType::clamp_max_(at::Tensor& self, at::Scalar max) {
  XLA_FN_COUNTER("xla::");
  XLATensor self_tensor = bridge::GetXlaTensor(self);
  XLATensor::clamp_(self_tensor, c10::nullopt, max);
  return self;
}

at::Tensor AtenXlaType::clamp_min(const at::Tensor& self, at::Scalar min) {
  XLA_FN_COUNTER("xla::");
  return bridge::AtenFromXlaTensor(
      XLATensor::clamp(bridge::GetXlaTensor(self), min, c10::nullopt));
}

at::Tensor& AtenXlaType::clamp_min_(at::Tensor& self, at::Scalar min) {
  XLA_FN_COUNTER("xla::");
  XLATensor self_tensor = bridge::GetXlaTensor(self);
  XLATensor::clamp_(self_tensor, min, c10::nullopt);
  return self;
}

at::Tensor AtenXlaType::clone(
    const at::Tensor& self,
    c10::optional<at::MemoryFormat> /* memory_format */) {
  XLA_FN_COUNTER("xla::");
  return bridge::AtenFromXlaTensor(
      XLATensor::clone(bridge::GetXlaTensor(self)));
}

at::Tensor AtenXlaType::constant_pad_nd(const at::Tensor& self,
                                        at::IntArrayRef pad, at::Scalar value) {
  XLA_FN_COUNTER("xla::");
  return bridge::AtenFromXlaTensor(XLATensor::constant_pad_nd(
      bridge::GetXlaTensor(self), XlaHelpers::I64List(pad), value));
}

// This functions covers the whole convolution lowering.
at::Tensor AtenXlaType::convolution_overrideable(
    const at::Tensor& input, const at::Tensor& weight, const at::Tensor& bias,
    at::IntArrayRef stride, at::IntArrayRef padding, at::IntArrayRef dilation,
    bool transposed, at::IntArrayRef output_padding, int64_t groups) {
  XLA_FN_COUNTER("xla::");
  if (bias.defined()) {
    return bridge::AtenFromXlaTensor(XLATensor::convolution_overrideable(
        bridge::GetXlaTensor(input), bridge::GetXlaTensor(weight),
        bridge::GetXlaTensor(bias), XlaHelpers::I64List(stride),
        XlaHelpers::I64List(padding), XlaHelpers::I64List(dilation), transposed,
        XlaHelpers::I64List(output_padding), groups));
  } else {
    return bridge::AtenFromXlaTensor(XLATensor::convolution_overrideable(
        bridge::GetXlaTensor(input), bridge::GetXlaTensor(weight),
        XlaHelpers::I64List(stride), XlaHelpers::I64List(padding),
        XlaHelpers::I64List(dilation), transposed,
        XlaHelpers::I64List(output_padding), groups));
  }
}

// This functions covers the whole convolution backward lowering.
std::tuple<at::Tensor, at::Tensor, at::Tensor>
AtenXlaType::convolution_backward_overrideable(
    const at::Tensor& grad_output, const at::Tensor& input,
    const at::Tensor& weight, at::IntArrayRef stride, at::IntArrayRef padding,
    at::IntArrayRef dilation, bool transposed, at::IntArrayRef output_padding,
    int64_t groups, std::array<bool, 3> output_mask) {
  XLA_FN_COUNTER("xla::");
  auto gradients = XLATensor::convolution_backward_overrideable(
      bridge::GetXlaTensor(grad_output), bridge::GetXlaTensor(input),
      bridge::GetXlaTensor(weight), XlaHelpers::I64List(stride),
      XlaHelpers::I64List(padding), XlaHelpers::I64List(dilation), transposed,
      XlaHelpers::I64List(output_padding), groups);
  return std::make_tuple(
      output_mask[0] ? bridge::AtenFromXlaTensor(std::get<0>(gradients))
                     : at::Tensor(),
      output_mask[1] ? bridge::AtenFromXlaTensor(std::get<1>(gradients))
                     : at::Tensor(),
      output_mask[2] ? bridge::AtenFromXlaTensor(std::get<2>(gradients))
                     : at::Tensor());
}

at::Tensor& AtenXlaType::copy_(at::Tensor& self, const at::Tensor& src,
                               bool non_blocking) {
  XLA_FN_COUNTER("xla::");
  auto self_tensor = bridge::TryGetXlaTensor(self);
  auto src_tensor = bridge::TryGetXlaTensor(src);
  if (!src_tensor) {
    XLA_CHECK(self_tensor);
    self_tensor->SetTensor(CopyTensor(src, self.scalar_type()));
  } else if (!self_tensor) {
    // TODO: Is self_tensor good enough?  I don't think so... therefore
    // the hack below:
    std::vector<at::Tensor> tensors = {src};
    auto xla_tensors = bridge::XlaCreateTensorList(tensors);
    // Hack in an overwrite of a const tensor.
    at::Tensor t = CopyTensor(xla_tensors.front(), self.scalar_type());
    const_cast<at::Tensor&>(self).unsafeGetTensorImpl()->shallow_copy_from(
        t.getIntrusivePtr());
  } else {
    XLATensor::copy_(*self_tensor, *src_tensor);
  }
  return self;
}

at::Tensor AtenXlaType::cos(const at::Tensor& self) {
  XLA_FN_COUNTER("xla::");
  return bridge::AtenFromXlaTensor(XLATensor::cos(bridge::GetXlaTensor(self)));
}

at::Tensor& AtenXlaType::cos_(at::Tensor& self) {
  XLA_FN_COUNTER("xla::");
  XLATensor self_tensor = bridge::GetXlaTensor(self);
  XLATensor::cos_(self_tensor);
  return self;
}

at::Tensor AtenXlaType::cosh(const at::Tensor& self) {
  XLA_FN_COUNTER("xla::");
  return bridge::AtenFromXlaTensor(XLATensor::cosh(bridge::GetXlaTensor(self)));
}

at::Tensor& AtenXlaType::cosh_(at::Tensor& self) {
  XLA_FN_COUNTER("xla::");
  XLATensor self_tensor = bridge::GetXlaTensor(self);
  XLATensor::cosh_(self_tensor);
  return self;
}

at::Tensor AtenXlaType::cross(const at::Tensor& self, const at::Tensor& other,
                              c10::optional<int64_t> dim) {
  XLA_FN_COUNTER("xla::");
  return bridge::AtenFromXlaTensor(
      XLATensor::cross(bridge::GetXlaTensor(self), bridge::GetXlaTensor(other),
                       XlaHelpers::I64Optional(dim)));
}

at::Tensor AtenXlaType::cumprod(const at::Tensor& self, int64_t dim,
                                c10::optional<at::ScalarType> dtype) {
  XLA_FN_COUNTER("xla::");
  XLATensor self_tensor = bridge::GetXlaTensor(self);
  if (IsOperationOnType(dtype, self_tensor.dtype(), at::ScalarType::Long)) {
    // XLA reduce-window does not support S64 mode.
    return AtenXlaTypeDefault::cumprod(self, dim, dtype);
  }
  return bridge::AtenFromXlaTensor(XLATensor::cumprod(self_tensor, dim, dtype));
}

at::Tensor AtenXlaType::cumsum(const at::Tensor& self, int64_t dim,
                               c10::optional<at::ScalarType> dtype) {
  XLA_FN_COUNTER("xla::");
  XLATensor self_tensor = bridge::GetXlaTensor(self);
  if (IsOperationOnType(dtype, self_tensor.dtype(), at::ScalarType::Long)) {
    // XLA reduce-window does not support S64 mode.
    return AtenXlaTypeDefault::cumsum(self, dim, dtype);
  }
  return bridge::AtenFromXlaTensor(XLATensor::cumsum(self_tensor, dim, dtype));
}

at::Tensor AtenXlaType::diag(const at::Tensor& self, int64_t diagonal) {
  XLA_FN_COUNTER("xla::");
  return bridge::AtenFromXlaTensor(
      XLATensor::diag(bridge::GetXlaTensor(self), diagonal));
}

at::Tensor AtenXlaType::diagonal(const at::Tensor& self, int64_t offset,
                                 int64_t dim1, int64_t dim2) {
  XLA_FN_COUNTER("xla::");
  return bridge::AtenFromXlaTensor(
      XLATensor::diagonal(bridge::GetXlaTensor(self), offset, dim1, dim2));
}

at::Tensor AtenXlaType::div(const at::Tensor& self, const at::Tensor& other) {
  XLA_FN_COUNTER("xla::");
  auto xlatensors = GetPromotedXlaTensorsForBinaryOp(self, other);
  return bridge::AtenFromXlaTensor(
      XLATensor::div(std::get<0>(xlatensors), std::get<1>(xlatensors)));
}

at::Tensor AtenXlaType::div(const at::Tensor& self, at::Scalar other) {
  XLA_FN_COUNTER("xla::");
  return bridge::AtenFromXlaTensor(
      XLATensor::div(bridge::GetXlaTensor(self), other));
}

at::Tensor& AtenXlaType::div_(at::Tensor& self, const at::Tensor& other) {
  XLA_FN_COUNTER("xla::");
  XLATensor self_tensor = bridge::GetXlaTensor(self);
  XLATensor::div_(self_tensor,
                  bridge::GetOrCreateXlaTensor(other, self_tensor.GetDevice()));
  return self;
}

at::Tensor& AtenXlaType::div_(at::Tensor& self, at::Scalar other) {
  XLA_FN_COUNTER("xla::");
  XLATensor self_tensor = bridge::GetXlaTensor(self);
  XLATensor::div_(self_tensor, other);
  return self;
}

at::Tensor AtenXlaType::dot(const at::Tensor& self, const at::Tensor& tensor) {
  XLA_FN_COUNTER("xla::");
  XLA_CHECK_EQ(self.dim(), 1)
      << "dot: Expected 1-D argument self, but got " << self.dim() << "-D";
  XLA_CHECK_EQ(tensor.dim(), 1)
      << "dot: Expected 1-D argument tensor, but got " << tensor.dim() << "-D";
  return matmul(self, tensor);
}

at::Tensor AtenXlaType::dropout(const at::Tensor& input, double p, bool train) {
  XLA_FN_COUNTER("xla::");
  return train ? bridge::AtenFromXlaTensor(
                     XLATensor::dropout(bridge::GetXlaTensor(input), p))
               : input;
}

at::Tensor& AtenXlaType::dropout_(at::Tensor& self, double p, bool train) {
  XLA_FN_COUNTER("xla::");
  if (train) {
    XLATensor self_tensor = bridge::GetXlaTensor(self);
    XLATensor::dropout_(self_tensor, p);
  }
  return self;
}

at::Tensor AtenXlaType::einsum(std::string equation, at::TensorList tensors) {
  XLA_FN_COUNTER("xla::");
  if (tensors.size() != 2 ||
      !ir::ops::Einsum::SupportsEquation(equation, tensors[0].dim(),
                                         tensors[1].dim())) {
    return at::native::einsum(equation, tensors);
  }
  return bridge::AtenFromXlaTensor(
      XLATensor::einsum(equation, bridge::GetXlaTensors(tensors)));
}

at::Tensor AtenXlaType::elu(const at::Tensor& self, at::Scalar alpha,
                            at::Scalar scale, at::Scalar input_scale) {
  XLA_FN_COUNTER("xla::");
  return bridge::AtenFromXlaTensor(
      XLATensor::elu(bridge::GetXlaTensor(self), alpha, scale, input_scale));
}

at::Tensor& AtenXlaType::elu_(at::Tensor& self, at::Scalar alpha,
                              at::Scalar scale, at::Scalar input_scale) {
  XLA_FN_COUNTER("xla::");
  XLATensor self_tensor = bridge::GetXlaTensor(self);
  XLATensor::elu_(self_tensor, alpha, scale, input_scale);
  return self;
}

at::Tensor AtenXlaType::elu_backward(const at::Tensor& grad_output,
                                     at::Scalar alpha, at::Scalar scale,
                                     at::Scalar input_scale,
                                     const at::Tensor& output) {
  XLA_FN_COUNTER("xla::");
  return bridge::AtenFromXlaTensor(
      XLATensor::elu_backward(bridge::GetXlaTensor(grad_output), alpha, scale,
                              input_scale, bridge::GetXlaTensor(output)));
}

at::Tensor AtenXlaType::embedding(const at::Tensor& weight,
                                  const at::Tensor& indices,
                                  int64_t padding_idx, bool scale_grad_by_freq,
                                  bool sparse) {
  XLA_FN_COUNTER("xla::");
  // TODO: for now route to native, which dispatches supported XLA operations.
  // We need to make use of the TPU embedding core here eventually.
  return at::native::embedding(weight, indices, padding_idx, scale_grad_by_freq,
                               sparse);
}

at::Tensor AtenXlaType::embedding_dense_backward(const at::Tensor& grad_output,
                                                 const at::Tensor& indices,
                                                 int64_t num_weights,
                                                 int64_t padding_idx,
                                                 bool scale_grad_by_freq) {
  XLA_FN_COUNTER("xla::");
  return bridge::AtenFromXlaTensor(XLATensor::embedding_dense_backward(
      bridge::GetXlaTensor(grad_output), bridge::GetXlaTensor(indices),
      num_weights, padding_idx, scale_grad_by_freq));
}

at::Tensor AtenXlaType::empty(at::IntArrayRef size,
                              const at::TensorOptions& options,
                              c10::optional<at::MemoryFormat> memory_format) {
  XLA_FN_COUNTER("xla::");
  // PT empty*() are optimizations to avoid initializing the data when it is
  // known it will be completely rewritten. But since for us doing a zero*()
  // does not actually end up doing any memory initialization, we use that and
  // avoid going to CPU for it. A common PT pattern is indeed doing empty() plus
  // s_copy_().
  return full(size, 0, options);
}

at::Tensor AtenXlaType::empty_like(
    const at::Tensor& self,
    c10::optional<at::MemoryFormat> /* memory_format */) {
  XLA_FN_COUNTER("xla::");
  return full_like(self, 0);
}

at::Tensor AtenXlaType::empty_like(
    const at::Tensor& self, const at::TensorOptions& options,
    c10::optional<at::MemoryFormat> /* memory_format */) {
  XLA_FN_COUNTER("xla::");
  return full_like(self, 0, options);
}

at::Tensor AtenXlaType::empty_strided(at::IntArrayRef size,
                                      at::IntArrayRef stride,
                                      const at::TensorOptions& options) {
  XLA_FN_COUNTER("xla::");
  at::Tensor t = full(size, 0, options);
  return as_strided(t, size, stride, /*storage_offset=*/0);
}

at::Tensor AtenXlaType::eq(const at::Tensor& self, at::Scalar other) {
  XLA_FN_COUNTER("xla::");
  return bridge::AtenFromXlaTensor(
      XLATensor::eq(bridge::GetXlaTensor(self), other));
}

at::Tensor AtenXlaType::eq(const at::Tensor& self, const at::Tensor& other) {
  XLA_FN_COUNTER("xla::");
  return bridge::AtenFromXlaTensor(
      XLATensor::eq(bridge::GetXlaTensor(self), bridge::GetXlaTensor(other)));
}

at::Tensor& AtenXlaType::eq_(at::Tensor& self, at::Scalar other) {
  XLA_FN_COUNTER("xla::");
  XLATensor self_tensor = bridge::GetXlaTensor(self);
  XLATensor::eq_(self_tensor, other);
  return self;
}

at::Tensor& AtenXlaType::eq_(at::Tensor& self, const at::Tensor& other) {
  XLA_FN_COUNTER("xla::");
  XLATensor self_tensor = bridge::GetXlaTensor(self);
  XLATensor::eq_(self_tensor, bridge::GetXlaTensor(other));
  return self;
}

at::Tensor AtenXlaType::erf(const at::Tensor& self) {
  XLA_FN_COUNTER("xla::");
  return bridge::AtenFromXlaTensor(XLATensor::erf(bridge::GetXlaTensor(self)));
}

at::Tensor& AtenXlaType::erf_(at::Tensor& self) {
  XLA_FN_COUNTER("xla::");
  XLATensor self_tensor = bridge::GetXlaTensor(self);
  XLATensor::erf_(self_tensor);
  return self;
}

at::Tensor AtenXlaType::erfc(const at::Tensor& self) {
  XLA_FN_COUNTER("xla::");
  return bridge::AtenFromXlaTensor(XLATensor::erfc(bridge::GetXlaTensor(self)));
}

at::Tensor& AtenXlaType::erfc_(at::Tensor& self) {
  XLA_FN_COUNTER("xla::");
  XLATensor self_tensor = bridge::GetXlaTensor(self);
  XLATensor::erfc_(self_tensor);
  return self;
}

at::Tensor AtenXlaType::erfinv(const at::Tensor& self) {
  XLA_FN_COUNTER("xla::");
  return bridge::AtenFromXlaTensor(
      XLATensor::erfinv(bridge::GetXlaTensor(self)));
}

at::Tensor& AtenXlaType::erfinv_(at::Tensor& self) {
  XLA_FN_COUNTER("xla::");
  XLATensor self_tensor = bridge::GetXlaTensor(self);
  XLATensor::erfinv_(self_tensor);
  return self;
}

at::Tensor AtenXlaType::exp(const at::Tensor& self) {
  XLA_FN_COUNTER("xla::");
  return bridge::AtenFromXlaTensor(XLATensor::exp(bridge::GetXlaTensor(self)));
}

at::Tensor& AtenXlaType::exp_(at::Tensor& self) {
  XLA_FN_COUNTER("xla::");
  XLATensor self_tensor = bridge::GetXlaTensor(self);
  XLATensor::exp_(self_tensor);
  return self;
}

at::Tensor AtenXlaType::expand(const at::Tensor& self, at::IntArrayRef size,
                               bool implicit) {
  XLA_FN_COUNTER("xla::");
  return bridge::AtenFromXlaTensor(XLATensor::expand(
      bridge::GetXlaTensor(self), xla::util::ToVector<xla::int64>(size)));
}

at::Tensor AtenXlaType::expm1(const at::Tensor& self) {
  XLA_FN_COUNTER("xla::");
  return bridge::AtenFromXlaTensor(
      XLATensor::expm1(bridge::GetXlaTensor(self)));
}

at::Tensor& AtenXlaType::expm1_(at::Tensor& self) {
  XLA_FN_COUNTER("xla::");
  XLATensor self_tensor = bridge::GetXlaTensor(self);
  XLATensor::expm1_(self_tensor);
  return self;
}

at::Tensor AtenXlaType::eye(int64_t n, const at::TensorOptions& options) {
  XLA_FN_COUNTER("xla::");
  return eye(n, n, options);
}

at::Tensor AtenXlaType::eye(int64_t n, int64_t m,
                            const at::TensorOptions& options) {
  XLA_FN_COUNTER("xla::");
  XlaOptions xla_options(options);
  return bridge::AtenFromXlaTensor(XLATensor::eye(
      n, m, xla_options.get_device(), xla_options.get_scalar_type()));
}

at::Tensor& AtenXlaType::fill_(at::Tensor& self, at::Scalar value) {
  XLA_FN_COUNTER("xla::");
  XLATensor self_tensor = bridge::GetXlaTensor(self);
  XLATensor::fill_(self_tensor, value);
  return self;
}

at::Tensor& AtenXlaType::fill_(at::Tensor& self, const at::Tensor& value) {
  XLA_FN_COUNTER("xla::");
  XLA_CHECK_EQ(value.dim(), 0) << "fill_ only supports a 0-dimensional "
                               << "value tensor, but got tensor "
                               << "with " << value.dim() << " dimension(s).";
  return fill_(self, value.item());
}

at::Tensor AtenXlaType::flip(const at::Tensor& self, at::IntArrayRef dims) {
  XLA_FN_COUNTER("xla::");
  return bridge::AtenFromXlaTensor(
      XLATensor::flip(bridge::GetXlaTensor(self), XlaHelpers::I64List(dims)));
}

at::Tensor AtenXlaType::floor(const at::Tensor& self) {
  XLA_FN_COUNTER("xla::");
  return bridge::AtenFromXlaTensor(
      XLATensor::floor(bridge::GetXlaTensor(self)));
}

at::Tensor& AtenXlaType::floor_(at::Tensor& self) {
  XLA_FN_COUNTER("xla::");
  XLATensor self_tensor = bridge::GetXlaTensor(self);
  XLATensor::floor_(self_tensor);
  return self;
}

at::Tensor AtenXlaType::fmod(const at::Tensor& self, const at::Tensor& other) {
  XLA_FN_COUNTER("xla::");
  return bridge::AtenFromXlaTensor(
      XLATensor::fmod(bridge::GetXlaTensor(self), bridge::GetXlaTensor(other)));
}

at::Tensor AtenXlaType::fmod(const at::Tensor& self, at::Scalar other) {
  XLA_FN_COUNTER("xla::");
  return bridge::AtenFromXlaTensor(
      XLATensor::fmod(bridge::GetXlaTensor(self), other));
}

at::Tensor& AtenXlaType::fmod_(at::Tensor& self, const at::Tensor& other) {
  XLA_FN_COUNTER("xla::");
  XLATensor self_tensor = bridge::GetXlaTensor(self);
  XLATensor::fmod_(self_tensor, bridge::GetXlaTensor(other));
  return self;
}

at::Tensor& AtenXlaType::fmod_(at::Tensor& self, at::Scalar other) {
  XLA_FN_COUNTER("xla::");
  XLATensor self_tensor = bridge::GetXlaTensor(self);
  XLATensor::fmod_(self_tensor, other);
  return self;
}

at::Tensor AtenXlaType::frac(const at::Tensor& self) {
  XLA_FN_COUNTER("xla::");
  return bridge::AtenFromXlaTensor(XLATensor::frac(bridge::GetXlaTensor(self)));
}

at::Tensor& AtenXlaType::frac_(at::Tensor& self) {
  XLA_FN_COUNTER("xla::");
  XLATensor self_tensor = bridge::GetXlaTensor(self);
  XLATensor::frac_(self_tensor);
  return self;
}

at::Tensor AtenXlaType::full(at::IntArrayRef size, at::Scalar fill_value,
                             const at::TensorOptions& options) {
  XLA_FN_COUNTER("xla::");
  XlaOptions xla_options(options);
  return bridge::AtenFromXlaTensor(
      XLATensor::full(XlaHelpers::I64List(size), fill_value,
                      xla_options.get_device(), xla_options.get_scalar_type()));
}

at::Tensor AtenXlaType::full_like(const at::Tensor& self,
                                  at::Scalar fill_value) {
  XLA_FN_COUNTER("xla::");
  XLATensor self_tensor = bridge::GetXlaTensor(self);
  return bridge::AtenFromXlaTensor(XLATensor::full_like(
      self_tensor, fill_value, self_tensor.GetDevice(), c10::nullopt));
}

at::Tensor AtenXlaType::full_like(const at::Tensor& self, at::Scalar fill_value,
                                  const at::TensorOptions& options) {
  XLA_FN_COUNTER("xla::");
  XLATensor self_tensor = bridge::GetXlaTensor(self);
  XlaOptions xla_options(options, self_tensor.GetDevice());
  return bridge::AtenFromXlaTensor(
      XLATensor::full_like(self_tensor, fill_value, xla_options.get_device(),
                           xla_options.scalar_type));
}

at::Tensor AtenXlaType::gather(const at::Tensor& self, int64_t dim,
                               const at::Tensor& index,
                               bool /* sparse_grad */) {
  XLA_FN_COUNTER("xla::");
  return bridge::AtenFromXlaTensor(XLATensor::gather(
      bridge::GetXlaTensor(self), dim, bridge::GetXlaTensor(index)));
}

at::Tensor AtenXlaType::ge(const at::Tensor& self, at::Scalar other) {
  XLA_FN_COUNTER("xla::");
  return bridge::AtenFromXlaTensor(
      XLATensor::ge(bridge::GetXlaTensor(self), other));
}

at::Tensor AtenXlaType::ge(const at::Tensor& self, const at::Tensor& other) {
  XLA_FN_COUNTER("xla::");
  return bridge::AtenFromXlaTensor(
      XLATensor::ge(bridge::GetXlaTensor(self), bridge::GetXlaTensor(other)));
}

at::Tensor& AtenXlaType::ge_(at::Tensor& self, at::Scalar other) {
  XLA_FN_COUNTER("xla::");
  XLATensor self_tensor = bridge::GetXlaTensor(self);
  XLATensor::ge_(self_tensor, other);
  return self;
}

at::Tensor& AtenXlaType::ge_(at::Tensor& self, const at::Tensor& other) {
  XLA_FN_COUNTER("xla::");
  XLATensor self_tensor = bridge::GetXlaTensor(self);
  XLATensor::ge_(self_tensor, bridge::GetXlaTensor(other));
  return self;
}

at::Tensor AtenXlaType::gt(const at::Tensor& self, at::Scalar other) {
  XLA_FN_COUNTER("xla::");
  return bridge::AtenFromXlaTensor(
      XLATensor::gt(bridge::GetXlaTensor(self), other));
}

at::Tensor AtenXlaType::gt(const at::Tensor& self, const at::Tensor& other) {
  XLA_FN_COUNTER("xla::");
  return bridge::AtenFromXlaTensor(
      XLATensor::gt(bridge::GetXlaTensor(self), bridge::GetXlaTensor(other)));
}

at::Tensor& AtenXlaType::gt_(at::Tensor& self, at::Scalar other) {
  XLA_FN_COUNTER("xla::");
  XLATensor self_tensor = bridge::GetXlaTensor(self);
  XLATensor::gt_(self_tensor, other);
  return self;
}

at::Tensor& AtenXlaType::gt_(at::Tensor& self, const at::Tensor& other) {
  XLA_FN_COUNTER("xla::");
  XLATensor self_tensor = bridge::GetXlaTensor(self);
  XLATensor::gt_(self_tensor, bridge::GetXlaTensor(other));
  return self;
}

at::Tensor AtenXlaType::hamming_window(int64_t window_length,
                                       const at::TensorOptions& options) {
  XLA_FN_COUNTER("xla::");
  return at::native::hamming_window(window_length, options);
}

at::Tensor AtenXlaType::hamming_window(int64_t window_length, bool periodic,
                                       const at::TensorOptions& options) {
  XLA_FN_COUNTER("xla::");
  return at::native::hamming_window(window_length, periodic, options);
}

at::Tensor AtenXlaType::hamming_window(int64_t window_length, bool periodic,
                                       double alpha,
                                       const at::TensorOptions& options) {
  XLA_FN_COUNTER("xla::");
  return at::native::hamming_window(window_length, periodic, alpha, options);
}

at::Tensor AtenXlaType::hamming_window(int64_t window_length, bool periodic,
                                       double alpha, double beta,
                                       const at::TensorOptions& options) {
  XLA_FN_COUNTER("xla::");
  return at::native::hamming_window(window_length, periodic, alpha, beta,
                                    options);
}

at::Tensor AtenXlaType::hann_window(int64_t window_length,
                                    const at::TensorOptions& options) {
  XLA_FN_COUNTER("xla::");
  return at::native::hann_window(window_length, options);
}

at::Tensor AtenXlaType::hann_window(int64_t window_length, bool periodic,
                                    const at::TensorOptions& options) {
  XLA_FN_COUNTER("xla::");
  return at::native::hann_window(window_length, periodic, options);
}

at::Tensor AtenXlaType::hardshrink(const at::Tensor& self, at::Scalar lambda) {
  XLA_FN_COUNTER("xla::");
  return bridge::AtenFromXlaTensor(
      XLATensor::hardshrink(bridge::GetXlaTensor(self), lambda));
}

at::Tensor AtenXlaType::hardshrink_backward(const at::Tensor& grad_out,
                                            const at::Tensor& self,
                                            at::Scalar lambda) {
  XLA_FN_COUNTER("xla::");
  return bridge::AtenFromXlaTensor(XLATensor::hardshrink_backward(
      bridge::GetXlaTensor(grad_out), bridge::GetXlaTensor(self), lambda));
}

at::Tensor AtenXlaType::hardtanh(const at::Tensor& self, at::Scalar min_val,
                                 at::Scalar max_val) {
  XLA_FN_COUNTER("xla::");
  return bridge::AtenFromXlaTensor(
      XLATensor::clamp(bridge::GetXlaTensor(self), min_val, max_val));
}

at::Tensor& AtenXlaType::hardtanh_(at::Tensor& self, at::Scalar min_val,
                                   at::Scalar max_val) {
  XLA_FN_COUNTER("xla::");
  XLATensor self_tensor = bridge::GetXlaTensor(self);
  XLATensor::clamp_(self_tensor, min_val, max_val);
  return self;
}

at::Tensor AtenXlaType::hardtanh_backward(const at::Tensor& grad_output,
                                          const at::Tensor& self,
                                          at::Scalar min_val,
                                          at::Scalar max_val) {
  XLA_FN_COUNTER("xla::");
  return bridge::AtenFromXlaTensor(XLATensor::hardtanh_backward(
      bridge::GetXlaTensor(grad_output), bridge::GetXlaTensor(self), min_val,
      max_val));
}

at::Tensor AtenXlaType::index(const at::Tensor& self, at::TensorList indices) {
  XLA_FN_COUNTER("xla::");
  CanonicalIndexInfo canonical_index_info =
      GetCanonicalIndexInfo(self, indices);
  return bridge::AtenFromXlaTensor(
      XLATensor::index(bridge::GetXlaTensor(canonical_index_info.base),
                       bridge::GetXlaTensors(canonical_index_info.indices),
                       canonical_index_info.start_dim));
}

at::Tensor& AtenXlaType::index_add_(at::Tensor& self, int64_t dim,
                                    const at::Tensor& index,
                                    const at::Tensor& source) {
  XLA_FN_COUNTER("xla::");
  XLATensor self_tensor = bridge::GetXlaTensor(self);
  XLATensor::index_add_(self_tensor, dim, bridge::GetXlaTensor(index),
                        bridge::GetXlaTensor(source));
  return self;
}

at::Tensor& AtenXlaType::index_copy_(at::Tensor& self, int64_t dim,
                                     const at::Tensor& index,
                                     const at::Tensor& source) {
  XLA_FN_COUNTER("xla::");
  XLATensor self_tensor = bridge::GetXlaTensor(self);
  XLATensor::index_copy_(self_tensor, dim, bridge::GetXlaTensor(index),
                         bridge::GetXlaTensor(source));
  return self;
}

at::Tensor& AtenXlaType::index_fill_(at::Tensor& self, int64_t dim,
                                     const at::Tensor& index,
                                     at::Scalar value) {
  XLA_FN_COUNTER("xla::");
  XLATensor self_tensor = bridge::GetXlaTensor(self);
  XLATensor::index_fill_(self_tensor, dim, bridge::GetXlaTensor(index), value);
  return self;
}

at::Tensor& AtenXlaType::index_fill_(at::Tensor& self, int64_t dim,
                                     const at::Tensor& index,
                                     const at::Tensor& value) {
  XLA_FN_COUNTER("xla::");
  XLATensor self_tensor = bridge::GetXlaTensor(self);
  XLATensor::index_fill_(self_tensor, dim, bridge::GetXlaTensor(index),
                         bridge::GetXlaTensor(value));
  return self;
}

at::Tensor& AtenXlaType::index_put_(at::Tensor& self, at::TensorList indices,
                                    const at::Tensor& values, bool accumulate) {
  XLA_FN_COUNTER("xla::");
  CanonicalIndexInfo canonical_index_info =
      GetCanonicalIndexInfo(self, indices);
  XLATensor self_tensor = bridge::GetXlaTensor(self);
  XLATensor::index_put_(
      self_tensor, bridge::GetXlaTensor(canonical_index_info.base),
      bridge::GetXlaTensors(canonical_index_info.indices),
      canonical_index_info.start_dim, bridge::GetXlaTensor(values), accumulate,
      canonical_index_info.result_permutation);
  return self;
}

at::Tensor AtenXlaType::index_select(const at::Tensor& self, int64_t dim,
                                     const at::Tensor& index) {
  XLA_FN_COUNTER("xla::");
  return bridge::AtenFromXlaTensor(XLATensor::index_select(
      bridge::GetXlaTensor(self), dim, bridge::GetXlaTensor(index)));
}

<<<<<<< HEAD
at::Tensor AtenXlaType::instance_norm(
    const at::Tensor& input, const at::Tensor& weight, const at::Tensor& bias,
    const at::Tensor& running_mean, const at::Tensor& running_var,
    bool use_input_stats, double momentum, double eps, bool cudnn_enabled) {
  XLA_FN_COUNTER("xla::");
  if (cudnn_enabled || !use_input_stats) {
    return AtenXlaTypeDefault::instance_norm(input, weight, bias, running_mean,
                                             running_var, use_input_stats,
                                             momentum, eps, cudnn_enabled);
  }
  return at::native::instance_norm(input, weight, bias, running_mean,
                                   running_var, use_input_stats, momentum, eps,
                                   cudnn_enabled);
=======
bool AtenXlaType::is_floating_point(const at::Tensor& self) {
  XLA_FN_COUNTER("xla::");
  return at::isFloatingType(self.scalar_type());
}

bool AtenXlaType::is_signed(const at::Tensor& self) {
  XLA_FN_COUNTER("xla::");
  return at::isSignedType(self.scalar_type());
>>>>>>> b959c2a4
}

at::Tensor AtenXlaType::kl_div(const at::Tensor& self, const at::Tensor& target,
                               int64_t reduction) {
  XLA_FN_COUNTER("xla::");
  return at::native::kl_div(self, target, reduction);
}

at::Tensor AtenXlaType::kl_div_backward(const at::Tensor& grad_output,
                                        const at::Tensor& self,
                                        const at::Tensor& target,
                                        int64_t reduction) {
  XLA_FN_COUNTER("xla::");
  return bridge::AtenFromXlaTensor(XLATensor::kl_div_backward(
      bridge::GetXlaTensor(grad_output), bridge::GetXlaTensor(self),
      bridge::GetXlaTensor(target), reduction));
}

std::tuple<at::Tensor, at::Tensor> AtenXlaType::kthvalue(const at::Tensor& self,
                                                         int64_t k, int64_t dim,
                                                         bool keepdim) {
  XLA_FN_COUNTER("xla::");
  auto results =
      XLATensor::kthvalue(bridge::GetXlaTensor(self), k, dim, keepdim);
  return std::make_tuple(bridge::AtenFromXlaTensor(std::get<0>(results)),
                         bridge::AtenFromXlaTensor(std::get<1>(results)));
}

at::Tensor AtenXlaType::l1_loss(const at::Tensor& self,
                                const at::Tensor& target, int64_t reduction) {
  XLA_FN_COUNTER("xla::");
  return bridge::AtenFromXlaTensor(XLATensor::l1_loss(
      bridge::GetXlaTensor(self), bridge::GetXlaTensor(target), reduction));
}

at::Tensor AtenXlaType::l1_loss_backward(const at::Tensor& grad_output,
                                         const at::Tensor& self,
                                         const at::Tensor& target,
                                         int64_t reduction) {
  XLA_FN_COUNTER("xla::");
  return bridge::AtenFromXlaTensor(XLATensor::l1_loss_backward(
      bridge::GetXlaTensor(grad_output), bridge::GetXlaTensor(self),
      bridge::GetXlaTensor(target), reduction));
}

at::Tensor AtenXlaType::le(const at::Tensor& self, at::Scalar other) {
  XLA_FN_COUNTER("xla::");
  return bridge::AtenFromXlaTensor(
      XLATensor::le(bridge::GetXlaTensor(self), other));
}

at::Tensor AtenXlaType::le(const at::Tensor& self, const at::Tensor& other) {
  XLA_FN_COUNTER("xla::");
  return bridge::AtenFromXlaTensor(
      XLATensor::le(bridge::GetXlaTensor(self), bridge::GetXlaTensor(other)));
}

at::Tensor& AtenXlaType::le_(at::Tensor& self, at::Scalar other) {
  XLA_FN_COUNTER("xla::");
  XLATensor self_tensor = bridge::GetXlaTensor(self);
  XLATensor::le_(self_tensor, other);
  return self;
}

at::Tensor& AtenXlaType::le_(at::Tensor& self, const at::Tensor& other) {
  XLA_FN_COUNTER("xla::");
  XLATensor self_tensor = bridge::GetXlaTensor(self);
  XLATensor::le_(self_tensor, bridge::GetXlaTensor(other));
  return self;
}

at::Tensor AtenXlaType::leaky_relu(const at::Tensor& self,
                                   at::Scalar negative_slope) {
  XLA_FN_COUNTER("xla::");
  return bridge::AtenFromXlaTensor(XLATensor::leaky_relu(
      bridge::GetXlaTensor(self), negative_slope.to<double>()));
}

at::Tensor& AtenXlaType::leaky_relu_(at::Tensor& self,
                                     at::Scalar negative_slope) {
  XLA_FN_COUNTER("xla::");
  XLATensor self_tensor = bridge::GetXlaTensor(self);
  XLATensor::leaky_relu_(self_tensor, negative_slope.to<double>());
  return self;
}

at::Tensor AtenXlaType::leaky_relu_backward(const at::Tensor& grad_output,
                                            const at::Tensor& self,
                                            at::Scalar negative_slope) {
  XLA_FN_COUNTER("xla::");
  return bridge::AtenFromXlaTensor(XLATensor::leaky_relu_backward(
      bridge::GetXlaTensor(grad_output), bridge::GetXlaTensor(self),
      negative_slope.to<double>()));
}

at::Tensor AtenXlaType::linear(const at::Tensor& input,
                               const at::Tensor& weight,
                               const at::Tensor& bias) {
  XLA_FN_COUNTER("xla::");
  return at::native::linear(input, weight, bias);
}

at::Tensor AtenXlaType::log(const at::Tensor& self) {
  XLA_FN_COUNTER("xla::");
  return bridge::AtenFromXlaTensor(XLATensor::log(bridge::GetXlaTensor(self)));
}

at::Tensor AtenXlaType::log10(const at::Tensor& self) {
  XLA_FN_COUNTER("xla::");
  return bridge::AtenFromXlaTensor(XLATensor::log_base(
      bridge::GetXlaTensor(self), ir::OpKind(at::aten::log10), 10.0));
}

at::Tensor& AtenXlaType::log10_(at::Tensor& self) {
  XLA_FN_COUNTER("xla::");
  XLATensor self_tensor = bridge::GetXlaTensor(self);
  XLATensor::log_base_(self_tensor, ir::OpKind(at::aten::log10), 10.0);
  return self;
}

at::Tensor AtenXlaType::log1p(const at::Tensor& self) {
  XLA_FN_COUNTER("xla::");
  return bridge::AtenFromXlaTensor(
      XLATensor::log1p(bridge::GetXlaTensor(self)));
}

at::Tensor& AtenXlaType::log1p_(at::Tensor& self) {
  XLA_FN_COUNTER("xla::");
  XLATensor self_tensor = bridge::GetXlaTensor(self);
  XLATensor::log1p_(self_tensor);
  return self;
}

at::Tensor AtenXlaType::log2(const at::Tensor& self) {
  XLA_FN_COUNTER("xla::");
  return bridge::AtenFromXlaTensor(XLATensor::log_base(
      bridge::GetXlaTensor(self), ir::OpKind(at::aten::log2), 2.0));
}

at::Tensor& AtenXlaType::log2_(at::Tensor& self) {
  XLA_FN_COUNTER("xla::");
  XLATensor self_tensor = bridge::GetXlaTensor(self);
  XLATensor::log_base_(self_tensor, ir::OpKind(at::aten::log2), 2.0);
  return self;
}

at::Tensor& AtenXlaType::log_(at::Tensor& self) {
  XLA_FN_COUNTER("xla::");
  XLATensor self_tensor = bridge::GetXlaTensor(self);
  XLATensor::log_(self_tensor);
  return self;
}

at::Tensor AtenXlaType::log_sigmoid(const at::Tensor& self) {
  XLA_FN_COUNTER("xla::");
  return bridge::AtenFromXlaTensor(
      XLATensor::log_sigmoid(bridge::GetXlaTensor(self)));
}

at::Tensor AtenXlaType::log_sigmoid_backward(const at::Tensor& grad_output,
                                             const at::Tensor& self,
                                             const at::Tensor& buffer) {
  XLA_FN_COUNTER("xla::");
  return bridge::AtenFromXlaTensor(XLATensor::log_sigmoid_backward(
      bridge::GetXlaTensor(grad_output), bridge::GetXlaTensor(self),
      bridge::GetXlaTensor(buffer)));
}

std::tuple<at::Tensor, at::Tensor> AtenXlaType::log_sigmoid_forward(
    const at::Tensor& self) {
  XLA_FN_COUNTER("xla::");
  auto result_tuple =
      XLATensor::log_sigmoid_forward(bridge::GetXlaTensor(self));
  return std::make_tuple(bridge::AtenFromXlaTensor(std::get<0>(result_tuple)),
                         bridge::AtenFromXlaTensor(std::get<1>(result_tuple)));
}

at::Tensor AtenXlaType::log_softmax(const at::Tensor& self, int64_t dim,
                                    c10::optional<at::ScalarType> dtype) {
  XLA_FN_COUNTER("xla::");
  return bridge::AtenFromXlaTensor(
      XLATensor::log_softmax(bridge::GetXlaTensor(self), dim, dtype));
}

at::Tensor AtenXlaType::lt(const at::Tensor& self, at::Scalar other) {
  XLA_FN_COUNTER("xla::");
  return bridge::AtenFromXlaTensor(
      XLATensor::lt(bridge::GetXlaTensor(self), other));
}

at::Tensor AtenXlaType::lt(const at::Tensor& self, const at::Tensor& other) {
  XLA_FN_COUNTER("xla::");
  return bridge::AtenFromXlaTensor(
      XLATensor::lt(bridge::GetXlaTensor(self), bridge::GetXlaTensor(other)));
}

at::Tensor& AtenXlaType::lt_(at::Tensor& self, at::Scalar other) {
  XLA_FN_COUNTER("xla::");
  XLATensor self_tensor = bridge::GetXlaTensor(self);
  XLATensor::lt_(self_tensor, other);
  return self;
}

at::Tensor& AtenXlaType::lt_(at::Tensor& self, const at::Tensor& other) {
  XLA_FN_COUNTER("xla::");
  XLATensor self_tensor = bridge::GetXlaTensor(self);
  XLATensor::lt_(self_tensor, bridge::GetXlaTensor(other));
  return self;
}

at::Tensor AtenXlaType::margin_ranking_loss(const at::Tensor& input1,
                                            const at::Tensor& input2,
                                            const at::Tensor& target,
                                            double margin, int64_t reduction) {
  XLA_FN_COUNTER("xla::");
  return at::native::margin_ranking_loss(input1, input2, target, margin,
                                         reduction);
}

at::Tensor AtenXlaType::masked_fill(const at::Tensor& self,
                                    const at::Tensor& mask, at::Scalar value) {
  XLA_FN_COUNTER("xla::");
  return bridge::AtenFromXlaTensor(XLATensor::masked_fill(
      bridge::GetXlaTensor(self), bridge::GetXlaTensor(mask), value));
}

at::Tensor AtenXlaType::masked_fill(const at::Tensor& self,
                                    const at::Tensor& mask,
                                    const at::Tensor& value) {
  XLA_FN_COUNTER("xla::");
  XLA_CHECK_EQ(value.dim(), 0) << "masked_fill only supports a 0-dimensional "
                               << "value tensor, but got tensor "
                               << "with " << value.dim() << " dimension(s).";
  return masked_fill(self, mask, value.item());
}

at::Tensor& AtenXlaType::masked_fill_(at::Tensor& self, const at::Tensor& mask,
                                      at::Scalar value) {
  XLA_FN_COUNTER("xla::");
  XLATensor self_tensor = bridge::GetXlaTensor(self);
  XLATensor::masked_fill_(self_tensor, bridge::GetXlaTensor(mask), value);
  return self;
}

at::Tensor& AtenXlaType::masked_fill_(at::Tensor& self, const at::Tensor& mask,
                                      const at::Tensor& value) {
  XLA_FN_COUNTER("xla::");
  XLA_CHECK_EQ(value.dim(), 0) << "masked_fill_ only supports a 0-dimensional "
                               << "value tensor, but got tensor "
                               << "with " << value.dim() << " dimension(s).";
  return masked_fill_(self, mask, value.item());
}

at::Tensor AtenXlaType::matmul(const at::Tensor& self,
                               const at::Tensor& other) {
  XLA_FN_COUNTER("xla::");
  // xla::dot doesn't support integer types.
  if (!at::native::is_floating_point(self) ||
      !at::native::is_floating_point(other)) {
    return AtenXlaTypeDefault::matmul(self, other);
  }
  return bridge::AtenFromXlaTensor(XLATensor::matmul(
      bridge::GetXlaTensor(self), bridge::GetXlaTensor(other)));
}

at::Tensor AtenXlaType::max(const at::Tensor& self, const at::Tensor& other) {
  XLA_FN_COUNTER("xla::");
  return bridge::AtenFromXlaTensor(
      XLATensor::max(bridge::GetXlaTensor(self), bridge::GetXlaTensor(other)));
}

at::Tensor AtenXlaType::max(const at::Tensor& self) {
  XLA_FN_COUNTER("xla::");
  return bridge::AtenFromXlaTensor(XLATensor::max(bridge::GetXlaTensor(self)));
}

std::tuple<at::Tensor, at::Tensor> AtenXlaType::max(const at::Tensor& self,
                                                    int64_t dim, bool keepdim) {
  XLA_FN_COUNTER("xla::");
  auto outputs = XLATensor::max(bridge::GetXlaTensor(self), dim, keepdim);
  return std::make_tuple(bridge::AtenFromXlaTensor(std::get<0>(outputs)),
                         bridge::AtenFromXlaTensor(std::get<1>(outputs)));
}

std::tuple<at::Tensor&, at::Tensor&> AtenXlaType::max_out(
    at::Tensor& max, at::Tensor& max_values, const at::Tensor& self,
    int64_t dim, bool keepdim) {
  XLA_FN_COUNTER("xla::");
  XLATensor max_tensor = bridge::GetXlaTensor(max);
  XLATensor max_values_tensor = bridge::GetXlaTensor(max_values);
  XLATensor::max_out(max_tensor, max_values_tensor, bridge::GetXlaTensor(self),
                     dim, keepdim);
  return std::forward_as_tuple(max, max_values);
}
at::Tensor AtenXlaType::max_pool1d(const at::Tensor& self,
                                   at::IntArrayRef kernel_size,
                                   at::IntArrayRef stride,
                                   at::IntArrayRef padding,
                                   at::IntArrayRef dilation, bool ceil_mode) {
  XLA_FN_COUNTER("xla::");
  // Lowering when dilation is non-trivial or ceil_mode is set not supported.
  if (IsNonTrivialDilation(dilation)) {
    return AtenXlaTypeDefault::max_pool1d(self, kernel_size, stride, padding,
                                          dilation, ceil_mode);
  }
  return bridge::AtenFromXlaTensor(XLATensor::max_pool_nd(
      bridge::GetXlaTensor(self), /*spatial_dim_count=*/1,
      XlaHelpers::I64List(kernel_size), XlaHelpers::I64List(stride),
      XlaHelpers::I64List(padding), ceil_mode));
}

at::Tensor AtenXlaType::max_pool2d(const at::Tensor& self,
                                   at::IntArrayRef kernel_size,
                                   at::IntArrayRef stride,
                                   at::IntArrayRef padding,
                                   at::IntArrayRef dilation, bool ceil_mode) {
  XLA_FN_COUNTER("xla::");
  // Lowering when dilation is non-trivial or ceil_mode is set not supported.
  if (IsNonTrivialDilation(dilation)) {
    return AtenXlaTypeDefault::max_pool2d(self, kernel_size, stride, padding,
                                          dilation, ceil_mode);
  }
  return bridge::AtenFromXlaTensor(XLATensor::max_pool_nd(
      bridge::GetXlaTensor(self), /*spatial_dim_count=*/2,
      XlaHelpers::I64List(kernel_size), XlaHelpers::I64List(stride),
      XlaHelpers::I64List(padding), ceil_mode));
}

std::tuple<at::Tensor, at::Tensor> AtenXlaType::max_pool2d_with_indices(
    const at::Tensor& self, at::IntArrayRef kernel_size, at::IntArrayRef stride,
    at::IntArrayRef padding, at::IntArrayRef dilation, bool ceil_mode) {
  XLA_FN_COUNTER("xla::");
  // Lowering when ceil_mode or dilation is set not supported yet.
  if (IsNonTrivialDilation(dilation)) {
    return AtenXlaTypeDefault::max_pool2d_with_indices(
        self, kernel_size, stride, padding, dilation, ceil_mode);
  }
  // TODO(asuhan): Here we return a placeholder tensor for the indices we hope
  // to never evaluate, which works for the backward of max_pool2d. However, the
  // user could request the indices to be returned, in which case we'd throw. We
  // need to either provide a lowering or improve our infrastructure to be able
  // to route to ATen the evaluation of outputs we hope to be unused.
  XLATensor result = XLATensor::max_pool_nd(
      bridge::GetXlaTensor(self), /*spatial_dim_count=*/2,
      XlaHelpers::I64List(kernel_size), XlaHelpers::I64List(stride),
      XlaHelpers::I64List(padding), ceil_mode);
  xla::Shape indices_shape = result.shape();
  indices_shape.set_element_type(
      GetDevicePrimitiveType(xla::PrimitiveType::S64, &result.GetDevice()));
  XLATensor indices_not_supported = XLATensor::not_supported(
      "aten::max_pool2d_with_indices.indices", indices_shape,
      bridge::GetXlaTensor(self).GetDevice());
  return std::make_tuple(bridge::AtenFromXlaTensor(result),
                         bridge::AtenFromXlaTensor(indices_not_supported));
}

at::Tensor AtenXlaType::max_pool2d_with_indices_backward(
    const at::Tensor& grad_output, const at::Tensor& self,
    at::IntArrayRef kernel_size, at::IntArrayRef stride,
    at::IntArrayRef padding, at::IntArrayRef dilation, bool ceil_mode,
    const at::Tensor& indices) {
  XLA_FN_COUNTER("xla::");
  // Lowering when ceil_mode or dilation is set not supported yet.
  if (IsNonTrivialDilation(dilation)) {
    return AtenXlaTypeDefault::max_pool2d_with_indices_backward(
        grad_output, self, kernel_size, stride, padding, dilation, ceil_mode,
        indices);
  }
  return bridge::AtenFromXlaTensor(XLATensor::max_pool_nd_backward(
      bridge::GetXlaTensor(grad_output), bridge::GetXlaTensor(self),
      /*spatial_dim_count=*/2, XlaHelpers::I64List(kernel_size),
      XlaHelpers::I64List(stride), XlaHelpers::I64List(padding), ceil_mode));
}

at::Tensor AtenXlaType::max_pool3d(const at::Tensor& self,
                                   at::IntArrayRef kernel_size,
                                   at::IntArrayRef stride,
                                   at::IntArrayRef padding,
                                   at::IntArrayRef dilation, bool ceil_mode) {
  XLA_FN_COUNTER("xla::");
  // Lowering when dilation is non-trivial or ceil_mode is set not supported.
  if (IsNonTrivialDilation(dilation)) {
    return AtenXlaTypeDefault::max_pool3d(self, kernel_size, stride, padding,
                                          dilation, ceil_mode);
  }
  return bridge::AtenFromXlaTensor(XLATensor::max_pool_nd(
      bridge::GetXlaTensor(self), /*spatial_dim_count=*/3,
      XlaHelpers::I64List(kernel_size), XlaHelpers::I64List(stride),
      XlaHelpers::I64List(padding), ceil_mode));
}

at::Tensor AtenXlaType::max_pool3d_with_indices_backward(
    const at::Tensor& grad_output, const at::Tensor& self,
    at::IntArrayRef kernel_size, at::IntArrayRef stride,
    at::IntArrayRef padding, at::IntArrayRef dilation, bool ceil_mode,
    const at::Tensor& indices) {
  XLA_FN_COUNTER("xla::");
  // Lowering when ceil_mode or dilation is set not supported yet.
  if (IsNonTrivialDilation(dilation)) {
    return AtenXlaTypeDefault::max_pool3d_with_indices_backward(
        grad_output, self, kernel_size, stride, padding, dilation, ceil_mode,
        indices);
  }
  return bridge::AtenFromXlaTensor(XLATensor::max_pool_nd_backward(
      bridge::GetXlaTensor(grad_output), bridge::GetXlaTensor(self),
      /*spatial_dim_count=*/3, XlaHelpers::I64List(kernel_size),
      XlaHelpers::I64List(stride), XlaHelpers::I64List(padding), ceil_mode));
}

std::tuple<at::Tensor, at::Tensor> AtenXlaType::max_pool3d_with_indices(
    const at::Tensor& self, at::IntArrayRef kernel_size, at::IntArrayRef stride,
    at::IntArrayRef padding, at::IntArrayRef dilation, bool ceil_mode) {
  XLA_FN_COUNTER("xla::");
  // Lowering when ceil_mode or dilation is set not supported yet.
  if (IsNonTrivialDilation(dilation)) {
    return AtenXlaTypeDefault::max_pool3d_with_indices(
        self, kernel_size, stride, padding, dilation, ceil_mode);
  }
  // TODO(asuhan): Here we return a placeholder tensor for the indices we hope
  // to never evaluate, which works for the backward of max_pool3d. However, the
  // user could request the indices to be returned, in which case we'd throw. We
  // need to either provide a lowering or improve our infrastructure to be able
  // to route to ATen the evaluation of outputs we hope to be unused.
  XLATensor result = XLATensor::max_pool_nd(
      bridge::GetXlaTensor(self), /*spatial_dim_count=*/3,
      XlaHelpers::I64List(kernel_size), XlaHelpers::I64List(stride),
      XlaHelpers::I64List(padding), ceil_mode);
  xla::Shape indices_shape = result.shape();
  indices_shape.set_element_type(
      GetDevicePrimitiveType(xla::PrimitiveType::S64, &result.GetDevice()));
  XLATensor indices_not_supported = XLATensor::not_supported(
      "aten::max_pool3d_with_indices.indices", indices_shape,
      bridge::GetXlaTensor(self).GetDevice());
  return std::make_tuple(bridge::AtenFromXlaTensor(result),
                         bridge::AtenFromXlaTensor(indices_not_supported));
}

at::Tensor AtenXlaType::mean(const at::Tensor& self,
                             c10::optional<at::ScalarType> dtype) {
  XLA_FN_COUNTER("xla::");
  XLATensor self_tensor = bridge::GetXlaTensor(self);
  return bridge::AtenFromXlaTensor(XLATensor::mean(
      self_tensor,
      xla::util::Iota<xla::int64>(self_tensor.shape().get().rank()),
      /*keep_reduced_dimensions*/ false, dtype));
}

at::Tensor AtenXlaType::mean(const at::Tensor& self, at::IntArrayRef dim,
                             bool keepdim,
                             c10::optional<at::ScalarType> dtype) {
  XLA_FN_COUNTER("xla::");
  return bridge::AtenFromXlaTensor(XLATensor::mean(
      bridge::GetXlaTensor(self), xla::util::ToVector<xla::int64>(dim),
      /*keep_reduced_dimensions*/ keepdim, dtype));
}

std::vector<at::Tensor> AtenXlaType::meshgrid(at::TensorList tensors) {
  XLA_FN_COUNTER("xla::");
  return at::native::meshgrid(tensors);
}

at::Tensor AtenXlaType::min(const at::Tensor& self, const at::Tensor& other) {
  XLA_FN_COUNTER("xla::");
  return bridge::AtenFromXlaTensor(
      XLATensor::min(bridge::GetXlaTensor(self), bridge::GetXlaTensor(other)));
}

at::Tensor AtenXlaType::min(const at::Tensor& self) {
  XLA_FN_COUNTER("xla::");
  return bridge::AtenFromXlaTensor(XLATensor::min(bridge::GetXlaTensor(self)));
}

std::tuple<at::Tensor, at::Tensor> AtenXlaType::min(const at::Tensor& self,
                                                    int64_t dim, bool keepdim) {
  XLA_FN_COUNTER("xla::");
  auto outputs = XLATensor::min(bridge::GetXlaTensor(self), dim, keepdim);
  return std::make_tuple(bridge::AtenFromXlaTensor(std::get<0>(outputs)),
                         bridge::AtenFromXlaTensor(std::get<1>(outputs)));
}

std::tuple<at::Tensor&, at::Tensor&> AtenXlaType::min_out(
    at::Tensor& min, at::Tensor& min_indices, const at::Tensor& self,
    int64_t dim, bool keepdim) {
  XLA_FN_COUNTER("xla::");
  XLATensor min_tensor = bridge::GetXlaTensor(min);
  XLATensor min_indices_tensor = bridge::GetXlaTensor(min_indices);
  XLATensor::min_out(min_tensor, min_indices_tensor, bridge::GetXlaTensor(self),
                     dim, keepdim);
  return std::forward_as_tuple(min, min_indices);
}

at::Tensor AtenXlaType::mm(const at::Tensor& self, const at::Tensor& mat2) {
  XLA_FN_COUNTER("xla::");
  // xla::dot doesn't support integer types.
  if (!at::native::is_floating_point(self) ||
      !at::native::is_floating_point(mat2)) {
    return AtenXlaTypeDefault::mm(self, mat2);
  }
  return bridge::AtenFromXlaTensor(
      XLATensor::mm(/*input=*/bridge::GetXlaTensor(self),
                    /*weight=*/bridge::GetXlaTensor(mat2)));
}

at::Tensor AtenXlaType::mse_loss(const at::Tensor& self,
                                 const at::Tensor& target, int64_t reduction) {
  XLA_FN_COUNTER("xla::");
  return bridge::AtenFromXlaTensor(XLATensor::mse_loss(
      bridge::GetXlaTensor(self), bridge::GetXlaTensor(target), reduction));
}

at::Tensor AtenXlaType::mse_loss_backward(const at::Tensor& grad_output,
                                          const at::Tensor& self,
                                          const at::Tensor& target,
                                          int64_t reduction) {
  XLA_FN_COUNTER("xla::");
  return bridge::AtenFromXlaTensor(XLATensor::mse_loss_backward(
      bridge::GetXlaTensor(grad_output), bridge::GetXlaTensor(self),
      bridge::GetXlaTensor(target), reduction));
}

at::Tensor AtenXlaType::mul(const at::Tensor& self, const at::Tensor& other) {
  XLA_FN_COUNTER("xla::");
  auto xlatensors = GetPromotedXlaTensorsForBinaryOp(self, other);
  return bridge::AtenFromXlaTensor(
      XLATensor::mul(std::get<0>(xlatensors), std::get<1>(xlatensors)));
}

at::Tensor AtenXlaType::mul(const at::Tensor& self, at::Scalar other) {
  XLA_FN_COUNTER("xla::");
  return bridge::AtenFromXlaTensor(
      XLATensor::mul(bridge::GetXlaTensor(self), other));
}

at::Tensor& AtenXlaType::mul_(at::Tensor& self, const at::Tensor& other) {
  XLA_FN_COUNTER("xla::");
  XLATensor self_tensor = bridge::GetXlaTensor(self);
  XLATensor::mul_(self_tensor,
                  bridge::GetOrCreateXlaTensor(other, self_tensor.GetDevice()));
  return self;
}

at::Tensor& AtenXlaType::mul_(at::Tensor& self, at::Scalar other) {
  XLA_FN_COUNTER("xla::");
  XLATensor self_tensor = bridge::GetXlaTensor(self);
  XLATensor::mul_(self_tensor, other);
  return self;
}

at::Tensor AtenXlaType::narrow(const at::Tensor& self, int64_t dim,
                               int64_t start, int64_t length) {
  XLA_FN_COUNTER("xla::");
  return bridge::AtenFromXlaTensor(
      XLATensor::narrow(bridge::GetXlaTensor(self), dim, start, length));
}

at::Tensor AtenXlaType::narrow_copy(const at::Tensor& self, int64_t dim,
                                    int64_t start, int64_t length) {
  XLA_FN_COUNTER("xla::");
  return at::native::narrow_copy_dense(self, dim, start, length);
}

std::tuple<at::Tensor, at::Tensor, at::Tensor> AtenXlaType::native_batch_norm(
    const at::Tensor& input, const at::Tensor& weight, const at::Tensor& bias,
    const at::Tensor& running_mean, const at::Tensor& running_var,
    bool training, double momentum, double eps) {
  XLA_FN_COUNTER("xla::");
  XLATensor input_tensor = bridge::GetXlaTensor(input);
  const Device& device = input_tensor.GetDevice();
  XLATensor running_mean_tensor =
      bridge::GetOrCreateXlaTensor(running_mean, device);
  XLATensor running_var_tensor =
      bridge::GetOrCreateXlaTensor(running_var, device);
  auto outputs = XLATensor::native_batch_norm(
      bridge::GetXlaTensor(input), bridge::GetOrCreateXlaTensor(weight, device),
      bridge::GetOrCreateXlaTensor(bias, device), running_mean_tensor,
      running_var_tensor, training, momentum, eps);
  return std::make_tuple(bridge::AtenFromXlaTensor(std::get<0>(outputs)),
                         bridge::AtenFromXlaTensor(std::get<1>(outputs)),
                         bridge::AtenFromXlaTensor(std::get<2>(outputs)));
}

std::tuple<at::Tensor, at::Tensor, at::Tensor>
AtenXlaType::native_batch_norm_backward(
    const at::Tensor& grad_out, const at::Tensor& input,
    const at::Tensor& weight, const at::Tensor& running_mean,
    const at::Tensor& running_var, const at::Tensor& save_mean,
    const at::Tensor& save_invstd, bool train, double eps,
    std::array<bool, 3> output_mask) {
  XLA_FN_COUNTER("xla::");
  XLATensor grad_out_tensor = bridge::GetXlaTensor(grad_out);
  const Device& device = grad_out_tensor.GetDevice();
  auto gradients = XLATensor::native_batch_norm_backward(
      bridge::GetXlaTensor(grad_out), bridge::GetXlaTensor(input),
      bridge::GetOrCreateXlaTensor(weight, device),
      bridge::GetXlaTensor(save_mean), bridge::GetXlaTensor(save_invstd), train,
      eps);
  at::Tensor undefined;
  return std::make_tuple(
      output_mask[0] ? bridge::AtenFromXlaTensor(std::get<0>(gradients))
                     : undefined,
      output_mask[1] ? bridge::AtenFromXlaTensor(std::get<1>(gradients))
                     : undefined,
      output_mask[2] ? bridge::AtenFromXlaTensor(std::get<2>(gradients))
                     : undefined);
}

std::tuple<at::Tensor, at::Tensor, at::Tensor> AtenXlaType::native_layer_norm(
    const at::Tensor& input, const at::Tensor& weight, const at::Tensor& bias,
    int64_t M, int64_t N, double eps) {
  XLA_FN_COUNTER("xla::");
  auto input_shape = input.sizes();
  at::Tensor input_reshaped = input.view({1, M, -1});
  // Unlike Batch Normalization, which applies scalar scale and bias for each
  // entire channel/plane with the affine option, Layer Normalization applies
  // per-element scale and bias. E.g. For input {N, C, H, W}, weight for
  // batchnorm has shape {C} while weight for layernorm has shape {H, W} or {W}.
  auto outputs = at::native_batch_norm(
      input_reshaped, /*weight=*/{}, /*bias=*/{}, /*running_mean=*/{},
      /*running_var=*/{}, /*training=*/true, /*momentum=*/0, eps);
  at::Tensor out = std::get<0>(outputs);
  out = out.view(input_shape);
  if (weight.defined() && bias.defined()) {
    out = bias.addcmul(out, weight, 1);
  } else if (weight.defined()) {
    out = out.mul(weight);
  } else if (bias.defined()) {
    out = out.add(bias);
  }
  return std::make_tuple(out, std::get<1>(outputs), std::get<2>(outputs));
}

std::tuple<at::Tensor, at::Tensor, at::Tensor>
AtenXlaType::native_layer_norm_backward(
    const at::Tensor& grad_out, const at::Tensor& input, const at::Tensor& mean,
    const at::Tensor& rstd, const at::Tensor& weight, int64_t M, int64_t N,
    std::array<bool, 3> output_mask) {
  XLA_FN_COUNTER("xla::");
  at::Tensor grad_input = grad_out;
  if (weight.defined()) {
    grad_input = grad_input.mul(weight);
  }
  at::Tensor input_reshaped = input.view({1, M, -1});
  at::Tensor grad_input_reshaped = grad_input.view({1, M, -1});
  auto grads = at::native_batch_norm_backward(
      grad_input_reshaped, input_reshaped, /*weight=*/{},
      /*running_mean=*/{}, /*running_var=*/{}, mean, rstd, true, 0,
      output_mask);
  at::Tensor bn_out =
      (input_reshaped - mean.view({1, M, 1})) * rstd.view({1, M, 1});
  at::Tensor grad_weight = grad_out.mul(bn_out.reshape(grad_out.sizes()));
  at::Tensor undefined;
  return std::make_tuple(
      output_mask[0] ? std::get<0>(grads).reshape(input.sizes()) : undefined,
      output_mask[1] ? grad_weight.sum_to_size(weight.sizes()) : undefined,
      output_mask[2] ? grad_out : undefined);
}

at::Tensor AtenXlaType::ne(const at::Tensor& self, at::Scalar other) {
  XLA_FN_COUNTER("xla::");
  return bridge::AtenFromXlaTensor(
      XLATensor::ne(bridge::GetXlaTensor(self), other));
}

at::Tensor AtenXlaType::ne(const at::Tensor& self, const at::Tensor& other) {
  XLA_FN_COUNTER("xla::");
  return bridge::AtenFromXlaTensor(
      XLATensor::ne(bridge::GetXlaTensor(self), bridge::GetXlaTensor(other)));
}

at::Tensor& AtenXlaType::ne_(at::Tensor& self, at::Scalar other) {
  XLA_FN_COUNTER("xla::");
  XLATensor self_tensor = bridge::GetXlaTensor(self);
  XLATensor::ne_(self_tensor, other);
  return self;
}

at::Tensor& AtenXlaType::ne_(at::Tensor& self, const at::Tensor& other) {
  XLA_FN_COUNTER("xla::");
  XLATensor self_tensor = bridge::GetXlaTensor(self);
  XLATensor::ne_(self_tensor, bridge::GetXlaTensor(other));
  return self;
}

at::Tensor AtenXlaType::neg(const at::Tensor& self) {
  XLA_FN_COUNTER("xla::");
  XLA_CHECK(self.scalar_type() != at::kBool)
      << "Negation, the `-` operator, on a bool tensor is not supported. If "
         "you are trying to invert a mask, use the `~` or `logical_not()` "
         "operator instead.";
  return bridge::AtenFromXlaTensor(XLATensor::neg(bridge::GetXlaTensor(self)));
}

at::Tensor& AtenXlaType::neg_(at::Tensor& self) {
  XLA_FN_COUNTER("xla::");
  XLATensor self_tensor = bridge::GetXlaTensor(self);
  XLATensor::neg_(self_tensor);
  return self;
}

at::Tensor AtenXlaType::nll_loss(const at::Tensor& self,
                                 const at::Tensor& target,
                                 const at::Tensor& weight, int64_t reduction,
                                 int64_t ignore_index) {
  XLA_FN_COUNTER("xla::");
  if (reduction != at::Reduction::Mean || weight.defined()) {
    return AtenXlaTypeDefault::nll_loss(self, target, weight, reduction,
                                        ignore_index);
  }
  return bridge::AtenFromXlaTensor(XLATensor::nll_loss(
      bridge::GetXlaTensor(self), bridge::GetXlaTensor(target), ignore_index));
}

at::Tensor AtenXlaType::nll_loss_backward(
    const at::Tensor& grad_output, const at::Tensor& self,
    const at::Tensor& target, const at::Tensor& weight, int64_t reduction,
    int64_t ignore_index, const at::Tensor& total_weight) {
  XLA_FN_COUNTER("xla::");
  if (reduction != at::Reduction::Mean || weight.defined()) {
    return AtenXlaTypeDefault::nll_loss_backward(grad_output, self, target,
                                                 weight, reduction,
                                                 ignore_index, total_weight);
  }
  return bridge::AtenFromXlaTensor(XLATensor::nll_loss_backward(
      bridge::GetXlaTensor(self), bridge::GetXlaTensor(target), ignore_index));
}

std::tuple<at::Tensor, at::Tensor> AtenXlaType::nll_loss_forward(
    const at::Tensor& self, const at::Tensor& target, const at::Tensor& weight,
    int64_t reduction, int64_t ignore_index) {
  XLA_FN_COUNTER("xla::");
  if (weight.defined()) {
    return AtenXlaTypeDefault::nll_loss_forward(self, target, weight, reduction,
                                                ignore_index);
  }
  at::Tensor total_weight = at::ones({}, at::TensorOptions(self.dtype()));
  return std::make_tuple(
      nll_loss(self, target, weight, reduction, ignore_index), total_weight);
}

at::Tensor AtenXlaType::norm(const at::Tensor& self,
                             c10::optional<at::Scalar> p,
                             at::ScalarType dtype) {
  XLA_FN_COUNTER("xla::");
  // If p==0 it is a torch.nonzero(), which is not lowered to XLA due to dynamic
  // shapes issue.
  if (p.has_value() && p->toDouble() == 0) {
    return AtenXlaTypeDefault::norm(self, p, dtype);
  }
  return bridge::AtenFromXlaTensor(XLATensor::norm(
      bridge::GetXlaTensor(self), p, dtype, {}, /*keepdim=*/false));
}

at::Tensor AtenXlaType::norm(const at::Tensor& self, at::Scalar p) {
  XLA_FN_COUNTER("xla::");
  // If p==0 it is a torch.nonzero(), which is not lowered to XLA due to dynamic
  // shapes issue.
  if (p.toDouble() == 0) {
    return AtenXlaTypeDefault::norm(self, p);
  }
  return bridge::AtenFromXlaTensor(XLATensor::norm(
      bridge::GetXlaTensor(self), p, c10::nullopt, {}, /*keepdim=*/false));
}

at::Tensor AtenXlaType::norm(const at::Tensor& self,
                             c10::optional<at::Scalar> p, at::IntArrayRef dim,
                             bool keepdim, at::ScalarType dtype) {
  XLA_FN_COUNTER("xla::");
  // If p==0 it is a torch.nonzero(), which is not lowered to XLA due to dynamic
  // shapes issue.
  if (p.has_value() && p->toDouble() == 0) {
    return AtenXlaTypeDefault::norm(self, p, dim, keepdim, dtype);
  }
  return bridge::AtenFromXlaTensor(
      XLATensor::norm(bridge::GetXlaTensor(self), p, dtype, dim, keepdim));
}

at::Tensor AtenXlaType::norm(const at::Tensor& self,
                             c10::optional<at::Scalar> p, at::IntArrayRef dim,
                             bool keepdim) {
  XLA_FN_COUNTER("xla::");
  // If p==0 it is a torch.nonzero(), which is not lowered to XLA due to dynamic
  // shapes issue.
  if (p.has_value() && p->toDouble() == 0) {
    return AtenXlaTypeDefault::norm(self, p, dim, keepdim);
  }
  return bridge::AtenFromXlaTensor(XLATensor::norm(
      bridge::GetXlaTensor(self), p, c10::nullopt, dim, keepdim));
}

at::Tensor AtenXlaType::ones(at::IntArrayRef size,
                             const at::TensorOptions& options) {
  XLA_FN_COUNTER("xla::");
  return full(size, 1, options);
}

at::Tensor AtenXlaType::ones_like(const at::Tensor& self) {
  XLA_FN_COUNTER("xla::");
  return full_like(self, 1);
}

at::Tensor AtenXlaType::ones_like(const at::Tensor& self,
                                  const at::TensorOptions& options) {
  XLA_FN_COUNTER("xla::");
  return full_like(self, 1, options);
}

at::Tensor AtenXlaType::pairwise_distance(const at::Tensor& x1,
                                          const at::Tensor& x2, double p,
                                          double eps, bool keepdim) {
  XLA_FN_COUNTER("xla::");
  return at::native::pairwise_distance(x1, x2, p, eps, keepdim);
}

at::Tensor AtenXlaType::permute(const at::Tensor& self, at::IntArrayRef dims) {
  XLA_FN_COUNTER("xla::");
  return bridge::AtenFromXlaTensor(XLATensor::permute(
      bridge::GetXlaTensor(self), XlaHelpers::I64List(dims)));
}

at::Tensor AtenXlaType::pixel_shuffle(const at::Tensor& self,
                                      int64_t upscale_factor) {
  XLA_FN_COUNTER("xla::");
  return at::native::pixel_shuffle(self, upscale_factor);
}

at::Tensor AtenXlaType::pinverse(const at::Tensor& self, double rcond) {
  XLA_FN_COUNTER("xla::");
  return at::native::pinverse(self, rcond);
}

at::Tensor AtenXlaType::pow(const at::Tensor& self, at::Scalar exponent) {
  XLA_FN_COUNTER("xla::");
  // xla::pow doesn't support integer types.
  if (!at::native::is_floating_point(self)) {
    return AtenXlaTypeDefault::pow(self, exponent);
  }
  return bridge::AtenFromXlaTensor(
      XLATensor::pow(bridge::GetXlaTensor(self), exponent));
}

at::Tensor AtenXlaType::pow(const at::Tensor& self,
                            const at::Tensor& exponent) {
  XLA_FN_COUNTER("xla::");
  // xla::pow doesn't support integer types.
  if (!at::native::is_floating_point(self) ||
      !at::native::is_floating_point(exponent)) {
    return AtenXlaTypeDefault::pow(self, exponent);
  }
  return bridge::AtenFromXlaTensor(XLATensor::pow(
      bridge::GetXlaTensor(self), bridge::GetXlaTensor(exponent)));
}

at::Tensor AtenXlaType::pow(at::Scalar self, const at::Tensor& exponent) {
  XLA_FN_COUNTER("xla::");
  // xla::pow doesn't support integer types.
  if (!at::native::is_floating_point(exponent)) {
    return AtenXlaTypeDefault::pow(self, exponent);
  }
  return bridge::AtenFromXlaTensor(
      XLATensor::pow(self, bridge::GetXlaTensor(exponent)));
}

at::Tensor& AtenXlaType::pow_(at::Tensor& self, at::Scalar exponent) {
  XLA_FN_COUNTER("xla::");
  // xla::pow doesn't support integer types.
  if (!at::native::is_floating_point(self)) {
    return AtenXlaTypeDefault::pow_(self, exponent);
  }
  XLATensor self_tensor = bridge::GetXlaTensor(self);
  XLATensor::pow_(self_tensor, exponent);
  return self;
}

at::Tensor& AtenXlaType::pow_(at::Tensor& self, const at::Tensor& exponent) {
  XLA_FN_COUNTER("xla::");
  // xla::pow doesn't support integer types.
  if (!at::native::is_floating_point(self) ||
      !at::native::is_floating_point(exponent)) {
    return AtenXlaTypeDefault::pow_(self, exponent);
  }
  XLATensor self_tensor = bridge::GetXlaTensor(self);
  XLATensor::pow_(self_tensor, bridge::GetXlaTensor(exponent));
  return self;
}

at::Tensor AtenXlaType::prod(const at::Tensor& self,
                             c10::optional<at::ScalarType> dtype) {
  XLA_FN_COUNTER("xla::");
  XLATensor self_tensor = bridge::GetXlaTensor(self);
  return bridge::AtenFromXlaTensor(XLATensor::prod(
      self_tensor,
      xla::util::Iota<xla::int64>(self_tensor.shape().get().rank()),
      /*keep_reduced_dimensions=*/false, dtype));
}

at::Tensor AtenXlaType::prod(const at::Tensor& self, int64_t dim, bool keepdim,
                             c10::optional<at::ScalarType> dtype) {
  XLA_FN_COUNTER("xla::");
  return bridge::AtenFromXlaTensor(
      XLATensor::prod(bridge::GetXlaTensor(self), {dim}, keepdim, dtype));
}

std::tuple<at::Tensor, at::Tensor> AtenXlaType::qr(const at::Tensor& self,
                                                   bool some) {
  XLA_FN_COUNTER("xla::");
  auto results = XLATensor::qr(bridge::GetXlaTensor(self), some);
  return std::make_tuple(bridge::AtenFromXlaTensor(std::get<0>(results)),
                         bridge::AtenFromXlaTensor(std::get<1>(results)));
}

at::Tensor AtenXlaType::randperm(int64_t n, const at::TensorOptions& options) {
  XLA_FN_COUNTER("xla::");
  XlaOptions xla_options(options);
  return bridge::AtenFromXlaTensor(XLATensor::randperm(
      n, xla_options.get_device(), xla_options.get_scalar_type(at::kLong)));
}

at::Tensor AtenXlaType::randperm(int64_t n, at::Generator* generator,
                                 const at::TensorOptions& options) {
  XLA_FN_COUNTER("xla::");
  if (generator != nullptr) {
    return AtenXlaTypeDefault::randperm(n, generator, options);
  }
  return randperm(n, options);
}

at::Tensor AtenXlaType::reciprocal(const at::Tensor& self) {
  XLA_FN_COUNTER("xla::");
  return bridge::AtenFromXlaTensor(
      XLATensor::reciprocal(bridge::GetXlaTensor(self)));
}

at::Tensor& AtenXlaType::reciprocal_(at::Tensor& self) {
  XLA_FN_COUNTER("xla::");
  XLATensor self_tensor = bridge::GetXlaTensor(self);
  XLATensor::reciprocal_(self_tensor);
  return self;
}

at::Tensor AtenXlaType::relu(const at::Tensor& self) {
  XLA_FN_COUNTER("xla::");
  return bridge::AtenFromXlaTensor(XLATensor::relu(bridge::GetXlaTensor(self)));
}

at::Tensor& AtenXlaType::relu_(at::Tensor& self) {
  XLA_FN_COUNTER("xla::");
  XLATensor self_tensor = bridge::GetXlaTensor(self);
  XLATensor::relu_(self_tensor);
  return self;
}

at::Tensor AtenXlaType::remainder(const at::Tensor& self,
                                  const at::Tensor& other) {
  XLA_FN_COUNTER("xla::");
  return bridge::AtenFromXlaTensor(XLATensor::remainder(
      bridge::GetXlaTensor(self), bridge::GetXlaTensor(other)));
}

at::Tensor AtenXlaType::remainder(const at::Tensor& self, at::Scalar other) {
  XLA_FN_COUNTER("xla::");
  return bridge::AtenFromXlaTensor(
      XLATensor::remainder(bridge::GetXlaTensor(self), other));
}

at::Tensor& AtenXlaType::remainder_(at::Tensor& self, const at::Tensor& other) {
  XLA_FN_COUNTER("xla::");
  XLATensor self_tensor = bridge::GetXlaTensor(self);
  XLATensor::remainder_(self_tensor, bridge::GetXlaTensor(other));
  return self;
}

at::Tensor& AtenXlaType::remainder_(at::Tensor& self, at::Scalar other) {
  XLA_FN_COUNTER("xla::");
  XLATensor self_tensor = bridge::GetXlaTensor(self);
  XLATensor::remainder_(self_tensor, other);
  return self;
}

at::Tensor AtenXlaType::repeat(const at::Tensor& self,
                               at::IntArrayRef repeats) {
  XLA_FN_COUNTER("xla::");
  return bridge::AtenFromXlaTensor(XLATensor::repeat(
      bridge::GetXlaTensor(self), XlaHelpers::I64List(repeats)));
}

at::Tensor AtenXlaType::reshape(const at::Tensor& self, at::IntArrayRef shape) {
  XLA_FN_COUNTER("xla::");
  return bridge::AtenFromXlaTensor(XLATensor::reshape(
      bridge::GetXlaTensor(self), XlaHelpers::I64List(shape)));
}

at::Tensor& AtenXlaType::resize_(at::Tensor& self, at::IntArrayRef size) {
  XLA_FN_COUNTER("xla::");
  XLATensor self_tensor = bridge::GetXlaTensor(self);
  XLATensor::resize_(self_tensor, XlaHelpers::I64List(size));
  return self;
}

at::Tensor AtenXlaType::rrelu_with_noise(const at::Tensor& self,
                                         const at::Tensor& noise,
                                         at::Scalar lower, at::Scalar upper,
                                         bool training,
                                         at::Generator* generator) {
  XLA_FN_COUNTER("xla::");
  if (generator != nullptr) {
    // The fallback path for rrelu_with_noise when training=true is wrong
    XLA_CHECK_EQ(training, false);
    return AtenXlaTypeDefault::rrelu_with_noise(self, noise, lower, upper,
                                                training, generator);
  }
  XLATensor noise_tensor = bridge::GetXlaTensor(noise);
  return bridge::AtenFromXlaTensor(XLATensor::rrelu_with_noise(
      bridge::GetXlaTensor(self), noise_tensor, lower, upper, training));
}

at::Tensor AtenXlaType::rrelu_with_noise_backward(const at::Tensor& grad_output,
                                                  const at::Tensor& self,
                                                  const at::Tensor& noise,
                                                  at::Scalar lower,
                                                  at::Scalar upper,
                                                  bool training) {
  XLA_FN_COUNTER("xla::");
  XLATensor noise_tensor = bridge::GetXlaTensor(noise);
  return bridge::AtenFromXlaTensor(XLATensor::rrelu_with_noise_backward(
      bridge::GetXlaTensor(grad_output), bridge::GetXlaTensor(self),
      noise_tensor, lower, upper, training));
}

at::Tensor AtenXlaType::rsqrt(const at::Tensor& self) {
  XLA_FN_COUNTER("xla::");
  return bridge::AtenFromXlaTensor(
      XLATensor::rsqrt(bridge::GetXlaTensor(self)));
}

at::Tensor& AtenXlaType::rsqrt_(at::Tensor& self) {
  XLA_FN_COUNTER("xla::");
  XLATensor self_tensor = bridge::GetXlaTensor(self);
  XLATensor::rsqrt_(self_tensor);
  return self;
}

at::Tensor AtenXlaType::rsub(const at::Tensor& self, const at::Tensor& other,
                             at::Scalar alpha) {
  XLA_FN_COUNTER("xla::");
  CheckSubOperandTypes(self.scalar_type(), other.scalar_type());
  auto xlatensors = GetPromotedXlaTensorsForBinaryOp(self, other);
  return bridge::AtenFromXlaTensor(
      XLATensor::rsub(std::get<0>(xlatensors), std::get<1>(xlatensors), alpha));
}

at::Tensor AtenXlaType::rsub(const at::Tensor& self, at::Scalar other,
                             at::Scalar alpha) {
  XLA_FN_COUNTER("xla::");
  CheckSubOperandTypes(self.scalar_type(), GetScalarType(other));
  return bridge::AtenFromXlaTensor(
      XLATensor::rsub(bridge::GetXlaTensor(self), other, alpha));
}

at::Tensor AtenXlaType::scatter(const at::Tensor& self, int64_t dim,
                                const at::Tensor& index,
                                const at::Tensor& src) {
  XLA_FN_COUNTER("xla::");
  return bridge::AtenFromXlaTensor(XLATensor::scatter(
      bridge::GetXlaTensor(self), dim, bridge::GetXlaTensor(index),
      bridge::GetXlaTensor(src)));
}

at::Tensor AtenXlaType::scatter(const at::Tensor& self, int64_t dim,
                                const at::Tensor& index, at::Scalar value) {
  XLA_FN_COUNTER("xla::");
  return bridge::AtenFromXlaTensor(XLATensor::scatter(
      bridge::GetXlaTensor(self), dim, bridge::GetXlaTensor(index), value));
}

at::Tensor& AtenXlaType::scatter_(at::Tensor& self, int64_t dim,
                                  const at::Tensor& index,
                                  const at::Tensor& src) {
  XLA_FN_COUNTER("xla::");
  XLATensor self_tensor = bridge::GetXlaTensor(self);
  XLATensor::scatter_(self_tensor, dim, bridge::GetXlaTensor(index),
                      bridge::GetXlaTensor(src));
  return self;
}

at::Tensor& AtenXlaType::scatter_(at::Tensor& self, int64_t dim,
                                  const at::Tensor& index, at::Scalar value) {
  XLA_FN_COUNTER("xla::");
  XLATensor self_tensor = bridge::GetXlaTensor(self);
  XLATensor::scatter_(self_tensor, dim, bridge::GetXlaTensor(index), value);
  return self;
}

at::Tensor AtenXlaType::scatter_add(const at::Tensor& self, int64_t dim,
                                    const at::Tensor& index,
                                    const at::Tensor& src) {
  XLA_FN_COUNTER("xla::");
  return bridge::AtenFromXlaTensor(XLATensor::scatter_add(
      bridge::GetXlaTensor(self), dim, bridge::GetXlaTensor(index),
      bridge::GetXlaTensor(src)));
}

at::Tensor& AtenXlaType::scatter_add_(at::Tensor& self, int64_t dim,
                                      const at::Tensor& index,
                                      const at::Tensor& src) {
  XLA_FN_COUNTER("xla::");
  XLATensor self_tensor = bridge::GetXlaTensor(self);
  XLATensor::scatter_add_(self_tensor, dim, bridge::GetXlaTensor(index),
                          bridge::GetXlaTensor(src));
  return self;
}

at::Tensor AtenXlaType::select(const at::Tensor& self, int64_t dim,
                               int64_t index) {
  XLA_FN_COUNTER("xla::");
  return bridge::AtenFromXlaTensor(
      XLATensor::select(bridge::GetXlaTensor(self), dim, index));
}

at::Tensor AtenXlaType::selu(const at::Tensor& self) {
  XLA_FN_COUNTER("xla::");
  return at::native::selu(self);
}

at::Tensor& AtenXlaType::selu_(at::Tensor& self) {
  XLA_FN_COUNTER("xla::");
  return at::native::selu_(self);
}

at::Tensor AtenXlaType::sigmoid(const at::Tensor& self) {
  XLA_FN_COUNTER("xla::");
  return bridge::AtenFromXlaTensor(
      XLATensor::sigmoid(bridge::GetXlaTensor(self)));
}

at::Tensor& AtenXlaType::sigmoid_(at::Tensor& self) {
  XLA_FN_COUNTER("xla::");
  XLATensor self_tensor = bridge::GetXlaTensor(self);
  XLATensor::sigmoid_(self_tensor);
  return self;
}

at::Tensor AtenXlaType::sigmoid_backward(const at::Tensor& grad_output,
                                         const at::Tensor& output) {
  XLA_FN_COUNTER("xla::");
  return bridge::AtenFromXlaTensor(XLATensor::sigmoid_backward(
      bridge::GetXlaTensor(grad_output), bridge::GetXlaTensor(output)));
}

at::Tensor AtenXlaType::sign(const at::Tensor& self) {
  XLA_FN_COUNTER("xla::");
  return bridge::AtenFromXlaTensor(XLATensor::sign(bridge::GetXlaTensor(self)));
}

at::Tensor& AtenXlaType::sign_(at::Tensor& self) {
  XLA_FN_COUNTER("xla::");
  XLATensor self_tensor = bridge::GetXlaTensor(self);
  XLATensor::sign_(self_tensor);
  return self;
}

at::Tensor AtenXlaType::sin(const at::Tensor& self) {
  XLA_FN_COUNTER("xla::");
  return bridge::AtenFromXlaTensor(XLATensor::sin(bridge::GetXlaTensor(self)));
}

at::Tensor& AtenXlaType::sin_(at::Tensor& self) {
  XLA_FN_COUNTER("xla::");
  XLATensor self_tensor = bridge::GetXlaTensor(self);
  XLATensor::sin_(self_tensor);
  return self;
}

at::Tensor AtenXlaType::sinh(const at::Tensor& self) {
  XLA_FN_COUNTER("xla::");
  return bridge::AtenFromXlaTensor(XLATensor::sinh(bridge::GetXlaTensor(self)));
}

at::Tensor& AtenXlaType::sinh_(at::Tensor& self) {
  XLA_FN_COUNTER("xla::");
  XLATensor self_tensor = bridge::GetXlaTensor(self);
  XLATensor::sinh_(self_tensor);
  return self;
}

int64_t AtenXlaType::size(const at::Tensor& self, int64_t dim) {
  XLA_FN_COUNTER("xla::");
  return bridge::GetXlaTensor(self).size(dim);
}

at::Tensor AtenXlaType::slice(const at::Tensor& self, int64_t dim,
                              int64_t start, int64_t end, int64_t step) {
  XLA_FN_COUNTER("xla::");
  return bridge::AtenFromXlaTensor(
      XLATensor::slice(bridge::GetXlaTensor(self), dim, start, end, step));
}

at::Tensor AtenXlaType::smooth_l1_loss(const at::Tensor& self,
                                       const at::Tensor& target,
                                       int64_t reduction) {
  XLA_FN_COUNTER("xla::");
  return bridge::AtenFromXlaTensor(XLATensor::smooth_l1_loss(
      bridge::GetXlaTensor(self), bridge::GetXlaTensor(target), reduction));
}

at::Tensor AtenXlaType::smooth_l1_loss_backward(const at::Tensor& grad_output,
                                                const at::Tensor& self,
                                                const at::Tensor& target,
                                                int64_t reduction) {
  XLA_FN_COUNTER("xla::");
  return bridge::AtenFromXlaTensor(XLATensor::smooth_l1_loss_backward(
      bridge::GetXlaTensor(grad_output), bridge::GetXlaTensor(self),
      bridge::GetXlaTensor(target), reduction));
}

at::Tensor AtenXlaType::softmax(const at::Tensor& self, int64_t dim,
                                c10::optional<at::ScalarType> dtype) {
  XLA_FN_COUNTER("xla::");
  return bridge::AtenFromXlaTensor(
      XLATensor::softmax(bridge::GetXlaTensor(self), dim, dtype));
}

at::Tensor AtenXlaType::softplus(const at::Tensor& self, at::Scalar beta,
                                 at::Scalar threshold) {
  XLA_FN_COUNTER("xla::");
  return bridge::AtenFromXlaTensor(
      XLATensor::softplus(bridge::GetXlaTensor(self), beta, threshold));
}

at::Tensor AtenXlaType::softplus_backward(const at::Tensor& grad_output,
                                          const at::Tensor& self,
                                          at::Scalar beta, at::Scalar threshold,
                                          const at::Tensor& output) {
  XLA_FN_COUNTER("xla::");
  return bridge::AtenFromXlaTensor(XLATensor::softplus_backward(
      bridge::GetXlaTensor(grad_output), bridge::GetXlaTensor(self), beta,
      threshold, bridge::GetXlaTensor(output)));
}

at::Tensor AtenXlaType::softshrink(const at::Tensor& self, at::Scalar lambda) {
  XLA_FN_COUNTER("xla::");
  return bridge::AtenFromXlaTensor(
      XLATensor::softshrink(bridge::GetXlaTensor(self), lambda));
}

at::Tensor AtenXlaType::softshrink_backward(const at::Tensor& grad_out,
                                            const at::Tensor& self,
                                            at::Scalar lambda) {
  XLA_FN_COUNTER("xla::");
  return bridge::AtenFromXlaTensor(XLATensor::softshrink_backward(
      bridge::GetXlaTensor(grad_out), bridge::GetXlaTensor(self), lambda));
}

std::tuple<at::Tensor, at::Tensor> AtenXlaType::sort(const at::Tensor& self,
                                                     int64_t dim,
                                                     bool descending) {
  XLA_FN_COUNTER("xla::");
  auto results = XLATensor::topk(bridge::GetXlaTensor(self), self.size(dim),
                                 dim, descending, true);
  return std::make_tuple(bridge::AtenFromXlaTensor(std::get<0>(results)),
                         bridge::AtenFromXlaTensor(std::get<1>(results)));
}

std::vector<at::Tensor> AtenXlaType::split(const at::Tensor& self,
                                           int64_t split_size, int64_t dim) {
  XLA_FN_COUNTER("xla::");
  auto xla_tensors =
      XLATensor::split(bridge::GetXlaTensor(self), split_size, dim);
  return bridge::AtenFromXlaTensors(xla_tensors);
}

std::vector<at::Tensor> AtenXlaType::split_with_sizes(
    const at::Tensor& self, at::IntArrayRef split_sizes, int64_t dim) {
  XLA_FN_COUNTER("xla::");
  auto xla_tensors = XLATensor::split_with_sizes(
      bridge::GetXlaTensor(self), XlaHelpers::I64List(split_sizes), dim);
  return bridge::AtenFromXlaTensors(xla_tensors);
}

at::Tensor AtenXlaType::sqrt(const at::Tensor& self) {
  XLA_FN_COUNTER("xla::");
  return bridge::AtenFromXlaTensor(XLATensor::sqrt(bridge::GetXlaTensor(self)));
}

at::Tensor& AtenXlaType::sqrt_(at::Tensor& self) {
  XLA_FN_COUNTER("xla::");
  XLATensor self_tensor = bridge::GetXlaTensor(self);
  XLATensor::sqrt_(self_tensor);
  return self;
}

at::Tensor AtenXlaType::squeeze(const at::Tensor& self) {
  XLA_FN_COUNTER("xla::");
  return bridge::AtenFromXlaTensor(
      XLATensor::squeeze(bridge::GetXlaTensor(self)));
}

at::Tensor AtenXlaType::squeeze(const at::Tensor& self, int64_t dim) {
  XLA_FN_COUNTER("xla::");
  return bridge::AtenFromXlaTensor(
      XLATensor::squeeze(bridge::GetXlaTensor(self), dim));
}

at::Tensor& AtenXlaType::squeeze_(at::Tensor& self) {
  XLA_FN_COUNTER("xla::");
  XLATensor self_tensor = bridge::GetXlaTensor(self);
  XLATensor::squeeze_(self_tensor);
  return self;
}

at::Tensor& AtenXlaType::squeeze_(at::Tensor& self, int64_t dim) {
  XLA_FN_COUNTER("xla::");
  XLATensor self_tensor = bridge::GetXlaTensor(self);
  XLATensor::squeeze_(self_tensor, dim);
  return self;
}

at::Tensor AtenXlaType::stack(at::TensorList tensors, int64_t dim) {
  XLA_FN_COUNTER("xla::");
  return bridge::AtenFromXlaTensor(
      XLATensor::stack(bridge::GetXlaTensors(tensors), dim));
}

at::Tensor AtenXlaType::std(const at::Tensor& self, bool unbiased) {
  XLA_FN_COUNTER("xla::");
  XLATensor self_tensor = bridge::GetXlaTensor(self);
  return bridge::AtenFromXlaTensor(XLATensor::std(
      self_tensor,
      xla::util::Iota<xla::int64>(self_tensor.shape().get().rank()),
      /*keep_reduced_dimensions*/ false, unbiased));
}

at::Tensor AtenXlaType::std(const at::Tensor& self, at::IntArrayRef dim,
                            bool unbiased, bool keepdim) {
  XLA_FN_COUNTER("xla::");
  return bridge::AtenFromXlaTensor(XLATensor::std(
      bridge::GetXlaTensor(self), xla::util::ToVector<xla::int64>(dim),
      /*keep_reduced_dimensions*/ keepdim, unbiased));
}

at::Tensor AtenXlaType::sub(const at::Tensor& self, const at::Tensor& other,
                            at::Scalar alpha) {
  XLA_FN_COUNTER("xla::");
  CheckSubOperandTypes(self.scalar_type(), other.scalar_type());
  auto xlatensors = GetPromotedXlaTensorsForBinaryOp(self, other);
  return bridge::AtenFromXlaTensor(
      XLATensor::sub(std::get<0>(xlatensors), std::get<1>(xlatensors), alpha));
}

at::Tensor AtenXlaType::sub(const at::Tensor& self, at::Scalar other,
                            at::Scalar alpha) {
  XLA_FN_COUNTER("xla::");
  CheckSubOperandTypes(self.scalar_type(), GetScalarType(other));
  return bridge::AtenFromXlaTensor(
      XLATensor::sub(bridge::GetXlaTensor(self), other, alpha));
}

at::Tensor& AtenXlaType::sub_(at::Tensor& self, const at::Tensor& other,
                              at::Scalar alpha) {
  XLA_FN_COUNTER("xla::");
  CheckSubOperandTypes(self.scalar_type(), other.scalar_type());
  XLATensor self_tensor = bridge::GetXlaTensor(self);
  XLATensor::sub_(self_tensor,
                  bridge::GetOrCreateXlaTensor(other, self_tensor.GetDevice()),
                  alpha);
  return self;
}

at::Tensor& AtenXlaType::sub_(at::Tensor& self, at::Scalar other,
                              at::Scalar alpha) {
  XLA_FN_COUNTER("xla::");
  CheckSubOperandTypes(self.scalar_type(), GetScalarType(other));
  XLATensor self_tensor = bridge::GetXlaTensor(self);
  XLATensor::sub_(self_tensor, other, alpha);
  return self;
}

at::Tensor AtenXlaType::sum(const at::Tensor& self,
                            c10::optional<at::ScalarType> dtype) {
  XLA_FN_COUNTER("xla::");
  XLATensor self_tensor = bridge::GetXlaTensor(self);
  return bridge::AtenFromXlaTensor(XLATensor::sum(
      self_tensor,
      xla::util::Iota<xla::int64>(self_tensor.shape().get().rank()),
      /*keep_reduced_dimensions=*/false, dtype));
}

at::Tensor AtenXlaType::sum(const at::Tensor& self, at::IntArrayRef dim,
                            bool keepdim, c10::optional<at::ScalarType> dtype) {
  XLA_FN_COUNTER("xla::");
  return bridge::AtenFromXlaTensor(
      XLATensor::sum(bridge::GetXlaTensor(self),
                     xla::util::ToVector<xla::int64>(dim), keepdim, dtype));
}

at::Tensor AtenXlaType::sum_to_size(const at::Tensor& self,
                                    at::IntArrayRef size) {
  XLA_FN_COUNTER("xla::");
  return at::native::sum_to_size(self, size);
}

std::tuple<at::Tensor, at::Tensor, at::Tensor> AtenXlaType::svd(
    const at::Tensor& self, bool some, bool compute_uv) {
  XLA_FN_COUNTER("xla::");
  auto results = XLATensor::svd(bridge::GetXlaTensor(self), some, compute_uv);
  return std::make_tuple(bridge::AtenFromXlaTensor(std::get<0>(results)),
                         bridge::AtenFromXlaTensor(std::get<1>(results)),
                         bridge::AtenFromXlaTensor(std::get<2>(results)));
}

std::tuple<at::Tensor, at::Tensor> AtenXlaType::symeig(const at::Tensor& self,
                                                       bool eigenvectors,
                                                       bool upper) {
  XLA_FN_COUNTER("xla::");
  auto results =
      XLATensor::symeig(bridge::GetXlaTensor(self), eigenvectors, upper);
  return std::make_tuple(bridge::AtenFromXlaTensor(std::get<0>(results)),
                         bridge::AtenFromXlaTensor(std::get<1>(results)));
}

at::Tensor AtenXlaType::t(const at::Tensor& self) {
  XLA_FN_COUNTER("xla::");
  return bridge::AtenFromXlaTensor(
      XLATensor::transpose(bridge::GetXlaTensor(self), 0, 1));
}

at::Tensor& AtenXlaType::t_(at::Tensor& self) {
  XLA_FN_COUNTER("xla::");
  XLATensor self_tensor = bridge::GetXlaTensor(self);
  XLATensor::transpose_(self_tensor, 0, 1);
  return self;
}

at::Tensor AtenXlaType::tan(const at::Tensor& self) {
  XLA_FN_COUNTER("xla::");
  return bridge::AtenFromXlaTensor(XLATensor::tan(bridge::GetXlaTensor(self)));
}

at::Tensor& AtenXlaType::tan_(at::Tensor& self) {
  XLA_FN_COUNTER("xla::");
  XLATensor self_tensor = bridge::GetXlaTensor(self);
  XLATensor::tan_(self_tensor);
  return self;
}

at::Tensor AtenXlaType::tanh(const at::Tensor& self) {
  XLA_FN_COUNTER("xla::");
  return bridge::AtenFromXlaTensor(XLATensor::tanh(bridge::GetXlaTensor(self)));
}

at::Tensor& AtenXlaType::tanh_(at::Tensor& self) {
  XLA_FN_COUNTER("xla::");
  XLATensor self_tensor = bridge::GetXlaTensor(self);
  XLATensor::tanh_(self_tensor);
  return self;
}

at::Tensor AtenXlaType::tanh_backward(const at::Tensor& grad_output,
                                      const at::Tensor& output) {
  XLA_FN_COUNTER("xla::");
  return bridge::AtenFromXlaTensor(XLATensor::tanh_backward(
      bridge::GetXlaTensor(grad_output), bridge::GetXlaTensor(output)));
}

at::Tensor AtenXlaType::tensordot(const at::Tensor& self,
                                  const at::Tensor& other,
                                  at::IntArrayRef dims_self,
                                  at::IntArrayRef dims_other) {
  XLA_FN_COUNTER("xla::");
  return at::native::tensordot(self, other, dims_self, dims_other);
}

at::Tensor AtenXlaType::threshold(const at::Tensor& self, at::Scalar threshold,
                                  at::Scalar value) {
  XLA_FN_COUNTER("xla::");
  return bridge::AtenFromXlaTensor(XLATensor::threshold(
      bridge::GetXlaTensor(self), threshold.to<double>(), value.to<double>()));
}

at::Tensor& AtenXlaType::threshold_(at::Tensor& self, at::Scalar threshold,
                                    at::Scalar value) {
  XLA_FN_COUNTER("xla::");
  XLATensor self_tensor = bridge::GetXlaTensor(self);
  XLATensor::threshold_(self_tensor, threshold.to<double>(),
                        value.to<double>());
  return self;
}

at::Tensor AtenXlaType::threshold_backward(const at::Tensor& grad_output,
                                           const at::Tensor& self,
                                           at::Scalar threshold) {
  XLA_FN_COUNTER("xla::");
  return bridge::AtenFromXlaTensor(XLATensor::threshold_backward(
      bridge::GetXlaTensor(grad_output), bridge::GetXlaTensor(self),
      threshold.to<double>()));
}

at::Tensor AtenXlaType::to(
    const at::Tensor& self, const at::TensorOptions& options,
    bool /* non_blocking */, bool /* copy */,
    c10::optional<at::MemoryFormat> /* memory_format */) {
  XLA_FN_COUNTER("xla::");
  auto self_tensor = bridge::TryGetXlaTensor(self);
  if (!self_tensor) {
    XLA_CHECK(options.has_device());
    at::ScalarType dtype = options.has_dtype()
                               ? c10::typeMetaToScalarType(options.dtype())
                               : self.scalar_type();
    XLATensor xtensor =
        XLATensor::Create(CopyTensor(self, dtype),
                          bridge::AtenDeviceToXlaDevice(options.device()));
    return bridge::AtenFromXlaTensor(xtensor);
  }
  if (options.has_device() && options.device().type() != at::kXLA) {
    return bridge::XlaToAtenTensor(*self_tensor, options);
  }
  XlaOptions xla_options(options, self_tensor->GetDevice(),
                         self_tensor->dtype());
  return bridge::AtenFromXlaTensor(
      XLATensor::to(*self_tensor, xla_options.device, xla_options.scalar_type));
}

at::Tensor AtenXlaType::to(const at::Tensor& self, c10::Device device,
                           at::ScalarType dtype, bool non_blocking, bool copy,
                           c10::optional<at::MemoryFormat> memory_format) {
  return to(self, self.options().device(device).dtype(dtype), non_blocking,
            copy, memory_format);
}

at::Tensor AtenXlaType::to(const at::Tensor& self, at::ScalarType dtype,
                           bool non_blocking, bool copy,
                           c10::optional<at::MemoryFormat> memory_format) {
  return to(self, self.options().dtype(dtype), non_blocking, copy,
            memory_format);
}

at::Tensor AtenXlaType::to(const at::Tensor& self, const at::Tensor& other,
                           bool non_blocking, bool copy,
                           c10::optional<at::MemoryFormat> memory_format) {
  return to(self, other.options(), non_blocking, copy, memory_format);
}

std::tuple<at::Tensor, at::Tensor> AtenXlaType::topk(const at::Tensor& self,
                                                     int64_t k, int64_t dim,
                                                     bool largest,
                                                     bool sorted) {
  XLA_FN_COUNTER("xla::");
  auto results =
      XLATensor::topk(bridge::GetXlaTensor(self), k, dim, largest, sorted);
  return std::make_tuple(bridge::AtenFromXlaTensor(std::get<0>(results)),
                         bridge::AtenFromXlaTensor(std::get<1>(results)));
}

at::Tensor AtenXlaType::trace(const at::Tensor& self) {
  XLA_FN_COUNTER("xla::");
  return bridge::AtenFromXlaTensor(
      XLATensor::trace(bridge::GetXlaTensor(self)));
}

at::Tensor AtenXlaType::one_hot(const at::Tensor& self, int64_t num_classes) {
  XLA_FN_COUNTER("xla::");
  return at::native::one_hot(self, num_classes);
}

at::Tensor AtenXlaType::transpose(const at::Tensor& self, int64_t dim0,
                                  int64_t dim1) {
  XLA_FN_COUNTER("xla::");
  return bridge::AtenFromXlaTensor(
      XLATensor::transpose(bridge::GetXlaTensor(self), dim0, dim1));
}

at::Tensor& AtenXlaType::transpose_(at::Tensor& self, int64_t dim0,
                                    int64_t dim1) {
  XLA_FN_COUNTER("xla::");
  XLATensor self_tensor = bridge::GetXlaTensor(self);
  XLATensor::transpose_(self_tensor, dim0, dim1);
  return self;
}

std::tuple<at::Tensor, at::Tensor> AtenXlaType::triangular_solve(
    const at::Tensor& b, const at::Tensor& A, bool upper, bool transpose,
    bool unitriangular) {
  XLA_FN_COUNTER("xla::");
  // Currently, ATen doesn't have a left_side option. Once this
  // is added, this API will have to be changed.
  auto results = XLATensor::triangular_solve(
      bridge::GetXlaTensor(b), bridge::GetXlaTensor(A), /*left_side=*/true,
      upper, transpose, unitriangular);
  return std::make_tuple(bridge::AtenFromXlaTensor(std::get<0>(results)),
                         bridge::AtenFromXlaTensor(std::get<1>(results)));
}

at::Tensor AtenXlaType::tril(const at::Tensor& self, int64_t diagonal) {
  XLA_FN_COUNTER("xla::");
  return bridge::AtenFromXlaTensor(
      XLATensor::tril(bridge::GetXlaTensor(self), diagonal));
}

at::Tensor& AtenXlaType::tril_(at::Tensor& self, int64_t diagonal) {
  XLA_FN_COUNTER("xla::");
  XLATensor self_tensor = bridge::GetXlaTensor(self);
  XLATensor::tril_(self_tensor, diagonal);
  return self;
}

at::Tensor AtenXlaType::triplet_margin_loss(const at::Tensor& anchor,
                                            const at::Tensor& positive,
                                            const at::Tensor& negative,
                                            double margin, double p, double eps,
                                            bool swap, int64_t reduction) {
  XLA_FN_COUNTER("xla::");
  return at::native::triplet_margin_loss(anchor, positive, negative, margin, p,
                                         eps, swap, reduction);
}

at::Tensor AtenXlaType::triu(const at::Tensor& self, int64_t diagonal) {
  XLA_FN_COUNTER("xla::");
  return bridge::AtenFromXlaTensor(
      XLATensor::triu(bridge::GetXlaTensor(self), diagonal));
}

at::Tensor& AtenXlaType::triu_(at::Tensor& self, int64_t diagonal) {
  XLA_FN_COUNTER("xla::");
  XLATensor self_tensor = bridge::GetXlaTensor(self);
  XLATensor::triu_(self_tensor, diagonal);
  return self;
}

at::Tensor AtenXlaType::trunc(const at::Tensor& self) {
  XLA_FN_COUNTER("xla::");
  return bridge::AtenFromXlaTensor(
      XLATensor::trunc(bridge::GetXlaTensor(self)));
}

at::Tensor& AtenXlaType::trunc_(at::Tensor& self) {
  XLA_FN_COUNTER("xla::");
  XLATensor self_tensor = bridge::GetXlaTensor(self);
  XLATensor::trunc_(self_tensor);
  return self;
}

std::vector<at::Tensor> AtenXlaType::unbind(const at::Tensor& self,
                                            int64_t dim) {
  XLA_FN_COUNTER("xla::");
  return bridge::AtenFromXlaTensors(
      XLATensor::unbind(bridge::GetXlaTensor(self), dim));
}

at::Tensor AtenXlaType::unsqueeze(const at::Tensor& self, int64_t dim) {
  XLA_FN_COUNTER("xla::");
  return bridge::AtenFromXlaTensor(
      XLATensor::unsqueeze(bridge::GetXlaTensor(self), dim));
}

at::Tensor& AtenXlaType::unsqueeze_(at::Tensor& self, int64_t dim) {
  XLA_FN_COUNTER("xla::");
  XLATensor self_tensor = bridge::GetXlaTensor(self);
  XLATensor::unsqueeze_(self_tensor, dim);
  return self;
}

at::Tensor AtenXlaType::upsample_bilinear2d(const at::Tensor& self,
                                            at::IntArrayRef output_size,
                                            bool align_corners) {
  XLA_FN_COUNTER("xla::");
  XLATensor self_tensor = bridge::GetXlaTensor(self);
  // Only the XLA TPU backend for now implements the CustomCall required by our
  // XLA lowering.
  if (self_tensor.GetDevice().hw_type != DeviceType::TPU) {
    return AtenXlaTypeDefault::upsample_bilinear2d(self, output_size,
                                                   align_corners);
  }
  return bridge::AtenFromXlaTensor(XLATensor::upsample_bilinear2d(
      self_tensor, xla::util::ToVector<xla::int64>(output_size),
      align_corners));
}

at::Tensor AtenXlaType::upsample_bilinear2d_backward(
    const at::Tensor& grad_output, at::IntArrayRef output_size,
    at::IntArrayRef input_size, bool align_corners) {
  XLA_FN_COUNTER("xla::");
  XLATensor grad_output_tensor = bridge::GetXlaTensor(grad_output);
  // Only the XLA TPU backend for now implements the CustomCall required by our
  // XLA lowering.
  if (grad_output_tensor.GetDevice().hw_type != DeviceType::TPU) {
    return AtenXlaTypeDefault::upsample_bilinear2d_backward(
        grad_output, output_size, input_size, align_corners);
  }
  return bridge::AtenFromXlaTensor(XLATensor::upsample_bilinear2d_backward(
      grad_output_tensor, xla::util::ToVector<xla::int64>(output_size),
      xla::util::ToVector<xla::int64>(input_size), align_corners));
}

at::Tensor AtenXlaType::upsample_nearest2d(const at::Tensor& self,
                                           at::IntArrayRef output_size) {
  XLA_FN_COUNTER("xla::");
  XLATensor self_tensor = bridge::GetXlaTensor(self);
  // Only the XLA TPU backend for now implements the CustomCall required by our
  // XLA lowering.
  if (self_tensor.GetDevice().hw_type != DeviceType::TPU) {
    return AtenXlaTypeDefault::upsample_nearest2d(self, output_size);
  }
  return bridge::AtenFromXlaTensor(XLATensor::upsample_nearest2d(
      self_tensor, xla::util::ToVector<xla::int64>(output_size)));
}

at::Tensor AtenXlaType::upsample_nearest2d_backward(
    const at::Tensor& grad_output, at::IntArrayRef output_size,
    at::IntArrayRef input_size) {
  XLA_FN_COUNTER("xla::");
  XLATensor grad_output_tensor = bridge::GetXlaTensor(grad_output);
  // Only the XLA TPU backend for now implements the CustomCall required by our
  // XLA lowering.
  if (grad_output_tensor.GetDevice().hw_type != DeviceType::TPU) {
    return AtenXlaTypeDefault::upsample_nearest2d_backward(
        grad_output, output_size, input_size);
  }
  return bridge::AtenFromXlaTensor(XLATensor::upsample_nearest2d_backward(
      grad_output_tensor, xla::util::ToVector<xla::int64>(output_size),
      xla::util::ToVector<xla::int64>(input_size)));
}

at::Tensor AtenXlaType::view(const at::Tensor& self, at::IntArrayRef size) {
  XLA_FN_COUNTER("xla::");
  return bridge::AtenFromXlaTensor(
      XLATensor::view(bridge::GetXlaTensor(self), XlaHelpers::I64List(size)));
}

at::Tensor AtenXlaType::view_as(const at::Tensor& self,
                                const at::Tensor& other) {
  XLA_FN_COUNTER("xla::");
  return view(self, other.sizes());
}

at::Tensor AtenXlaType::where(const at::Tensor& condition,
                              const at::Tensor& self, const at::Tensor& other) {
  XLA_FN_COUNTER("xla::");
  return bridge::AtenFromXlaTensor(XLATensor::where(
      bridge::GetXlaTensor(condition), bridge::GetXlaTensor(self),
      bridge::GetXlaTensor(other)));
}

at::Tensor& AtenXlaType::zero_(at::Tensor& self) {
  XLA_FN_COUNTER("xla::");
  XLATensor self_tensor = bridge::GetXlaTensor(self);
  XLATensor::zero_(self_tensor);
  return self;
}

at::Tensor AtenXlaType::zeros(at::IntArrayRef size,
                              const at::TensorOptions& options) {
  XLA_FN_COUNTER("xla::");
  return full(size, 0, options);
}

at::Tensor AtenXlaType::zeros_like(const at::Tensor& self) {
  XLA_FN_COUNTER("xla::");
  return full_like(self, 0);
}

at::Tensor AtenXlaType::zeros_like(const at::Tensor& self,
                                   const at::TensorOptions& options) {
  XLA_FN_COUNTER("xla::");
  return full_like(self, 0, options);
}

void AtenXlaType::InitializeAtenBindings() {
  static std::once_flag once;
  std::call_once(once, []() { AtenInitialize(); });
}

}  // namespace torch_xla<|MERGE_RESOLUTION|>--- conflicted
+++ resolved
@@ -20,12 +20,12 @@
 #include "torch_xla/csrc/torch_util.h"
 #include "torch_xla/csrc/version.h"
 
-/* [Implementation Guidelines]
- - If you want to call a at::func which doesn't exist in AtenXlaType,
-   call at::native::func instead.
-   E.g. don't call tensor.is_floating_point() or at::is_floating_point(tensor),
-   use at::native::is_floating_point(tensor).
-*/
+// [Implementation Guidelines]
+// - If you want to call a at::func which doesn't exist in AtenXlaType,
+//   call at::native::func instead.
+//   E.g. don't call tensor.is_floating_point() or
+//   at::is_floating_point(tensor), use at::native::is_floating_point(tensor).
+
 namespace torch_xla {
 namespace {
 
@@ -1507,32 +1507,6 @@
   XLA_FN_COUNTER("xla::");
   return bridge::AtenFromXlaTensor(XLATensor::index_select(
       bridge::GetXlaTensor(self), dim, bridge::GetXlaTensor(index)));
-}
-
-<<<<<<< HEAD
-at::Tensor AtenXlaType::instance_norm(
-    const at::Tensor& input, const at::Tensor& weight, const at::Tensor& bias,
-    const at::Tensor& running_mean, const at::Tensor& running_var,
-    bool use_input_stats, double momentum, double eps, bool cudnn_enabled) {
-  XLA_FN_COUNTER("xla::");
-  if (cudnn_enabled || !use_input_stats) {
-    return AtenXlaTypeDefault::instance_norm(input, weight, bias, running_mean,
-                                             running_var, use_input_stats,
-                                             momentum, eps, cudnn_enabled);
-  }
-  return at::native::instance_norm(input, weight, bias, running_mean,
-                                   running_var, use_input_stats, momentum, eps,
-                                   cudnn_enabled);
-=======
-bool AtenXlaType::is_floating_point(const at::Tensor& self) {
-  XLA_FN_COUNTER("xla::");
-  return at::isFloatingType(self.scalar_type());
-}
-
-bool AtenXlaType::is_signed(const at::Tensor& self) {
-  XLA_FN_COUNTER("xla::");
-  return at::isSignedType(self.scalar_type());
->>>>>>> b959c2a4
 }
 
 at::Tensor AtenXlaType::kl_div(const at::Tensor& self, const at::Tensor& target,
