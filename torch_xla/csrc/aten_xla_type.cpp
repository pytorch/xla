#include "torch_xla/csrc/aten_xla_type.h"

#include <ATen/Context.h>

#include <mutex>

#include "tensorflow/compiler/xla/xla_client/debug_macros.h"
#include "tensorflow/compiler/xla/xla_client/metrics.h"
#include "tensorflow/compiler/xla/xla_client/util.h"
#include "torch_xla/csrc/aten_xla_bridge.h"
#include "torch_xla/csrc/aten_xla_type_default.h"
#include "torch_xla/csrc/device.h"
#include "torch_xla/csrc/helpers.h"
#include "torch_xla/csrc/ops/as_strided.h"
#include "torch_xla/csrc/ops/einsum.h"
#include "torch_xla/csrc/ops/index_ops.h"
#include "torch_xla/csrc/pooling.h"
#include "torch_xla/csrc/tensor_impl.h"
#include "torch_xla/csrc/tensor_util.h"
#include "torch_xla/csrc/torch_util.h"
#include "torch_xla/csrc/version.h"

namespace torch_xla {
namespace {

struct XlaOptions {
  XlaOptions(const at::TensorOptions& options,
             c10::optional<Device> device_opt = c10::nullopt,
             c10::optional<at::ScalarType> scalar_type_opt = c10::nullopt)
      : device(std::move(device_opt)), scalar_type(std::move(scalar_type_opt)) {
    if (options.has_device()) {
      device = bridge::AtenDeviceToXlaDevice(options.device());
    }
    if (options.has_dtype()) {
      scalar_type = c10::typeMetaToScalarType(options.dtype());
    }
  }

  Device get_device() const { return device ? *device : *GetDefaultDevice(); }

  at::ScalarType get_scalar_type(
      at::ScalarType defval = at::ScalarType::Float) const {
    return scalar_type ? *scalar_type : defval;
  }

  c10::optional<Device> device;
  c10::optional<at::ScalarType> scalar_type;
};

// Returns true if dilation is non-trivial (not 1) in at least one dimension.
bool IsNonTrivialDilation(at::IntArrayRef dilation) {
  return std::any_of(
      dilation.begin(), dilation.end(),
      [](const int64_t dim_dilation) { return dim_dilation != 1; });
}

bool IsOperationOnType(const c10::optional<at::ScalarType>& opt_dtype,
                       at::ScalarType tensor_type, at::ScalarType type) {
  if (opt_dtype && *opt_dtype == type) {
    return true;
  }
  return tensor_type == type;
}

void CheckSubOperandTypes(at::ScalarType type1, at::ScalarType type2) {
  XLA_CHECK(type1 != at::kBool || type2 != at::kBool)
      << "Subtraction, the `-` operator, with two bool tensors is not "
         "supported. Use the `^` or `logical_xor()` operator instead.";
  XLA_CHECK(type1 != at::kBool && type2 != at::kBool)
      << "Subtraction, the `-` operator, with a bool tensor is not "
         "supported. If you are trying to invert a mask, use the `~` or "
         "`logical_not()` operator instead.";
}

std::tuple<XLATensor, XLATensor> GetPromotedXlaTensorsForBinaryOp(
    const at::Tensor& self, const at::Tensor& other) {
  at::ScalarType dtype = at::result_type(self, other);
  XLATensor tensor1 = bridge::GetXlaTensor(self);
  XLATensor tensor2 = bridge::GetOrCreateXlaTensor(other, tensor1.GetDevice());
  tensor1.SetScalarType(dtype);
  tensor2.SetScalarType(dtype);
  return std::make_tuple(tensor1, tensor2);
}

void AtenInitialize() {
  TF_LOG(INFO) << "PyTorch GIT revision: " << TORCH_GITREV;
  TF_LOG(INFO) << "XLA GIT revision: " << XLA_GITREV;

  RegisterAtenTypeFunctions();
  XLATensorImpl::AtenInitialize();
}

}  // namespace

at::Tensor AtenXlaType::__and__(const at::Tensor& self, at::Scalar other) {
  XLA_FN_COUNTER("xla::");
  return bridge::AtenFromXlaTensor(
      XLATensor::__and__(bridge::GetXlaTensor(self), other));
}

at::Tensor AtenXlaType::__and__(const at::Tensor& self,
                                const at::Tensor& other) {
  XLA_FN_COUNTER("xla::");
  return bridge::AtenFromXlaTensor(XLATensor::__and__(
      bridge::GetXlaTensor(self), bridge::GetXlaTensor(other)));
}

at::Tensor& AtenXlaType::__iand__(at::Tensor& self, at::Scalar other) {
  XLA_FN_COUNTER("xla::");
  XLATensor self_tensor = bridge::GetXlaTensor(self);
  XLATensor::__iand__(self_tensor, other);
  return self;
}

at::Tensor& AtenXlaType::__iand__(at::Tensor& self, const at::Tensor& other) {
  XLA_FN_COUNTER("xla::");
  XLATensor self_tensor = bridge::GetXlaTensor(self);
  XLATensor::__iand__(self_tensor, bridge::GetXlaTensor(other));
  return self;
}

at::Tensor& AtenXlaType::__ilshift__(at::Tensor& self, at::Scalar other) {
  XLA_FN_COUNTER("xla::");
  XLATensor self_tensor = bridge::GetXlaTensor(self);
  XLATensor::__ilshift__(self_tensor, other);
  return self;
}

at::Tensor& AtenXlaType::__ilshift__(at::Tensor& self,
                                     const at::Tensor& other) {
  XLA_FN_COUNTER("xla::");
  XLATensor self_tensor = bridge::GetXlaTensor(self);
  XLATensor::__ilshift__(self_tensor, bridge::GetXlaTensor(other));
  return self;
}

at::Tensor& AtenXlaType::__ior__(at::Tensor& self, at::Scalar other) {
  XLA_FN_COUNTER("xla::");
  XLATensor self_tensor = bridge::GetXlaTensor(self);
  XLATensor::__ior__(self_tensor, other);
  return self;
}

at::Tensor& AtenXlaType::__ior__(at::Tensor& self, const at::Tensor& other) {
  XLA_FN_COUNTER("xla::");
  XLATensor self_tensor = bridge::GetXlaTensor(self);
  XLATensor::__ior__(self_tensor, bridge::GetXlaTensor(other));
  return self;
}

at::Tensor& AtenXlaType::__irshift__(at::Tensor& self, at::Scalar other) {
  XLA_FN_COUNTER("xla::");
  XLATensor self_tensor = bridge::GetXlaTensor(self);
  XLATensor::__irshift__(self_tensor, other);
  return self;
}

at::Tensor& AtenXlaType::__irshift__(at::Tensor& self,
                                     const at::Tensor& other) {
  XLA_FN_COUNTER("xla::");
  XLATensor self_tensor = bridge::GetXlaTensor(self);
  XLATensor::__irshift__(self_tensor, bridge::GetXlaTensor(other));
  return self;
}

at::Tensor& AtenXlaType::__ixor__(at::Tensor& self, at::Scalar other) {
  XLA_FN_COUNTER("xla::");
  XLATensor self_tensor = bridge::GetXlaTensor(self);
  XLATensor::__ixor__(self_tensor, other);
  return self;
}

at::Tensor& AtenXlaType::__ixor__(at::Tensor& self, const at::Tensor& other) {
  XLA_FN_COUNTER("xla::");
  XLATensor self_tensor = bridge::GetXlaTensor(self);
  XLATensor::__ixor__(self_tensor, bridge::GetXlaTensor(other));
  return self;
}

at::Tensor AtenXlaType::__lshift__(const at::Tensor& self, at::Scalar other) {
  XLA_FN_COUNTER("xla::");
  return bridge::AtenFromXlaTensor(
      XLATensor::__lshift__(bridge::GetXlaTensor(self), other));
}

at::Tensor AtenXlaType::__lshift__(const at::Tensor& self,
                                   const at::Tensor& other) {
  XLA_FN_COUNTER("xla::");
  return bridge::AtenFromXlaTensor(XLATensor::__lshift__(
      bridge::GetXlaTensor(self), bridge::GetXlaTensor(other)));
}

at::Tensor AtenXlaType::__or__(const at::Tensor& self, at::Scalar other) {
  XLA_FN_COUNTER("xla::");
  return bridge::AtenFromXlaTensor(
      XLATensor::__or__(bridge::GetXlaTensor(self), other));
}

at::Tensor AtenXlaType::__or__(const at::Tensor& self,
                               const at::Tensor& other) {
  XLA_FN_COUNTER("xla::");
  return bridge::AtenFromXlaTensor(XLATensor::__or__(
      bridge::GetXlaTensor(self), bridge::GetXlaTensor(other)));
}

at::Tensor AtenXlaType::__rshift__(const at::Tensor& self, at::Scalar other) {
  XLA_FN_COUNTER("xla::");
  return bridge::AtenFromXlaTensor(
      XLATensor::__rshift__(bridge::GetXlaTensor(self), other));
}

at::Tensor AtenXlaType::__rshift__(const at::Tensor& self,
                                   const at::Tensor& other) {
  XLA_FN_COUNTER("xla::");
  return bridge::AtenFromXlaTensor(XLATensor::__rshift__(
      bridge::GetXlaTensor(self), bridge::GetXlaTensor(other)));
}

at::Tensor AtenXlaType::__xor__(const at::Tensor& self, at::Scalar other) {
  XLA_FN_COUNTER("xla::");
  return bridge::AtenFromXlaTensor(
      XLATensor::__xor__(bridge::GetXlaTensor(self), other));
}

at::Tensor AtenXlaType::__xor__(const at::Tensor& self,
                                const at::Tensor& other) {
  XLA_FN_COUNTER("xla::");
  return bridge::AtenFromXlaTensor(XLATensor::__xor__(
      bridge::GetXlaTensor(self), bridge::GetXlaTensor(other)));
}

at::Tensor& AtenXlaType::bitwise_not_out(at::Tensor& out,
                                         const at::Tensor& self) {
  XLA_FN_COUNTER("xla::");
  XLATensor out_tensor = bridge::GetXlaTensor(out);
  XLATensor self_tensor = bridge::GetXlaTensor(self);
  XLATensor::bitwise_not_out(out_tensor, self_tensor);
  return out;
}

at::Tensor AtenXlaType::_adaptive_avg_pool2d(const at::Tensor& self,
                                             at::IntArrayRef output_size) {
  XLA_FN_COUNTER("xla::");
  auto output_size_list = XlaHelpers::I64List(output_size);
  if (!IsSupportedAdaptiveAvgPool2d(XlaHelpers::I64List(self.sizes()),
                                    output_size_list)) {
    return AtenXlaTypeDefault::_adaptive_avg_pool2d(self, output_size);
  }
  return bridge::AtenFromXlaTensor(XLATensor::_adaptive_avg_pool2d(
      bridge::GetXlaTensor(self), output_size_list));
}

at::Tensor AtenXlaType::_adaptive_avg_pool2d_backward(
    const at::Tensor& grad_output, const at::Tensor& self) {
  XLA_FN_COUNTER("xla::");
  int64_t rank = grad_output.dim();
  std::vector<xla::int64> output_size{grad_output.size(rank - 2),
                                      grad_output.size(rank - 1)};
  if (!IsSupportedAdaptiveAvgPool2d(XlaHelpers::I64List(self.sizes()),
                                    output_size)) {
    return AtenXlaTypeDefault::_adaptive_avg_pool2d_backward(grad_output, self);
  }
  return bridge::AtenFromXlaTensor(XLATensor::_adaptive_avg_pool2d_backward(
      bridge::GetXlaTensor(grad_output), bridge::GetXlaTensor(self)));
}

at::Tensor AtenXlaType::_copy_from(const at::Tensor& self,
                                   const at::Tensor& dst, bool non_blocking) {
  XLA_FN_COUNTER("xla::");
  // Do not mark the tensor creation as writeable to not discard the XLA tensor
  // device context, but make a copy to avoid core data to be shared.
  std::vector<at::Tensor> tensors = {self};
  auto xla_tensors = bridge::XlaCreateTensorList(tensors);
  // Hack in an overwrite of a const tensor.
  at::Tensor t = CopyTensor(xla_tensors.front(), dst.scalar_type());
  const_cast<at::Tensor&>(dst).unsafeGetTensorImpl()->shallow_copy_from(
      t.getIntrusivePtr());
  return dst;
}

at::Tensor& AtenXlaType::_index_put_impl_(at::Tensor& self,
                                          at::TensorList indices,
                                          const at::Tensor& values,
                                          bool accumulate, bool /* unsafe */) {
  XLA_FN_COUNTER("xla::");
  return index_put_(self, indices, values, accumulate);
}

at::Tensor AtenXlaType::_log_softmax(const at::Tensor& self, int64_t dim,
                                     bool /* half_to_float */) {
  XLA_FN_COUNTER("xla::");
  return bridge::AtenFromXlaTensor(
      XLATensor::log_softmax(bridge::GetXlaTensor(self), dim, c10::nullopt));
}

at::Tensor AtenXlaType::_log_softmax_backward_data(
    const at::Tensor& grad_output, const at::Tensor& output, int64_t dim,
    const at::Tensor& /* self */) {
  XLA_FN_COUNTER("xla::");
  return bridge::AtenFromXlaTensor(XLATensor::log_softmax_backward(
      bridge::GetXlaTensor(grad_output), bridge::GetXlaTensor(output), dim));
}

at::Tensor AtenXlaType::_softmax(const at::Tensor& self, int64_t dim,
                                 bool /* half_to_float */) {
  XLA_FN_COUNTER("xla::");
  return softmax(self, dim, c10::nullopt);
}

at::Tensor AtenXlaType::_softmax_backward_data(const at::Tensor& grad_output,
                                               const at::Tensor& output,
                                               int64_t dim,
                                               const at::Tensor& self) {
  XLA_FN_COUNTER("xla::");
  return bridge::AtenFromXlaTensor(XLATensor::softmax_backward(
      bridge::GetXlaTensor(grad_output), bridge::GetXlaTensor(output), dim));
}

at::Tensor AtenXlaType::_trilinear(const at::Tensor& i1, const at::Tensor& i2,
                                   const at::Tensor& i3,
                                   at::IntArrayRef expand1,
                                   at::IntArrayRef expand2,
                                   at::IntArrayRef expand3,
                                   at::IntArrayRef sumdim, int64_t unroll_dim) {
  XLA_FN_COUNTER("xla::");
  return at::native::_trilinear(i1, i2, i3, expand1, expand2, expand3, sumdim,
                                unroll_dim);
}

at::Tensor AtenXlaType::_unsafe_view(const at::Tensor& self,
                                     at::IntArrayRef size) {
  XLA_FN_COUNTER("xla::");
  return view(self, size);
}

at::Tensor AtenXlaType::abs(const at::Tensor& self) {
  XLA_FN_COUNTER("xla::");
  return bridge::AtenFromXlaTensor(XLATensor::abs(bridge::GetXlaTensor(self)));
}

at::Tensor& AtenXlaType::abs_(at::Tensor& self) {
  XLA_FN_COUNTER("xla::");
  XLATensor self_tensor = bridge::GetXlaTensor(self);
  XLATensor::abs_(self_tensor);
  return self;
}

at::Tensor AtenXlaType::acos(const at::Tensor& self) {
  XLA_FN_COUNTER("xla::");
  return bridge::AtenFromXlaTensor(XLATensor::acos(bridge::GetXlaTensor(self)));
}

at::Tensor& AtenXlaType::acos_(at::Tensor& self) {
  XLA_FN_COUNTER("xla::");
  XLATensor self_tensor = bridge::GetXlaTensor(self);
  XLATensor::acos_(self_tensor);
  return self;
}

at::Tensor AtenXlaType::add(const at::Tensor& self, const at::Tensor& other,
                            at::Scalar alpha) {
  XLA_FN_COUNTER("xla::");
  auto xlatensors = GetPromotedXlaTensorsForBinaryOp(self, other);
  return bridge::AtenFromXlaTensor(
      XLATensor::add(std::get<0>(xlatensors), std::get<1>(xlatensors), alpha));
}

at::Tensor AtenXlaType::add(const at::Tensor& self, at::Scalar other,
                            at::Scalar alpha) {
  XLA_FN_COUNTER("xla::");
  return bridge::AtenFromXlaTensor(
      XLATensor::add(bridge::GetXlaTensor(self), other, alpha));
}

at::Tensor& AtenXlaType::add_(at::Tensor& self, const at::Tensor& other,
                              at::Scalar alpha) {
  XLA_FN_COUNTER("xla::");
  XLATensor self_tensor = bridge::GetXlaTensor(self);
  XLATensor::add_(self_tensor,
                  bridge::GetOrCreateXlaTensor(other, self_tensor.GetDevice()),
                  alpha);
  return self;
}

at::Tensor& AtenXlaType::add_(at::Tensor& self, at::Scalar other,
                              at::Scalar alpha) {
  XLA_FN_COUNTER("xla::");
  XLATensor self_tensor = bridge::GetXlaTensor(self);
  XLATensor::add_(self_tensor, other, alpha);
  return self;
}

at::Tensor AtenXlaType::addcdiv(const at::Tensor& self,
                                const at::Tensor& tensor1,
                                const at::Tensor& tensor2, at::Scalar value) {
  XLA_FN_COUNTER("xla::");
  return bridge::AtenFromXlaTensor(XLATensor::addcdiv(
      bridge::GetXlaTensor(self), value, bridge::GetXlaTensor(tensor1),
      bridge::GetXlaTensor(tensor2)));
}

at::Tensor& AtenXlaType::addcdiv_(at::Tensor& self, const at::Tensor& tensor1,
                                  const at::Tensor& tensor2, at::Scalar value) {
  XLA_FN_COUNTER("xla::");
  XLATensor self_tensor = bridge::GetXlaTensor(self);
  XLATensor::addcdiv_(self_tensor, value, bridge::GetXlaTensor(tensor1),
                      bridge::GetXlaTensor(tensor2));
  return self;
}

at::Tensor AtenXlaType::addcmul(const at::Tensor& self,
                                const at::Tensor& tensor1,
                                const at::Tensor& tensor2, at::Scalar value) {
  XLA_FN_COUNTER("xla::");
  return bridge::AtenFromXlaTensor(XLATensor::addcmul(
      bridge::GetXlaTensor(self), value, bridge::GetXlaTensor(tensor1),
      bridge::GetXlaTensor(tensor2)));
}

at::Tensor& AtenXlaType::addcmul_(at::Tensor& self, const at::Tensor& tensor1,
                                  const at::Tensor& tensor2, at::Scalar value) {
  XLA_FN_COUNTER("xla::");
  XLATensor self_tensor = bridge::GetXlaTensor(self);
  XLATensor::addcmul_(self_tensor, value, bridge::GetXlaTensor(tensor1),
                      bridge::GetXlaTensor(tensor2));
  return self;
}

at::Tensor AtenXlaType::addmm(const at::Tensor& self, const at::Tensor& mat1,
                              const at::Tensor& mat2, at::Scalar beta,
                              at::Scalar alpha) {
  XLA_FN_COUNTER("xla::");
  // xla::dot doesn't support integer types.
  if (beta.to<double>() != 1 || alpha.to<double>() != 1 ||
      !self.is_floating_point() || !mat1.is_floating_point() ||
      !mat2.is_floating_point()) {
    return AtenXlaTypeDefault::addmm(self, mat1, mat2, beta, alpha);
  }
  return bridge::AtenFromXlaTensor(
      XLATensor::addmm(bridge::GetXlaTensor(mat1),
                       /*weight=*/bridge::GetXlaTensor(mat2),
                       /*bias=*/bridge::GetXlaTensor(self)));
}

at::Tensor AtenXlaType::alias(const at::Tensor& self) {
  XLA_FN_COUNTER("xla::");
  return self;
}

at::Tensor AtenXlaType::all(const at::Tensor& self) {
  XLA_FN_COUNTER("xla::");
  XLATensor self_tensor = bridge::GetXlaTensor(self);
  return bridge::AtenFromXlaTensor(XLATensor::all(
      self_tensor,
      xla::util::Iota<xla::int64>(self_tensor.shape().get().rank()),
      /*keep_reduced_dimensions*/ false));
}

at::Tensor AtenXlaType::all(const at::Tensor& self, int64_t dim, bool keepdim) {
  XLA_FN_COUNTER("xla::");
  return bridge::AtenFromXlaTensor(
      XLATensor::all(bridge::GetXlaTensor(self), {dim}, keepdim));
}

at::Tensor AtenXlaType::any(const at::Tensor& self) {
  XLA_FN_COUNTER("xla::");
  XLATensor self_tensor = bridge::GetXlaTensor(self);
  return bridge::AtenFromXlaTensor(XLATensor::any(
      self_tensor,
      xla::util::Iota<xla::int64>(self_tensor.shape().get().rank()),
      /*keep_reduced_dimensions*/ false));
}

at::Tensor AtenXlaType::any(const at::Tensor& self, int64_t dim, bool keepdim) {
  XLA_FN_COUNTER("xla::");
  return bridge::AtenFromXlaTensor(
      XLATensor::any(bridge::GetXlaTensor(self), {dim}, keepdim));
}

at::Tensor AtenXlaType::arange(at::Scalar end,
                               const at::TensorOptions& options) {
  XLA_FN_COUNTER("xla::");
  XlaOptions xla_options(options);
  return bridge::AtenFromXlaTensor(XLATensor::arange(
      0, end, 1, xla_options.get_device(), xla_options.get_scalar_type()));
}

at::Tensor AtenXlaType::arange(at::Scalar start, at::Scalar end,
                               const at::TensorOptions& options) {
  XLA_FN_COUNTER("xla::");
  XlaOptions xla_options(options);
  return bridge::AtenFromXlaTensor(XLATensor::arange(
      start, end, 1, xla_options.get_device(), xla_options.get_scalar_type()));
}

at::Tensor AtenXlaType::arange(at::Scalar start, at::Scalar end,
                               at::Scalar step,
                               const at::TensorOptions& options) {
  XLA_FN_COUNTER("xla::");
  XlaOptions xla_options(options);
  return bridge::AtenFromXlaTensor(
      XLATensor::arange(start, end, step, xla_options.get_device(),
                        xla_options.get_scalar_type()));
}

at::Tensor& AtenXlaType::arange_out(at::Tensor& out, at::Scalar start,
                                    at::Scalar end, at::Scalar step) {
  XLA_FN_COUNTER("xla::");
  XLATensor out_tensor = bridge::GetXlaTensor(out);
  XLATensor::arange_out(out_tensor, start, end, step, out.scalar_type());
  return out;
}

at::Tensor AtenXlaType::argsort(const at::Tensor& self, int64_t dim,
                                bool descending) {
  XLA_FN_COUNTER("xla::");
  return std::get<1>(sort(self, dim, descending));
}

at::Tensor AtenXlaType::as_strided(const at::Tensor& self, at::IntArrayRef size,
                                   at::IntArrayRef stride,
                                   c10::optional<int64_t> storage_offset) {
  XLA_FN_COUNTER("xla::");
  if (!ir::ops::AsStrided::StrideIsSupported(XlaHelpers::I64List(size),
                                             XlaHelpers::I64List(stride))) {
    return AtenXlaTypeDefault::as_strided(self, size, stride, storage_offset);
  }
  return bridge::AtenFromXlaTensor(XLATensor::as_strided(
      bridge::GetXlaTensor(self), XlaHelpers::I64List(size),
      XlaHelpers::I64Optional(storage_offset)));
}

at::Tensor& AtenXlaType::as_strided_(at::Tensor& self, at::IntArrayRef size,
                                     at::IntArrayRef stride,
                                     c10::optional<int64_t> storage_offset) {
  XLA_FN_COUNTER("xla::");
  if (!ir::ops::AsStrided::StrideIsSupported(XlaHelpers::I64List(size),
                                             XlaHelpers::I64List(stride))) {
    return AtenXlaTypeDefault::as_strided_(self, size, stride, storage_offset);
  }
  XLATensor self_tensor = bridge::GetXlaTensor(self);
  XLATensor::as_strided_(self_tensor, XlaHelpers::I64List(size),
                         XlaHelpers::I64Optional(storage_offset));
  return self;
}

at::Tensor AtenXlaType::asin(const at::Tensor& self) {
  XLA_FN_COUNTER("xla::");
  return bridge::AtenFromXlaTensor(XLATensor::asin(bridge::GetXlaTensor(self)));
}

at::Tensor& AtenXlaType::asin_(at::Tensor& self) {
  XLA_FN_COUNTER("xla::");
  XLATensor self_tensor = bridge::GetXlaTensor(self);
  XLATensor::asin_(self_tensor);
  return self;
}

at::Tensor AtenXlaType::atan(const at::Tensor& self) {
  XLA_FN_COUNTER("xla::");
  return bridge::AtenFromXlaTensor(XLATensor::atan(bridge::GetXlaTensor(self)));
}

at::Tensor AtenXlaType::atan2(const at::Tensor& self, const at::Tensor& other) {
  XLA_FN_COUNTER("xla::");
  return bridge::AtenFromXlaTensor(XLATensor::atan2(
      bridge::GetXlaTensor(self), bridge::GetXlaTensor(other)));
}

at::Tensor& AtenXlaType::atan2_(at::Tensor& self, const at::Tensor& other) {
  XLA_FN_COUNTER("xla::");
  XLATensor self_tensor = bridge::GetXlaTensor(self);
  XLATensor::atan2_(self_tensor, bridge::GetXlaTensor(other));
  return self;
}

at::Tensor& AtenXlaType::atan_(at::Tensor& self) {
  XLA_FN_COUNTER("xla::");
  XLATensor self_tensor = bridge::GetXlaTensor(self);
  XLATensor::atan_(self_tensor);
  return self;
}

at::Tensor AtenXlaType::avg_pool2d(const at::Tensor& self,
                                   at::IntArrayRef kernel_size,
                                   at::IntArrayRef stride,
                                   at::IntArrayRef padding, bool ceil_mode,
                                   bool count_include_pad,
                                   c10::optional<int64_t> divisor_override) {
  XLA_FN_COUNTER("xla::");
  if ((ceil_mode && count_include_pad) || divisor_override) {
    return AtenXlaTypeDefault::avg_pool2d(self, kernel_size, stride, padding,
                                          ceil_mode, count_include_pad,
                                          divisor_override);
  }
  return bridge::AtenFromXlaTensor(XLATensor::avg_pool_nd(
      bridge::GetXlaTensor(self), /*spatial_dim_count=*/2,
      XlaHelpers::I64List(kernel_size), XlaHelpers::I64List(stride),
      XlaHelpers::I64List(padding), ceil_mode, count_include_pad));
}

at::Tensor AtenXlaType::avg_pool2d_backward(
    const at::Tensor& grad_output, const at::Tensor& self,
    at::IntArrayRef kernel_size, at::IntArrayRef stride,
    at::IntArrayRef padding, bool ceil_mode, bool count_include_pad,
    c10::optional<int64_t> divisor_override) {
  XLA_FN_COUNTER("xla::");
  if ((ceil_mode && count_include_pad) || divisor_override) {
    return AtenXlaTypeDefault::avg_pool2d_backward(
        grad_output, self, kernel_size, stride, padding, ceil_mode,
        count_include_pad, divisor_override);
  }
  return bridge::AtenFromXlaTensor(XLATensor::avg_pool_nd_backward(
      bridge::GetXlaTensor(grad_output), bridge::GetXlaTensor(self),
      /*spatial_dim_count=*/2, XlaHelpers::I64List(kernel_size),
      XlaHelpers::I64List(stride), XlaHelpers::I64List(padding), ceil_mode,
      count_include_pad));
}

at::Tensor AtenXlaType::avg_pool3d(const at::Tensor& self,
                                   at::IntArrayRef kernel_size,
                                   at::IntArrayRef stride,
                                   at::IntArrayRef padding, bool ceil_mode,
                                   bool count_include_pad,
                                   c10::optional<int64_t> divisor_override) {
  XLA_FN_COUNTER("xla::");
  if ((ceil_mode && count_include_pad) || divisor_override) {
    return AtenXlaTypeDefault::avg_pool3d(self, kernel_size, stride, padding,
                                          ceil_mode, count_include_pad,
                                          divisor_override);
  }
  return bridge::AtenFromXlaTensor(XLATensor::avg_pool_nd(
      bridge::GetXlaTensor(self), /*spatial_dim_count=*/3,
      XlaHelpers::I64List(kernel_size), XlaHelpers::I64List(stride),
      XlaHelpers::I64List(padding), ceil_mode, count_include_pad));
}

at::Tensor AtenXlaType::avg_pool3d_backward(
    const at::Tensor& grad_output, const at::Tensor& self,
    at::IntArrayRef kernel_size, at::IntArrayRef stride,
    at::IntArrayRef padding, bool ceil_mode, bool count_include_pad,
    c10::optional<int64_t> divisor_override) {
  XLA_FN_COUNTER("xla::");
  if ((ceil_mode && count_include_pad) || divisor_override) {
    return AtenXlaTypeDefault::avg_pool3d_backward(
        grad_output, self, kernel_size, stride, padding, ceil_mode,
        count_include_pad, divisor_override);
  }
  return bridge::AtenFromXlaTensor(XLATensor::avg_pool_nd_backward(
      bridge::GetXlaTensor(grad_output), bridge::GetXlaTensor(self),
      /*spatial_dim_count=*/3, XlaHelpers::I64List(kernel_size),
      XlaHelpers::I64List(stride), XlaHelpers::I64List(padding), ceil_mode,
      count_include_pad));
}

at::Tensor AtenXlaType::bartlett_window(int64_t window_length,
                                        const at::TensorOptions& options) {
  XLA_FN_COUNTER("xla::");
  return at::native::bartlett_window(window_length, options);
}

at::Tensor AtenXlaType::bartlett_window(int64_t window_length, bool periodic,
                                        const at::TensorOptions& options) {
  XLA_FN_COUNTER("xla::");
  return at::native::bartlett_window(window_length, periodic, options);
}

<<<<<<< HEAD
at::Tensor AtenXlaType::batch_norm(
    const at::Tensor& input, const at::Tensor& weight, const at::Tensor& bias,
    const at::Tensor& running_mean, const at::Tensor& running_var,
    bool training, double momentum, double eps, bool cudnn_enabled) {
  XLA_FN_COUNTER("xla::");
  if (cudnn_enabled) {
    return AtenXlaTypeDefault::batch_norm(input, weight, bias, running_mean,
                                          running_var, training, momentum, eps,
                                          cudnn_enabled);
  }
  XLATensor input_tensor = bridge::GetXlaTensor(input);
  const Device& device = input_tensor.GetDevice();
  XLATensor running_mean_tensor =
      bridge::GetOrCreateXlaTensor(running_mean, device);
  XLATensor running_var_tensor =
      bridge::GetOrCreateXlaTensor(running_var, device);
  auto outputs = XLATensor::native_batch_norm(
      bridge::GetXlaTensor(input), bridge::GetOrCreateXlaTensor(weight, device),
      bridge::GetOrCreateXlaTensor(bias, device), running_mean_tensor,
      running_var_tensor, training, momentum, eps);
  return bridge::AtenFromXlaTensor(std::get<0>(outputs));
=======
at::Tensor AtenXlaType::bernoulli(const at::Tensor& self, double p,
                                  at::Generator* generator) {
  XLA_FN_COUNTER("xla::");
  if (generator != nullptr) {
    return AtenXlaTypeDefault::bernoulli(self, p, generator);
  }
  return bridge::AtenFromXlaTensor(
      XLATensor::bernoulli(bridge::GetXlaTensor(self), p));
>>>>>>> ba1302e0
}

at::Tensor AtenXlaType::bernoulli(const at::Tensor& self,
                                  at::Generator* generator) {
  XLA_FN_COUNTER("xla::");
  if (generator != nullptr) {
    return AtenXlaTypeDefault::bernoulli(self, generator);
  }
  XLATensor self_tensor = bridge::GetXlaTensor(self);
  return bridge::AtenFromXlaTensor(XLATensor::bernoulli(self_tensor));
}

at::Tensor& AtenXlaType::bernoulli_(at::Tensor& self, double p,
                                    at::Generator* generator) {
  XLA_FN_COUNTER("xla::");
  if (generator != nullptr) {
    return AtenXlaTypeDefault::bernoulli_(self, p, generator);
  }
  XLATensor self_tensor = bridge::GetXlaTensor(self);
  XLATensor::bernoulli_(self_tensor, p);
  return self;
}

at::Tensor& AtenXlaType::bernoulli_(at::Tensor& self, const at::Tensor& p,
                                    at::Generator* generator) {
  XLA_FN_COUNTER("xla::");
  if (generator != nullptr) {
    return AtenXlaTypeDefault::bernoulli_(self, p, generator);
  }
  XLATensor self_tensor = bridge::GetXlaTensor(self);
  XLATensor::bernoulli_(self_tensor, bridge::GetXlaTensor(p));
  return self;
}

at::Tensor AtenXlaType::binary_cross_entropy_with_logits(
    const at::Tensor& self, const at::Tensor& target, const at::Tensor& weight,
    const at::Tensor& pos_weight, int64_t reduction) {
  XLA_FN_COUNTER("xla::");
  return at::native::binary_cross_entropy_with_logits(self, target, weight,
                                                      pos_weight, reduction);
}

at::Tensor AtenXlaType::binary_cross_entropy_with_logits_backward(
    const at::Tensor& grad_output, const at::Tensor& self,
    const at::Tensor& target, const at::Tensor& weight,
    const at::Tensor& pos_weight, int64_t reduction) {
  XLA_FN_COUNTER("xla::");
  return at::native::binary_cross_entropy_with_logits_backward(
      grad_output, self, target, weight, pos_weight, reduction);
}

at::Tensor AtenXlaType::blackman_window(int64_t window_length,
                                        const at::TensorOptions& options) {
  XLA_FN_COUNTER("xla::");
  return at::native::blackman_window(window_length, options);
}

at::Tensor AtenXlaType::blackman_window(int64_t window_length, bool periodic,
                                        const at::TensorOptions& options) {
  XLA_FN_COUNTER("xla::");
  return at::native::blackman_window(window_length, periodic, options);
}

at::Tensor AtenXlaType::bmm(const at::Tensor& self, const at::Tensor& mat2) {
  XLA_FN_COUNTER("xla::");
  // xla::dot doesn't support integer types.
  if (!self.is_floating_point() || !mat2.is_floating_point()) {
    return AtenXlaTypeDefault::bmm(self, mat2);
  }
  return bridge::AtenFromXlaTensor(
      XLATensor::bmm(bridge::GetXlaTensor(self), bridge::GetXlaTensor(mat2)));
}

std::vector<at::Tensor> AtenXlaType::broadcast_tensors(at::TensorList tensors) {
  XLA_FN_COUNTER("xla::");
  return bridge::AtenFromXlaTensors(
      XLATensor::broadcast_tensors(bridge::GetXlaTensors(tensors)));
}

at::Tensor AtenXlaType::cat(at::TensorList tensors, int64_t dim) {
  XLA_FN_COUNTER("xla::");
  return bridge::AtenFromXlaTensor(
      XLATensor::cat(bridge::GetXlaTensors(tensors), dim));
}

at::Tensor AtenXlaType::ceil(const at::Tensor& self) {
  XLA_FN_COUNTER("xla::");
  return bridge::AtenFromXlaTensor(XLATensor::ceil(bridge::GetXlaTensor(self)));
}

at::Tensor& AtenXlaType::ceil_(at::Tensor& self) {
  XLA_FN_COUNTER("xla::");
  XLATensor self_tensor = bridge::GetXlaTensor(self);
  XLATensor::ceil_(self_tensor);
  return self;
}

at::Tensor AtenXlaType::celu(const at::Tensor& self, at::Scalar alpha) {
  XLA_FN_COUNTER("xla::");
  return at::native::celu(self, alpha);
}

at::Tensor& AtenXlaType::celu_(at::Tensor& self, at::Scalar alpha) {
  XLA_FN_COUNTER("xla::");
  return at::native::celu_(self, alpha);
}

at::Tensor AtenXlaType::chain_matmul(at::TensorList matrices) {
  XLA_FN_COUNTER("xla::");
  return at::native::chain_matmul(matrices);
}

at::Tensor AtenXlaType::cholesky(const at::Tensor& self, bool upper) {
  XLA_FN_COUNTER("xla::");
  return bridge::AtenFromXlaTensor(
      XLATensor::cholesky(bridge::GetXlaTensor(self), upper));
}

at::Tensor AtenXlaType::clamp(const at::Tensor& self,
                              c10::optional<at::Scalar> min,
                              c10::optional<at::Scalar> max) {
  XLA_FN_COUNTER("xla::");
  return bridge::AtenFromXlaTensor(
      XLATensor::clamp(bridge::GetXlaTensor(self), min, max));
}

at::Tensor& AtenXlaType::clamp_(at::Tensor& self, c10::optional<at::Scalar> min,
                                c10::optional<at::Scalar> max) {
  XLA_FN_COUNTER("xla::");
  XLATensor self_tensor = bridge::GetXlaTensor(self);
  XLATensor::clamp_(self_tensor, min, max);
  return self;
}

at::Tensor AtenXlaType::clamp_max(const at::Tensor& self, at::Scalar max) {
  XLA_FN_COUNTER("xla::");
  return bridge::AtenFromXlaTensor(
      XLATensor::clamp(bridge::GetXlaTensor(self), c10::nullopt, max));
}

at::Tensor& AtenXlaType::clamp_max_(at::Tensor& self, at::Scalar max) {
  XLA_FN_COUNTER("xla::");
  XLATensor self_tensor = bridge::GetXlaTensor(self);
  XLATensor::clamp_(self_tensor, c10::nullopt, max);
  return self;
}

at::Tensor AtenXlaType::clamp_min(const at::Tensor& self, at::Scalar min) {
  XLA_FN_COUNTER("xla::");
  return bridge::AtenFromXlaTensor(
      XLATensor::clamp(bridge::GetXlaTensor(self), min, c10::nullopt));
}

at::Tensor& AtenXlaType::clamp_min_(at::Tensor& self, at::Scalar min) {
  XLA_FN_COUNTER("xla::");
  XLATensor self_tensor = bridge::GetXlaTensor(self);
  XLATensor::clamp_(self_tensor, min, c10::nullopt);
  return self;
}

at::Tensor AtenXlaType::clone(
    const at::Tensor& self,
    c10::optional<at::MemoryFormat> /* memory_format */) {
  XLA_FN_COUNTER("xla::");
  return bridge::AtenFromXlaTensor(
      XLATensor::clone(bridge::GetXlaTensor(self)));
}

at::Tensor AtenXlaType::constant_pad_nd(const at::Tensor& self,
                                        at::IntArrayRef pad, at::Scalar value) {
  XLA_FN_COUNTER("xla::");
  return bridge::AtenFromXlaTensor(XLATensor::constant_pad_nd(
      bridge::GetXlaTensor(self), XlaHelpers::I64List(pad), value));
}

at::Tensor AtenXlaType::contiguous(const at::Tensor& self,
                                   at::MemoryFormat memory_format) {
  XLA_FN_COUNTER("xla::");
  return self;
}

// This functions covers the whole convolution lowering.
at::Tensor AtenXlaType::convolution_overrideable(
    const at::Tensor& input, const at::Tensor& weight, const at::Tensor& bias,
    at::IntArrayRef stride, at::IntArrayRef padding, at::IntArrayRef dilation,
    bool transposed, at::IntArrayRef output_padding, int64_t groups) {
  XLA_FN_COUNTER("xla::");
  if (bias.defined()) {
    return bridge::AtenFromXlaTensor(XLATensor::convolution_overrideable(
        bridge::GetXlaTensor(input), bridge::GetXlaTensor(weight),
        bridge::GetXlaTensor(bias), XlaHelpers::I64List(stride),
        XlaHelpers::I64List(padding), XlaHelpers::I64List(dilation), transposed,
        XlaHelpers::I64List(output_padding), groups));
  } else {
    return bridge::AtenFromXlaTensor(XLATensor::convolution_overrideable(
        bridge::GetXlaTensor(input), bridge::GetXlaTensor(weight),
        XlaHelpers::I64List(stride), XlaHelpers::I64List(padding),
        XlaHelpers::I64List(dilation), transposed,
        XlaHelpers::I64List(output_padding), groups));
  }
}

// This functions covers the whole convolution backward lowering.
std::tuple<at::Tensor, at::Tensor, at::Tensor>
AtenXlaType::convolution_backward_overrideable(
    const at::Tensor& grad_output, const at::Tensor& input,
    const at::Tensor& weight, at::IntArrayRef stride, at::IntArrayRef padding,
    at::IntArrayRef dilation, bool transposed, at::IntArrayRef output_padding,
    int64_t groups, std::array<bool, 3> output_mask) {
  XLA_FN_COUNTER("xla::");
  auto gradients = XLATensor::convolution_backward_overrideable(
      bridge::GetXlaTensor(grad_output), bridge::GetXlaTensor(input),
      bridge::GetXlaTensor(weight), XlaHelpers::I64List(stride),
      XlaHelpers::I64List(padding), XlaHelpers::I64List(dilation), transposed,
      XlaHelpers::I64List(output_padding), groups);
  return std::make_tuple(
      output_mask[0] ? bridge::AtenFromXlaTensor(std::get<0>(gradients))
                     : at::Tensor(),
      output_mask[1] ? bridge::AtenFromXlaTensor(std::get<1>(gradients))
                     : at::Tensor(),
      output_mask[2] ? bridge::AtenFromXlaTensor(std::get<2>(gradients))
                     : at::Tensor());
}

at::Tensor& AtenXlaType::copy_(at::Tensor& self, const at::Tensor& src,
                               bool non_blocking) {
  XLA_FN_COUNTER("xla::");
  auto self_tensor = bridge::TryGetXlaTensor(self);
  auto src_tensor = bridge::TryGetXlaTensor(src);
  if (!src_tensor) {
    XLA_CHECK(self_tensor);
    self_tensor->SetTensor(CopyTensor(src, self.scalar_type()));
  } else if (!self_tensor) {
    // TODO: Is self_tensor good enough?  I don't think so... therefore
    // the hack below:
    std::vector<at::Tensor> tensors = {src};
    auto xla_tensors = bridge::XlaCreateTensorList(tensors);
    // Hack in an overwrite of a const tensor.
    at::Tensor t = CopyTensor(xla_tensors.front(), self.scalar_type());
    const_cast<at::Tensor&>(self).unsafeGetTensorImpl()->shallow_copy_from(
        t.getIntrusivePtr());
  } else {
    XLATensor::copy_(*self_tensor, *src_tensor);
  }
  return self;
}

at::Tensor AtenXlaType::cos(const at::Tensor& self) {
  XLA_FN_COUNTER("xla::");
  return bridge::AtenFromXlaTensor(XLATensor::cos(bridge::GetXlaTensor(self)));
}

at::Tensor& AtenXlaType::cos_(at::Tensor& self) {
  XLA_FN_COUNTER("xla::");
  XLATensor self_tensor = bridge::GetXlaTensor(self);
  XLATensor::cos_(self_tensor);
  return self;
}

at::Tensor AtenXlaType::cosh(const at::Tensor& self) {
  XLA_FN_COUNTER("xla::");
  return bridge::AtenFromXlaTensor(XLATensor::cosh(bridge::GetXlaTensor(self)));
}

at::Tensor& AtenXlaType::cosh_(at::Tensor& self) {
  XLA_FN_COUNTER("xla::");
  XLATensor self_tensor = bridge::GetXlaTensor(self);
  XLATensor::cosh_(self_tensor);
  return self;
}

at::Tensor AtenXlaType::cosine_embedding_loss(const at::Tensor& input1,
                                              const at::Tensor& input2,
                                              const at::Tensor& target,
                                              double margin,
                                              int64_t reduction) {
  XLA_FN_COUNTER("xla::");
  return at::native::cosine_embedding_loss(input1, input2, target, margin,
                                           reduction);
}

at::Tensor AtenXlaType::cosine_similarity(const at::Tensor& x1,
                                          const at::Tensor& x2, int64_t dim,
                                          double eps) {
  XLA_FN_COUNTER("xla::");
  return at::native::cosine_similarity(x1, x2, dim, eps);
}

at::Tensor AtenXlaType::cross(const at::Tensor& self, const at::Tensor& other,
                              c10::optional<int64_t> dim) {
  XLA_FN_COUNTER("xla::");
  return bridge::AtenFromXlaTensor(
      XLATensor::cross(bridge::GetXlaTensor(self), bridge::GetXlaTensor(other),
                       XlaHelpers::I64Optional(dim)));
}

at::Tensor AtenXlaType::cumprod(const at::Tensor& self, int64_t dim,
                                c10::optional<at::ScalarType> dtype) {
  XLA_FN_COUNTER("xla::");
  XLATensor self_tensor = bridge::GetXlaTensor(self);
  if (IsOperationOnType(dtype, self_tensor.dtype(), at::ScalarType::Long)) {
    // XLA reduce-window does not support S64 mode.
    return AtenXlaTypeDefault::cumprod(self, dim, dtype);
  }
  return bridge::AtenFromXlaTensor(XLATensor::cumprod(self_tensor, dim, dtype));
}

at::Tensor AtenXlaType::cumsum(const at::Tensor& self, int64_t dim,
                               c10::optional<at::ScalarType> dtype) {
  XLA_FN_COUNTER("xla::");
  XLATensor self_tensor = bridge::GetXlaTensor(self);
  if (IsOperationOnType(dtype, self_tensor.dtype(), at::ScalarType::Long)) {
    // XLA reduce-window does not support S64 mode.
    return AtenXlaTypeDefault::cumsum(self, dim, dtype);
  }
  return bridge::AtenFromXlaTensor(XLATensor::cumsum(self_tensor, dim, dtype));
}

at::Tensor AtenXlaType::diag(const at::Tensor& self, int64_t diagonal) {
  XLA_FN_COUNTER("xla::");
  return bridge::AtenFromXlaTensor(
      XLATensor::diag(bridge::GetXlaTensor(self), diagonal));
}

at::Tensor AtenXlaType::diagflat(const at::Tensor& self, int64_t offset) {
  XLA_FN_COUNTER("xla::");
  return at::native::diagflat(self, offset);
}

at::Tensor AtenXlaType::diagonal(const at::Tensor& self, int64_t offset,
                                 int64_t dim1, int64_t dim2) {
  XLA_FN_COUNTER("xla::");
  return bridge::AtenFromXlaTensor(
      XLATensor::diagonal(bridge::GetXlaTensor(self), offset, dim1, dim2));
}

at::Tensor AtenXlaType::div(const at::Tensor& self, const at::Tensor& other) {
  XLA_FN_COUNTER("xla::");
  auto xlatensors = GetPromotedXlaTensorsForBinaryOp(self, other);
  return bridge::AtenFromXlaTensor(
      XLATensor::div(std::get<0>(xlatensors), std::get<1>(xlatensors)));
}

at::Tensor AtenXlaType::div(const at::Tensor& self, at::Scalar other) {
  XLA_FN_COUNTER("xla::");
  return bridge::AtenFromXlaTensor(
      XLATensor::div(bridge::GetXlaTensor(self), other));
}

at::Tensor& AtenXlaType::div_(at::Tensor& self, const at::Tensor& other) {
  XLA_FN_COUNTER("xla::");
  XLATensor self_tensor = bridge::GetXlaTensor(self);
  XLATensor::div_(self_tensor,
                  bridge::GetOrCreateXlaTensor(other, self_tensor.GetDevice()));
  return self;
}

at::Tensor& AtenXlaType::div_(at::Tensor& self, at::Scalar other) {
  XLA_FN_COUNTER("xla::");
  XLATensor self_tensor = bridge::GetXlaTensor(self);
  XLATensor::div_(self_tensor, other);
  return self;
}

at::Tensor AtenXlaType::dot(const at::Tensor& self, const at::Tensor& tensor) {
  XLA_FN_COUNTER("xla::");
  XLA_CHECK_EQ(self.dim(), 1)
      << "dot: Expected 1-D argument self, but got " << self.dim() << "-D";
  XLA_CHECK_EQ(tensor.dim(), 1)
      << "dot: Expected 1-D argument tensor, but got " << tensor.dim() << "-D";
  return matmul(self, tensor);
}

at::Tensor AtenXlaType::dropout(const at::Tensor& input, double p, bool train) {
  XLA_FN_COUNTER("xla::");
  return train ? bridge::AtenFromXlaTensor(
                     XLATensor::dropout(bridge::GetXlaTensor(input), p))
               : input;
}

at::Tensor& AtenXlaType::dropout_(at::Tensor& self, double p, bool train) {
  XLA_FN_COUNTER("xla::");
  if (train) {
    XLATensor self_tensor = bridge::GetXlaTensor(self);
    XLATensor::dropout_(self_tensor, p);
  }
  return self;
}

at::Tensor AtenXlaType::einsum(std::string equation, at::TensorList tensors) {
  XLA_FN_COUNTER("xla::");
  if (tensors.size() != 2 ||
      !ir::ops::Einsum::SupportsEquation(equation, tensors[0].dim(),
                                         tensors[1].dim())) {
    return at::native::einsum(equation, tensors);
  }
  return bridge::AtenFromXlaTensor(
      XLATensor::einsum(equation, bridge::GetXlaTensors(tensors)));
}

at::Tensor AtenXlaType::elu(const at::Tensor& self, at::Scalar alpha,
                            at::Scalar scale, at::Scalar input_scale) {
  XLA_FN_COUNTER("xla::");
  return bridge::AtenFromXlaTensor(
      XLATensor::elu(bridge::GetXlaTensor(self), alpha, scale, input_scale));
}

at::Tensor& AtenXlaType::elu_(at::Tensor& self, at::Scalar alpha,
                              at::Scalar scale, at::Scalar input_scale) {
  XLA_FN_COUNTER("xla::");
  XLATensor self_tensor = bridge::GetXlaTensor(self);
  XLATensor::elu_(self_tensor, alpha, scale, input_scale);
  return self;
}

at::Tensor AtenXlaType::elu_backward(const at::Tensor& grad_output,
                                     at::Scalar alpha, at::Scalar scale,
                                     at::Scalar input_scale,
                                     const at::Tensor& output) {
  XLA_FN_COUNTER("xla::");
  return bridge::AtenFromXlaTensor(
      XLATensor::elu_backward(bridge::GetXlaTensor(grad_output), alpha, scale,
                              input_scale, bridge::GetXlaTensor(output)));
}

at::Tensor AtenXlaType::embedding(const at::Tensor& weight,
                                  const at::Tensor& indices,
                                  int64_t padding_idx, bool scale_grad_by_freq,
                                  bool sparse) {
  XLA_FN_COUNTER("xla::");
  // TODO: for now route to native, which dispatches supported XLA operations.
  // We need to make use of the TPU embedding core here eventually.
  return at::native::embedding(weight, indices, padding_idx, scale_grad_by_freq,
                               sparse);
}

at::Tensor AtenXlaType::embedding_dense_backward(const at::Tensor& grad_output,
                                                 const at::Tensor& indices,
                                                 int64_t num_weights,
                                                 int64_t padding_idx,
                                                 bool scale_grad_by_freq) {
  XLA_FN_COUNTER("xla::");
  return bridge::AtenFromXlaTensor(XLATensor::embedding_dense_backward(
      bridge::GetXlaTensor(grad_output), bridge::GetXlaTensor(indices),
      num_weights, padding_idx, scale_grad_by_freq));
}

at::Tensor AtenXlaType::empty(at::IntArrayRef size,
                              const at::TensorOptions& options,
                              c10::optional<at::MemoryFormat> memory_format) {
  XLA_FN_COUNTER("xla::");
  // PT empty*() are optimizations to avoid initializing the data when it is
  // known it will be completely rewritten. But since for us doing a zero*()
  // does not actually end up doing any memory initialization, we use that and
  // avoid going to CPU for it. A common PT pattern is indeed doing empty() plus
  // s_copy_().
  return full(size, 0, options);
}

at::Tensor AtenXlaType::empty_like(
    const at::Tensor& self,
    c10::optional<at::MemoryFormat> /* memory_format */) {
  XLA_FN_COUNTER("xla::");
  return full_like(self, 0);
}

at::Tensor AtenXlaType::empty_like(
    const at::Tensor& self, const at::TensorOptions& options,
    c10::optional<at::MemoryFormat> /* memory_format */) {
  XLA_FN_COUNTER("xla::");
  return full_like(self, 0, options);
}

at::Tensor AtenXlaType::empty_strided(at::IntArrayRef size,
                                      at::IntArrayRef stride,
                                      const at::TensorOptions& options) {
  XLA_FN_COUNTER("xla::");
  at::Tensor t = full(size, 0, options);
  return as_strided(t, size, stride, /*storage_offset=*/0);
}

at::Tensor AtenXlaType::eq(const at::Tensor& self, at::Scalar other) {
  XLA_FN_COUNTER("xla::");
  return bridge::AtenFromXlaTensor(
      XLATensor::eq(bridge::GetXlaTensor(self), other));
}

at::Tensor AtenXlaType::eq(const at::Tensor& self, const at::Tensor& other) {
  XLA_FN_COUNTER("xla::");
  return bridge::AtenFromXlaTensor(
      XLATensor::eq(bridge::GetXlaTensor(self), bridge::GetXlaTensor(other)));
}

at::Tensor& AtenXlaType::eq_(at::Tensor& self, at::Scalar other) {
  XLA_FN_COUNTER("xla::");
  XLATensor self_tensor = bridge::GetXlaTensor(self);
  XLATensor::eq_(self_tensor, other);
  return self;
}

at::Tensor& AtenXlaType::eq_(at::Tensor& self, const at::Tensor& other) {
  XLA_FN_COUNTER("xla::");
  XLATensor self_tensor = bridge::GetXlaTensor(self);
  XLATensor::eq_(self_tensor, bridge::GetXlaTensor(other));
  return self;
}

at::Tensor AtenXlaType::erf(const at::Tensor& self) {
  XLA_FN_COUNTER("xla::");
  return bridge::AtenFromXlaTensor(XLATensor::erf(bridge::GetXlaTensor(self)));
}

at::Tensor& AtenXlaType::erf_(at::Tensor& self) {
  XLA_FN_COUNTER("xla::");
  XLATensor self_tensor = bridge::GetXlaTensor(self);
  XLATensor::erf_(self_tensor);
  return self;
}

at::Tensor AtenXlaType::erfc(const at::Tensor& self) {
  XLA_FN_COUNTER("xla::");
  return bridge::AtenFromXlaTensor(XLATensor::erfc(bridge::GetXlaTensor(self)));
}

at::Tensor& AtenXlaType::erfc_(at::Tensor& self) {
  XLA_FN_COUNTER("xla::");
  XLATensor self_tensor = bridge::GetXlaTensor(self);
  XLATensor::erfc_(self_tensor);
  return self;
}

at::Tensor AtenXlaType::erfinv(const at::Tensor& self) {
  XLA_FN_COUNTER("xla::");
  return bridge::AtenFromXlaTensor(
      XLATensor::erfinv(bridge::GetXlaTensor(self)));
}

at::Tensor& AtenXlaType::erfinv_(at::Tensor& self) {
  XLA_FN_COUNTER("xla::");
  XLATensor self_tensor = bridge::GetXlaTensor(self);
  XLATensor::erfinv_(self_tensor);
  return self;
}

at::Tensor AtenXlaType::exp(const at::Tensor& self) {
  XLA_FN_COUNTER("xla::");
  return bridge::AtenFromXlaTensor(XLATensor::exp(bridge::GetXlaTensor(self)));
}

at::Tensor& AtenXlaType::exp_(at::Tensor& self) {
  XLA_FN_COUNTER("xla::");
  XLATensor self_tensor = bridge::GetXlaTensor(self);
  XLATensor::exp_(self_tensor);
  return self;
}

at::Tensor AtenXlaType::expand(const at::Tensor& self, at::IntArrayRef size,
                               bool implicit) {
  XLA_FN_COUNTER("xla::");
  return bridge::AtenFromXlaTensor(XLATensor::expand(
      bridge::GetXlaTensor(self), xla::util::ToVector<xla::int64>(size)));
}

at::Tensor AtenXlaType::expand_as(const at::Tensor& self,
                                  const at::Tensor& other) {
  XLA_FN_COUNTER("xla::");
  XLATensor other_tensor = bridge::GetXlaTensor(other);
  return bridge::AtenFromXlaTensor(
      XLATensor::expand(bridge::GetXlaTensor(self),
                        xla::util::ToVector<xla::int64>(
                            other_tensor.shape().get().dimensions())));
}

at::Tensor AtenXlaType::expm1(const at::Tensor& self) {
  XLA_FN_COUNTER("xla::");
  return bridge::AtenFromXlaTensor(
      XLATensor::expm1(bridge::GetXlaTensor(self)));
}

at::Tensor& AtenXlaType::expm1_(at::Tensor& self) {
  XLA_FN_COUNTER("xla::");
  XLATensor self_tensor = bridge::GetXlaTensor(self);
  XLATensor::expm1_(self_tensor);
  return self;
}

at::Tensor AtenXlaType::eye(int64_t n, const at::TensorOptions& options) {
  XLA_FN_COUNTER("xla::");
  return eye(n, n, options);
}

at::Tensor AtenXlaType::eye(int64_t n, int64_t m,
                            const at::TensorOptions& options) {
  XLA_FN_COUNTER("xla::");
  XlaOptions xla_options(options);
  return bridge::AtenFromXlaTensor(XLATensor::eye(
      n, m, xla_options.get_device(), xla_options.get_scalar_type()));
}

at::Tensor& AtenXlaType::fill_(at::Tensor& self, at::Scalar value) {
  XLA_FN_COUNTER("xla::");
  XLATensor self_tensor = bridge::GetXlaTensor(self);
  XLATensor::fill_(self_tensor, value);
  return self;
}

at::Tensor& AtenXlaType::fill_(at::Tensor& self, const at::Tensor& value) {
  XLA_FN_COUNTER("xla::");
  XLA_CHECK_EQ(value.dim(), 0) << "fill_ only supports a 0-dimensional "
                               << "value tensor, but got tensor "
                               << "with " << value.dim() << " dimension(s).";
  return fill_(self, value.item());
}

at::Tensor AtenXlaType::flatten(const at::Tensor& self, int64_t start_dim,
                                int64_t end_dim) {
  XLA_FN_COUNTER("xla::");
  return at::native::flatten(self, start_dim, end_dim);
}

at::Tensor AtenXlaType::flip(const at::Tensor& self, at::IntArrayRef dims) {
  XLA_FN_COUNTER("xla::");
  return bridge::AtenFromXlaTensor(
      XLATensor::flip(bridge::GetXlaTensor(self), XlaHelpers::I64List(dims)));
}

at::Tensor AtenXlaType::floor(const at::Tensor& self) {
  XLA_FN_COUNTER("xla::");
  return bridge::AtenFromXlaTensor(
      XLATensor::floor(bridge::GetXlaTensor(self)));
}

at::Tensor& AtenXlaType::floor_(at::Tensor& self) {
  XLA_FN_COUNTER("xla::");
  XLATensor self_tensor = bridge::GetXlaTensor(self);
  XLATensor::floor_(self_tensor);
  return self;
}

at::Tensor AtenXlaType::fmod(const at::Tensor& self, const at::Tensor& other) {
  XLA_FN_COUNTER("xla::");
  return bridge::AtenFromXlaTensor(
      XLATensor::fmod(bridge::GetXlaTensor(self), bridge::GetXlaTensor(other)));
}

at::Tensor AtenXlaType::fmod(const at::Tensor& self, at::Scalar other) {
  XLA_FN_COUNTER("xla::");
  return bridge::AtenFromXlaTensor(
      XLATensor::fmod(bridge::GetXlaTensor(self), other));
}

at::Tensor& AtenXlaType::fmod_(at::Tensor& self, const at::Tensor& other) {
  XLA_FN_COUNTER("xla::");
  XLATensor self_tensor = bridge::GetXlaTensor(self);
  XLATensor::fmod_(self_tensor, bridge::GetXlaTensor(other));
  return self;
}

at::Tensor& AtenXlaType::fmod_(at::Tensor& self, at::Scalar other) {
  XLA_FN_COUNTER("xla::");
  XLATensor self_tensor = bridge::GetXlaTensor(self);
  XLATensor::fmod_(self_tensor, other);
  return self;
}

at::Tensor AtenXlaType::frac(const at::Tensor& self) {
  XLA_FN_COUNTER("xla::");
  return bridge::AtenFromXlaTensor(XLATensor::frac(bridge::GetXlaTensor(self)));
}

at::Tensor& AtenXlaType::frac_(at::Tensor& self) {
  XLA_FN_COUNTER("xla::");
  XLATensor self_tensor = bridge::GetXlaTensor(self);
  XLATensor::frac_(self_tensor);
  return self;
}

at::Tensor AtenXlaType::frobenius_norm(const at::Tensor& self) {
  XLA_FN_COUNTER("xla::");
  return at::native::frobenius_norm(self);
}

at::Tensor AtenXlaType::frobenius_norm(const at::Tensor& self,
                                       at::IntArrayRef dim, bool keepdim) {
  XLA_FN_COUNTER("xla::");
  return at::native::frobenius_norm(self, dim, keepdim);
}

at::Tensor AtenXlaType::full(at::IntArrayRef size, at::Scalar fill_value,
                             const at::TensorOptions& options) {
  XLA_FN_COUNTER("xla::");
  XlaOptions xla_options(options);
  return bridge::AtenFromXlaTensor(
      XLATensor::full(XlaHelpers::I64List(size), fill_value,
                      xla_options.get_device(), xla_options.get_scalar_type()));
}

at::Tensor AtenXlaType::full_like(const at::Tensor& self,
                                  at::Scalar fill_value) {
  XLA_FN_COUNTER("xla::");
  XLATensor self_tensor = bridge::GetXlaTensor(self);
  return bridge::AtenFromXlaTensor(XLATensor::full_like(
      self_tensor, fill_value, self_tensor.GetDevice(), c10::nullopt));
}

at::Tensor AtenXlaType::full_like(const at::Tensor& self, at::Scalar fill_value,
                                  const at::TensorOptions& options) {
  XLA_FN_COUNTER("xla::");
  XLATensor self_tensor = bridge::GetXlaTensor(self);
  XlaOptions xla_options(options, self_tensor.GetDevice());
  return bridge::AtenFromXlaTensor(
      XLATensor::full_like(self_tensor, fill_value, xla_options.get_device(),
                           xla_options.scalar_type));
}

at::Tensor AtenXlaType::gather(const at::Tensor& self, int64_t dim,
                               const at::Tensor& index,
                               bool /* sparse_grad */) {
  XLA_FN_COUNTER("xla::");
  return bridge::AtenFromXlaTensor(XLATensor::gather(
      bridge::GetXlaTensor(self), dim, bridge::GetXlaTensor(index)));
}

at::Tensor AtenXlaType::ge(const at::Tensor& self, at::Scalar other) {
  XLA_FN_COUNTER("xla::");
  return bridge::AtenFromXlaTensor(
      XLATensor::ge(bridge::GetXlaTensor(self), other));
}

at::Tensor AtenXlaType::ge(const at::Tensor& self, const at::Tensor& other) {
  XLA_FN_COUNTER("xla::");
  return bridge::AtenFromXlaTensor(
      XLATensor::ge(bridge::GetXlaTensor(self), bridge::GetXlaTensor(other)));
}

at::Tensor& AtenXlaType::ge_(at::Tensor& self, at::Scalar other) {
  XLA_FN_COUNTER("xla::");
  XLATensor self_tensor = bridge::GetXlaTensor(self);
  XLATensor::ge_(self_tensor, other);
  return self;
}

at::Tensor& AtenXlaType::ge_(at::Tensor& self, const at::Tensor& other) {
  XLA_FN_COUNTER("xla::");
  XLATensor self_tensor = bridge::GetXlaTensor(self);
  XLATensor::ge_(self_tensor, bridge::GetXlaTensor(other));
  return self;
}

at::Tensor AtenXlaType::group_norm(const at::Tensor& input, int64_t num_groups,
                                   const at::Tensor& weight,
                                   const at::Tensor& bias, double eps,
                                   bool cudnn_enabled) {
  XLA_FN_COUNTER("xla::");
  return at::native::group_norm(input, num_groups, weight, bias, eps,
                                cudnn_enabled);
}

at::Tensor AtenXlaType::gt(const at::Tensor& self, at::Scalar other) {
  XLA_FN_COUNTER("xla::");
  return bridge::AtenFromXlaTensor(
      XLATensor::gt(bridge::GetXlaTensor(self), other));
}

at::Tensor AtenXlaType::gt(const at::Tensor& self, const at::Tensor& other) {
  XLA_FN_COUNTER("xla::");
  return bridge::AtenFromXlaTensor(
      XLATensor::gt(bridge::GetXlaTensor(self), bridge::GetXlaTensor(other)));
}

at::Tensor& AtenXlaType::gt_(at::Tensor& self, at::Scalar other) {
  XLA_FN_COUNTER("xla::");
  XLATensor self_tensor = bridge::GetXlaTensor(self);
  XLATensor::gt_(self_tensor, other);
  return self;
}

at::Tensor& AtenXlaType::gt_(at::Tensor& self, const at::Tensor& other) {
  XLA_FN_COUNTER("xla::");
  XLATensor self_tensor = bridge::GetXlaTensor(self);
  XLATensor::gt_(self_tensor, bridge::GetXlaTensor(other));
  return self;
}

at::Tensor AtenXlaType::hamming_window(int64_t window_length,
                                       const at::TensorOptions& options) {
  XLA_FN_COUNTER("xla::");
  return at::native::hamming_window(window_length, options);
}

at::Tensor AtenXlaType::hamming_window(int64_t window_length, bool periodic,
                                       const at::TensorOptions& options) {
  XLA_FN_COUNTER("xla::");
  return at::native::hamming_window(window_length, periodic, options);
}

at::Tensor AtenXlaType::hamming_window(int64_t window_length, bool periodic,
                                       double alpha,
                                       const at::TensorOptions& options) {
  XLA_FN_COUNTER("xla::");
  return at::native::hamming_window(window_length, periodic, alpha, options);
}

at::Tensor AtenXlaType::hamming_window(int64_t window_length, bool periodic,
                                       double alpha, double beta,
                                       const at::TensorOptions& options) {
  XLA_FN_COUNTER("xla::");
  return at::native::hamming_window(window_length, periodic, alpha, beta,
                                    options);
}

at::Tensor AtenXlaType::hann_window(int64_t window_length,
                                    const at::TensorOptions& options) {
  XLA_FN_COUNTER("xla::");
  return at::native::hann_window(window_length, options);
}

at::Tensor AtenXlaType::hann_window(int64_t window_length, bool periodic,
                                    const at::TensorOptions& options) {
  XLA_FN_COUNTER("xla::");
  return at::native::hann_window(window_length, periodic, options);
}

at::Tensor AtenXlaType::hardshrink(const at::Tensor& self, at::Scalar lambda) {
  XLA_FN_COUNTER("xla::");
  return bridge::AtenFromXlaTensor(
      XLATensor::hardshrink(bridge::GetXlaTensor(self), lambda));
}

at::Tensor AtenXlaType::hardshrink_backward(const at::Tensor& grad_out,
                                            const at::Tensor& self,
                                            at::Scalar lambda) {
  XLA_FN_COUNTER("xla::");
  return bridge::AtenFromXlaTensor(XLATensor::hardshrink_backward(
      bridge::GetXlaTensor(grad_out), bridge::GetXlaTensor(self), lambda));
}

at::Tensor AtenXlaType::hardtanh(const at::Tensor& self, at::Scalar min_val,
                                 at::Scalar max_val) {
  XLA_FN_COUNTER("xla::");
  return bridge::AtenFromXlaTensor(
      XLATensor::clamp(bridge::GetXlaTensor(self), min_val, max_val));
}

at::Tensor& AtenXlaType::hardtanh_(at::Tensor& self, at::Scalar min_val,
                                   at::Scalar max_val) {
  XLA_FN_COUNTER("xla::");
  XLATensor self_tensor = bridge::GetXlaTensor(self);
  XLATensor::clamp_(self_tensor, min_val, max_val);
  return self;
}

at::Tensor AtenXlaType::hardtanh_backward(const at::Tensor& grad_output,
                                          const at::Tensor& self,
                                          at::Scalar min_val,
                                          at::Scalar max_val) {
  XLA_FN_COUNTER("xla::");
  return bridge::AtenFromXlaTensor(XLATensor::hardtanh_backward(
      bridge::GetXlaTensor(grad_output), bridge::GetXlaTensor(self), min_val,
      max_val));
}

at::Tensor AtenXlaType::hinge_embedding_loss(const at::Tensor& self,
                                             const at::Tensor& target,
                                             double margin, int64_t reduction) {
  XLA_FN_COUNTER("xla::");
  return at::native::hinge_embedding_loss(self, target, margin, reduction);
}

at::Tensor AtenXlaType::index(const at::Tensor& self, at::TensorList indices) {
  XLA_FN_COUNTER("xla::");
  CanonicalIndexInfo canonical_index_info =
      GetCanonicalIndexInfo(self, indices);
  return bridge::AtenFromXlaTensor(
      XLATensor::index(bridge::GetXlaTensor(canonical_index_info.base),
                       bridge::GetXlaTensors(canonical_index_info.indices),
                       canonical_index_info.start_dim));
}

at::Tensor AtenXlaType::index_add(const at::Tensor& self, int64_t dim,
                                  const at::Tensor& index,
                                  const at::Tensor& source) {
  XLA_FN_COUNTER("xla::");
  return bridge::AtenFromXlaTensor(XLATensor::index_add(
      bridge::GetXlaTensor(self), dim, bridge::GetXlaTensor(index),
      bridge::GetXlaTensor(source)));
}

at::Tensor& AtenXlaType::index_add_(at::Tensor& self, int64_t dim,
                                    const at::Tensor& index,
                                    const at::Tensor& source) {
  XLA_FN_COUNTER("xla::");
  XLATensor self_tensor = bridge::GetXlaTensor(self);
  XLATensor::index_add_(self_tensor, dim, bridge::GetXlaTensor(index),
                        bridge::GetXlaTensor(source));
  return self;
}

at::Tensor AtenXlaType::index_copy(const at::Tensor& self, int64_t dim,
                                   const at::Tensor& index,
                                   const at::Tensor& source) {
  XLA_FN_COUNTER("xla::");
  return bridge::AtenFromXlaTensor(XLATensor::index_copy(
      bridge::GetXlaTensor(self), dim, bridge::GetXlaTensor(index),
      bridge::GetXlaTensor(source)));
}

at::Tensor& AtenXlaType::index_copy_(at::Tensor& self, int64_t dim,
                                     const at::Tensor& index,
                                     const at::Tensor& source) {
  XLA_FN_COUNTER("xla::");
  XLATensor self_tensor = bridge::GetXlaTensor(self);
  XLATensor::index_copy_(self_tensor, dim, bridge::GetXlaTensor(index),
                         bridge::GetXlaTensor(source));
  return self;
}

at::Tensor AtenXlaType::index_fill(const at::Tensor& self, int64_t dim,
                                   const at::Tensor& index, at::Scalar value) {
  XLA_FN_COUNTER("xla::");
  return bridge::AtenFromXlaTensor(XLATensor::index_fill(
      bridge::GetXlaTensor(self), dim, bridge::GetXlaTensor(index), value));
}

at::Tensor AtenXlaType::index_fill(const at::Tensor& self, int64_t dim,
                                   const at::Tensor& index,
                                   const at::Tensor& value) {
  XLA_FN_COUNTER("xla::");
  return bridge::AtenFromXlaTensor(XLATensor::index_fill(
      bridge::GetXlaTensor(self), dim, bridge::GetXlaTensor(index),
      bridge::GetXlaTensor(value)));
}

at::Tensor& AtenXlaType::index_fill_(at::Tensor& self, int64_t dim,
                                     const at::Tensor& index,
                                     at::Scalar value) {
  XLA_FN_COUNTER("xla::");
  XLATensor self_tensor = bridge::GetXlaTensor(self);
  XLATensor::index_fill_(self_tensor, dim, bridge::GetXlaTensor(index), value);
  return self;
}

at::Tensor& AtenXlaType::index_fill_(at::Tensor& self, int64_t dim,
                                     const at::Tensor& index,
                                     const at::Tensor& value) {
  XLA_FN_COUNTER("xla::");
  XLATensor self_tensor = bridge::GetXlaTensor(self);
  XLATensor::index_fill_(self_tensor, dim, bridge::GetXlaTensor(index),
                         bridge::GetXlaTensor(value));
  return self;
}

at::Tensor AtenXlaType::index_put(const at::Tensor& self,
                                  at::TensorList indices,
                                  const at::Tensor& values, bool accumulate) {
  XLA_FN_COUNTER("xla::");
  CanonicalIndexInfo canonical_index_info =
      GetCanonicalIndexInfo(self, indices);
  return bridge::AtenFromXlaTensor(XLATensor::index_put(
      bridge::GetXlaTensor(canonical_index_info.base),
      bridge::GetXlaTensors(canonical_index_info.indices),
      canonical_index_info.start_dim, bridge::GetXlaTensor(values), accumulate,
      canonical_index_info.result_permutation));
}

at::Tensor& AtenXlaType::index_put_(at::Tensor& self, at::TensorList indices,
                                    const at::Tensor& values, bool accumulate) {
  XLA_FN_COUNTER("xla::");
  CanonicalIndexInfo canonical_index_info =
      GetCanonicalIndexInfo(self, indices);
  XLATensor self_tensor = bridge::GetXlaTensor(self);
  XLATensor::index_put_(
      self_tensor, bridge::GetXlaTensor(canonical_index_info.base),
      bridge::GetXlaTensors(canonical_index_info.indices),
      canonical_index_info.start_dim, bridge::GetXlaTensor(values), accumulate,
      canonical_index_info.result_permutation);
  return self;
}

at::Tensor AtenXlaType::index_select(const at::Tensor& self, int64_t dim,
                                     const at::Tensor& index) {
  XLA_FN_COUNTER("xla::");
  return bridge::AtenFromXlaTensor(XLATensor::index_select(
      bridge::GetXlaTensor(self), dim, bridge::GetXlaTensor(index)));
}

at::Tensor AtenXlaType::instance_norm(
    const at::Tensor& input, const at::Tensor& weight, const at::Tensor& bias,
    const at::Tensor& running_mean, const at::Tensor& running_var,
    bool use_input_stats, double momentum, double eps, bool cudnn_enabled) {
  XLA_FN_COUNTER("xla::");
  if (cudnn_enabled || !use_input_stats) {
    return AtenXlaTypeDefault::instance_norm(input, weight, bias, running_mean,
                                             running_var, use_input_stats,
                                             momentum, eps, cudnn_enabled);
  }
  return at::native::instance_norm(input, weight, bias, running_mean,
                                   running_var, use_input_stats, momentum, eps,
                                   cudnn_enabled);
}

bool AtenXlaType::is_floating_point(const at::Tensor& self) {
  XLA_FN_COUNTER("xla::");
  return at::isFloatingType(self.scalar_type());
}

bool AtenXlaType::is_signed(const at::Tensor& self) {
  XLA_FN_COUNTER("xla::");
  return at::isSignedType(self.scalar_type());
}

at::Tensor AtenXlaType::kl_div(const at::Tensor& self, const at::Tensor& target,
                               int64_t reduction) {
  XLA_FN_COUNTER("xla::");
  return at::native::kl_div(self, target, reduction);
}

at::Tensor AtenXlaType::kl_div_backward(const at::Tensor& grad_output,
                                        const at::Tensor& self,
                                        const at::Tensor& target,
                                        int64_t reduction) {
  XLA_FN_COUNTER("xla::");
  return bridge::AtenFromXlaTensor(XLATensor::kl_div_backward(
      bridge::GetXlaTensor(grad_output), bridge::GetXlaTensor(self),
      bridge::GetXlaTensor(target), reduction));
}

std::tuple<at::Tensor, at::Tensor> AtenXlaType::kthvalue(const at::Tensor& self,
                                                         int64_t k, int64_t dim,
                                                         bool keepdim) {
  XLA_FN_COUNTER("xla::");
  auto results =
      XLATensor::kthvalue(bridge::GetXlaTensor(self), k, dim, keepdim);
  return std::make_tuple(bridge::AtenFromXlaTensor(std::get<0>(results)),
                         bridge::AtenFromXlaTensor(std::get<1>(results)));
}

at::Tensor AtenXlaType::l1_loss(const at::Tensor& self,
                                const at::Tensor& target, int64_t reduction) {
  XLA_FN_COUNTER("xla::");
  return bridge::AtenFromXlaTensor(XLATensor::l1_loss(
      bridge::GetXlaTensor(self), bridge::GetXlaTensor(target), reduction));
}

at::Tensor AtenXlaType::l1_loss_backward(const at::Tensor& grad_output,
                                         const at::Tensor& self,
                                         const at::Tensor& target,
                                         int64_t reduction) {
  XLA_FN_COUNTER("xla::");
  return bridge::AtenFromXlaTensor(XLATensor::l1_loss_backward(
      bridge::GetXlaTensor(grad_output), bridge::GetXlaTensor(self),
      bridge::GetXlaTensor(target), reduction));
}

at::Tensor AtenXlaType::layer_norm(const at::Tensor& input,
                                   at::IntArrayRef normalized_shape,
                                   const at::Tensor& weight,
                                   const at::Tensor& bias, double eps,
                                   bool cudnn_enable) {
  XLA_FN_COUNTER("xla::");
  return at::native::layer_norm(input, normalized_shape, weight, bias, eps,
                                cudnn_enable);
}

at::Tensor AtenXlaType::le(const at::Tensor& self, at::Scalar other) {
  XLA_FN_COUNTER("xla::");
  return bridge::AtenFromXlaTensor(
      XLATensor::le(bridge::GetXlaTensor(self), other));
}

at::Tensor AtenXlaType::le(const at::Tensor& self, const at::Tensor& other) {
  XLA_FN_COUNTER("xla::");
  return bridge::AtenFromXlaTensor(
      XLATensor::le(bridge::GetXlaTensor(self), bridge::GetXlaTensor(other)));
}

at::Tensor& AtenXlaType::le_(at::Tensor& self, at::Scalar other) {
  XLA_FN_COUNTER("xla::");
  XLATensor self_tensor = bridge::GetXlaTensor(self);
  XLATensor::le_(self_tensor, other);
  return self;
}

at::Tensor& AtenXlaType::le_(at::Tensor& self, const at::Tensor& other) {
  XLA_FN_COUNTER("xla::");
  XLATensor self_tensor = bridge::GetXlaTensor(self);
  XLATensor::le_(self_tensor, bridge::GetXlaTensor(other));
  return self;
}

at::Tensor AtenXlaType::leaky_relu(const at::Tensor& self,
                                   at::Scalar negative_slope) {
  XLA_FN_COUNTER("xla::");
  return bridge::AtenFromXlaTensor(XLATensor::leaky_relu(
      bridge::GetXlaTensor(self), negative_slope.to<double>()));
}

at::Tensor& AtenXlaType::leaky_relu_(at::Tensor& self,
                                     at::Scalar negative_slope) {
  XLA_FN_COUNTER("xla::");
  XLATensor self_tensor = bridge::GetXlaTensor(self);
  XLATensor::leaky_relu_(self_tensor, negative_slope.to<double>());
  return self;
}

at::Tensor AtenXlaType::leaky_relu_backward(const at::Tensor& grad_output,
                                            const at::Tensor& self,
                                            at::Scalar negative_slope) {
  XLA_FN_COUNTER("xla::");
  return bridge::AtenFromXlaTensor(XLATensor::leaky_relu_backward(
      bridge::GetXlaTensor(grad_output), bridge::GetXlaTensor(self),
      negative_slope.to<double>()));
}

at::Tensor AtenXlaType::linear(const at::Tensor& input,
                               const at::Tensor& weight,
                               const at::Tensor& bias) {
  XLA_FN_COUNTER("xla::");
  return at::native::linear(input, weight, bias);
}

at::Tensor AtenXlaType::log(const at::Tensor& self) {
  XLA_FN_COUNTER("xla::");
  return bridge::AtenFromXlaTensor(XLATensor::log(bridge::GetXlaTensor(self)));
}

at::Tensor AtenXlaType::log10(const at::Tensor& self) {
  XLA_FN_COUNTER("xla::");
  return bridge::AtenFromXlaTensor(XLATensor::log_base(
      bridge::GetXlaTensor(self), ir::OpKind(at::aten::log10), 10.0));
}

at::Tensor& AtenXlaType::log10_(at::Tensor& self) {
  XLA_FN_COUNTER("xla::");
  XLATensor self_tensor = bridge::GetXlaTensor(self);
  XLATensor::log_base_(self_tensor, ir::OpKind(at::aten::log10), 10.0);
  return self;
}

at::Tensor AtenXlaType::log1p(const at::Tensor& self) {
  XLA_FN_COUNTER("xla::");
  return bridge::AtenFromXlaTensor(
      XLATensor::log1p(bridge::GetXlaTensor(self)));
}

at::Tensor& AtenXlaType::log1p_(at::Tensor& self) {
  XLA_FN_COUNTER("xla::");
  XLATensor self_tensor = bridge::GetXlaTensor(self);
  XLATensor::log1p_(self_tensor);
  return self;
}

at::Tensor AtenXlaType::log2(const at::Tensor& self) {
  XLA_FN_COUNTER("xla::");
  return bridge::AtenFromXlaTensor(XLATensor::log_base(
      bridge::GetXlaTensor(self), ir::OpKind(at::aten::log2), 2.0));
}

at::Tensor& AtenXlaType::log2_(at::Tensor& self) {
  XLA_FN_COUNTER("xla::");
  XLATensor self_tensor = bridge::GetXlaTensor(self);
  XLATensor::log_base_(self_tensor, ir::OpKind(at::aten::log2), 2.0);
  return self;
}

at::Tensor& AtenXlaType::log_(at::Tensor& self) {
  XLA_FN_COUNTER("xla::");
  XLATensor self_tensor = bridge::GetXlaTensor(self);
  XLATensor::log_(self_tensor);
  return self;
}

at::Tensor AtenXlaType::log_sigmoid(const at::Tensor& self) {
  XLA_FN_COUNTER("xla::");
  return bridge::AtenFromXlaTensor(
      XLATensor::log_sigmoid(bridge::GetXlaTensor(self)));
}

at::Tensor AtenXlaType::log_sigmoid_backward(const at::Tensor& grad_output,
                                             const at::Tensor& self,
                                             const at::Tensor& buffer) {
  XLA_FN_COUNTER("xla::");
  return bridge::AtenFromXlaTensor(XLATensor::log_sigmoid_backward(
      bridge::GetXlaTensor(grad_output), bridge::GetXlaTensor(self),
      bridge::GetXlaTensor(buffer)));
}

std::tuple<at::Tensor, at::Tensor> AtenXlaType::log_sigmoid_forward(
    const at::Tensor& self) {
  XLA_FN_COUNTER("xla::");
  auto result_tuple =
      XLATensor::log_sigmoid_forward(bridge::GetXlaTensor(self));
  return std::make_tuple(bridge::AtenFromXlaTensor(std::get<0>(result_tuple)),
                         bridge::AtenFromXlaTensor(std::get<1>(result_tuple)));
}

at::Tensor AtenXlaType::log_softmax(const at::Tensor& self, int64_t dim,
                                    c10::optional<at::ScalarType> dtype) {
  XLA_FN_COUNTER("xla::");
  return bridge::AtenFromXlaTensor(
      XLATensor::log_softmax(bridge::GetXlaTensor(self), dim, dtype));
}

at::Tensor AtenXlaType::lt(const at::Tensor& self, at::Scalar other) {
  XLA_FN_COUNTER("xla::");
  return bridge::AtenFromXlaTensor(
      XLATensor::lt(bridge::GetXlaTensor(self), other));
}

at::Tensor AtenXlaType::lt(const at::Tensor& self, const at::Tensor& other) {
  XLA_FN_COUNTER("xla::");
  return bridge::AtenFromXlaTensor(
      XLATensor::lt(bridge::GetXlaTensor(self), bridge::GetXlaTensor(other)));
}

at::Tensor& AtenXlaType::lt_(at::Tensor& self, at::Scalar other) {
  XLA_FN_COUNTER("xla::");
  XLATensor self_tensor = bridge::GetXlaTensor(self);
  XLATensor::lt_(self_tensor, other);
  return self;
}

at::Tensor& AtenXlaType::lt_(at::Tensor& self, const at::Tensor& other) {
  XLA_FN_COUNTER("xla::");
  XLATensor self_tensor = bridge::GetXlaTensor(self);
  XLATensor::lt_(self_tensor, bridge::GetXlaTensor(other));
  return self;
}

at::Tensor AtenXlaType::margin_ranking_loss(const at::Tensor& input1,
                                            const at::Tensor& input2,
                                            const at::Tensor& target,
                                            double margin, int64_t reduction) {
  XLA_FN_COUNTER("xla::");
  return at::native::margin_ranking_loss(input1, input2, target, margin,
                                         reduction);
}

at::Tensor AtenXlaType::masked_fill(const at::Tensor& self,
                                    const at::Tensor& mask, at::Scalar value) {
  XLA_FN_COUNTER("xla::");
  return bridge::AtenFromXlaTensor(XLATensor::masked_fill(
      bridge::GetXlaTensor(self), bridge::GetXlaTensor(mask), value));
}

at::Tensor AtenXlaType::masked_fill(const at::Tensor& self,
                                    const at::Tensor& mask,
                                    const at::Tensor& value) {
  XLA_FN_COUNTER("xla::");
  XLA_CHECK_EQ(value.dim(), 0) << "masked_fill only supports a 0-dimensional "
                               << "value tensor, but got tensor "
                               << "with " << value.dim() << " dimension(s).";
  return masked_fill(self, mask, value.item());
}

at::Tensor& AtenXlaType::masked_fill_(at::Tensor& self, const at::Tensor& mask,
                                      at::Scalar value) {
  XLA_FN_COUNTER("xla::");
  XLATensor self_tensor = bridge::GetXlaTensor(self);
  XLATensor::masked_fill_(self_tensor, bridge::GetXlaTensor(mask), value);
  return self;
}

at::Tensor& AtenXlaType::masked_fill_(at::Tensor& self, const at::Tensor& mask,
                                      const at::Tensor& value) {
  XLA_FN_COUNTER("xla::");
  XLA_CHECK_EQ(value.dim(), 0) << "masked_fill_ only supports a 0-dimensional "
                               << "value tensor, but got tensor "
                               << "with " << value.dim() << " dimension(s).";
  return masked_fill_(self, mask, value.item());
}

at::Tensor AtenXlaType::matmul(const at::Tensor& self,
                               const at::Tensor& other) {
  XLA_FN_COUNTER("xla::");
  // xla::dot doesn't support integer types.
  if (!self.is_floating_point() || !other.is_floating_point()) {
    return AtenXlaTypeDefault::matmul(self, other);
  }
  return bridge::AtenFromXlaTensor(XLATensor::matmul(
      bridge::GetXlaTensor(self), bridge::GetXlaTensor(other)));
}

at::Tensor AtenXlaType::max(const at::Tensor& self, const at::Tensor& other) {
  XLA_FN_COUNTER("xla::");
  return bridge::AtenFromXlaTensor(
      XLATensor::max(bridge::GetXlaTensor(self), bridge::GetXlaTensor(other)));
}

at::Tensor AtenXlaType::max(const at::Tensor& self) {
  XLA_FN_COUNTER("xla::");
  return bridge::AtenFromXlaTensor(XLATensor::max(bridge::GetXlaTensor(self)));
}

std::tuple<at::Tensor, at::Tensor> AtenXlaType::max(const at::Tensor& self,
                                                    int64_t dim, bool keepdim) {
  XLA_FN_COUNTER("xla::");
  auto outputs = XLATensor::max(bridge::GetXlaTensor(self), dim, keepdim);
  return std::make_tuple(bridge::AtenFromXlaTensor(std::get<0>(outputs)),
                         bridge::AtenFromXlaTensor(std::get<1>(outputs)));
}

std::tuple<at::Tensor&, at::Tensor&> AtenXlaType::max_out(
    at::Tensor& max, at::Tensor& max_values, const at::Tensor& self,
    int64_t dim, bool keepdim) {
  XLA_FN_COUNTER("xla::");
  XLATensor max_tensor = bridge::GetXlaTensor(max);
  XLATensor max_values_tensor = bridge::GetXlaTensor(max_values);
  XLATensor::max_out(max_tensor, max_values_tensor, bridge::GetXlaTensor(self),
                     dim, keepdim);
  return std::forward_as_tuple(max, max_values);
}
at::Tensor AtenXlaType::max_pool1d(const at::Tensor& self,
                                   at::IntArrayRef kernel_size,
                                   at::IntArrayRef stride,
                                   at::IntArrayRef padding,
                                   at::IntArrayRef dilation, bool ceil_mode) {
  XLA_FN_COUNTER("xla::");
  // Lowering when dilation is non-trivial or ceil_mode is set not supported.
  if (IsNonTrivialDilation(dilation)) {
    return AtenXlaTypeDefault::max_pool1d(self, kernel_size, stride, padding,
                                          dilation, ceil_mode);
  }
  return bridge::AtenFromXlaTensor(XLATensor::max_pool_nd(
      bridge::GetXlaTensor(self), /*spatial_dim_count=*/1,
      XlaHelpers::I64List(kernel_size), XlaHelpers::I64List(stride),
      XlaHelpers::I64List(padding), ceil_mode));
}

at::Tensor AtenXlaType::max_pool2d(const at::Tensor& self,
                                   at::IntArrayRef kernel_size,
                                   at::IntArrayRef stride,
                                   at::IntArrayRef padding,
                                   at::IntArrayRef dilation, bool ceil_mode) {
  XLA_FN_COUNTER("xla::");
  // Lowering when dilation is non-trivial or ceil_mode is set not supported.
  if (IsNonTrivialDilation(dilation)) {
    return AtenXlaTypeDefault::max_pool2d(self, kernel_size, stride, padding,
                                          dilation, ceil_mode);
  }
  return bridge::AtenFromXlaTensor(XLATensor::max_pool_nd(
      bridge::GetXlaTensor(self), /*spatial_dim_count=*/2,
      XlaHelpers::I64List(kernel_size), XlaHelpers::I64List(stride),
      XlaHelpers::I64List(padding), ceil_mode));
}

std::tuple<at::Tensor, at::Tensor> AtenXlaType::max_pool2d_with_indices(
    const at::Tensor& self, at::IntArrayRef kernel_size, at::IntArrayRef stride,
    at::IntArrayRef padding, at::IntArrayRef dilation, bool ceil_mode) {
  XLA_FN_COUNTER("xla::");
  // Lowering when ceil_mode or dilation is set not supported yet.
  if (IsNonTrivialDilation(dilation)) {
    return AtenXlaTypeDefault::max_pool2d_with_indices(
        self, kernel_size, stride, padding, dilation, ceil_mode);
  }
  // TODO(asuhan): Here we return a placeholder tensor for the indices we hope
  // to never evaluate, which works for the backward of max_pool2d. However, the
  // user could request the indices to be returned, in which case we'd throw. We
  // need to either provide a lowering or improve our infrastructure to be able
  // to route to ATen the evaluation of outputs we hope to be unused.
  XLATensor result = XLATensor::max_pool_nd(
      bridge::GetXlaTensor(self), /*spatial_dim_count=*/2,
      XlaHelpers::I64List(kernel_size), XlaHelpers::I64List(stride),
      XlaHelpers::I64List(padding), ceil_mode);
  xla::Shape indices_shape = result.shape();
  indices_shape.set_element_type(
      GetDevicePrimitiveType(xla::PrimitiveType::S64, &result.GetDevice()));
  XLATensor indices_not_supported = XLATensor::not_supported(
      "aten::max_pool2d_with_indices.indices", indices_shape,
      bridge::GetXlaTensor(self).GetDevice());
  return std::make_tuple(bridge::AtenFromXlaTensor(result),
                         bridge::AtenFromXlaTensor(indices_not_supported));
}

at::Tensor AtenXlaType::max_pool2d_with_indices_backward(
    const at::Tensor& grad_output, const at::Tensor& self,
    at::IntArrayRef kernel_size, at::IntArrayRef stride,
    at::IntArrayRef padding, at::IntArrayRef dilation, bool ceil_mode,
    const at::Tensor& indices) {
  XLA_FN_COUNTER("xla::");
  // Lowering when ceil_mode or dilation is set not supported yet.
  if (IsNonTrivialDilation(dilation)) {
    return AtenXlaTypeDefault::max_pool2d_with_indices_backward(
        grad_output, self, kernel_size, stride, padding, dilation, ceil_mode,
        indices);
  }
  return bridge::AtenFromXlaTensor(XLATensor::max_pool_nd_backward(
      bridge::GetXlaTensor(grad_output), bridge::GetXlaTensor(self),
      /*spatial_dim_count=*/2, XlaHelpers::I64List(kernel_size),
      XlaHelpers::I64List(stride), XlaHelpers::I64List(padding), ceil_mode));
}

at::Tensor AtenXlaType::max_pool3d(const at::Tensor& self,
                                   at::IntArrayRef kernel_size,
                                   at::IntArrayRef stride,
                                   at::IntArrayRef padding,
                                   at::IntArrayRef dilation, bool ceil_mode) {
  XLA_FN_COUNTER("xla::");
  // Lowering when dilation is non-trivial or ceil_mode is set not supported.
  if (IsNonTrivialDilation(dilation)) {
    return AtenXlaTypeDefault::max_pool3d(self, kernel_size, stride, padding,
                                          dilation, ceil_mode);
  }
  return bridge::AtenFromXlaTensor(XLATensor::max_pool_nd(
      bridge::GetXlaTensor(self), /*spatial_dim_count=*/3,
      XlaHelpers::I64List(kernel_size), XlaHelpers::I64List(stride),
      XlaHelpers::I64List(padding), ceil_mode));
}

at::Tensor AtenXlaType::max_pool3d_with_indices_backward(
    const at::Tensor& grad_output, const at::Tensor& self,
    at::IntArrayRef kernel_size, at::IntArrayRef stride,
    at::IntArrayRef padding, at::IntArrayRef dilation, bool ceil_mode,
    const at::Tensor& indices) {
  XLA_FN_COUNTER("xla::");
  // Lowering when ceil_mode or dilation is set not supported yet.
  if (IsNonTrivialDilation(dilation)) {
    return AtenXlaTypeDefault::max_pool3d_with_indices_backward(
        grad_output, self, kernel_size, stride, padding, dilation, ceil_mode,
        indices);
  }
  return bridge::AtenFromXlaTensor(XLATensor::max_pool_nd_backward(
      bridge::GetXlaTensor(grad_output), bridge::GetXlaTensor(self),
      /*spatial_dim_count=*/3, XlaHelpers::I64List(kernel_size),
      XlaHelpers::I64List(stride), XlaHelpers::I64List(padding), ceil_mode));
}

std::tuple<at::Tensor, at::Tensor> AtenXlaType::max_pool3d_with_indices(
    const at::Tensor& self, at::IntArrayRef kernel_size, at::IntArrayRef stride,
    at::IntArrayRef padding, at::IntArrayRef dilation, bool ceil_mode) {
  XLA_FN_COUNTER("xla::");
  // Lowering when ceil_mode or dilation is set not supported yet.
  if (IsNonTrivialDilation(dilation)) {
    return AtenXlaTypeDefault::max_pool3d_with_indices(
        self, kernel_size, stride, padding, dilation, ceil_mode);
  }
  // TODO(asuhan): Here we return a placeholder tensor for the indices we hope
  // to never evaluate, which works for the backward of max_pool3d. However, the
  // user could request the indices to be returned, in which case we'd throw. We
  // need to either provide a lowering or improve our infrastructure to be able
  // to route to ATen the evaluation of outputs we hope to be unused.
  XLATensor result = XLATensor::max_pool_nd(
      bridge::GetXlaTensor(self), /*spatial_dim_count=*/3,
      XlaHelpers::I64List(kernel_size), XlaHelpers::I64List(stride),
      XlaHelpers::I64List(padding), ceil_mode);
  xla::Shape indices_shape = result.shape();
  indices_shape.set_element_type(
      GetDevicePrimitiveType(xla::PrimitiveType::S64, &result.GetDevice()));
  XLATensor indices_not_supported = XLATensor::not_supported(
      "aten::max_pool3d_with_indices.indices", indices_shape,
      bridge::GetXlaTensor(self).GetDevice());
  return std::make_tuple(bridge::AtenFromXlaTensor(result),
                         bridge::AtenFromXlaTensor(indices_not_supported));
}

at::Tensor AtenXlaType::mean(const at::Tensor& self,
                             c10::optional<at::ScalarType> dtype) {
  XLA_FN_COUNTER("xla::");
  XLATensor self_tensor = bridge::GetXlaTensor(self);
  return bridge::AtenFromXlaTensor(XLATensor::mean(
      self_tensor,
      xla::util::Iota<xla::int64>(self_tensor.shape().get().rank()),
      /*keep_reduced_dimensions*/ false, dtype));
}

at::Tensor AtenXlaType::mean(const at::Tensor& self, at::IntArrayRef dim,
                             bool keepdim,
                             c10::optional<at::ScalarType> dtype) {
  XLA_FN_COUNTER("xla::");
  return bridge::AtenFromXlaTensor(XLATensor::mean(
      bridge::GetXlaTensor(self), xla::util::ToVector<xla::int64>(dim),
      /*keep_reduced_dimensions*/ keepdim, dtype));
}

std::vector<at::Tensor> AtenXlaType::meshgrid(at::TensorList tensors) {
  XLA_FN_COUNTER("xla::");
  return at::native::meshgrid(tensors);
}

at::Tensor AtenXlaType::min(const at::Tensor& self, const at::Tensor& other) {
  XLA_FN_COUNTER("xla::");
  return bridge::AtenFromXlaTensor(
      XLATensor::min(bridge::GetXlaTensor(self), bridge::GetXlaTensor(other)));
}

at::Tensor AtenXlaType::min(const at::Tensor& self) {
  XLA_FN_COUNTER("xla::");
  return bridge::AtenFromXlaTensor(XLATensor::min(bridge::GetXlaTensor(self)));
}

std::tuple<at::Tensor, at::Tensor> AtenXlaType::min(const at::Tensor& self,
                                                    int64_t dim, bool keepdim) {
  XLA_FN_COUNTER("xla::");
  auto outputs = XLATensor::min(bridge::GetXlaTensor(self), dim, keepdim);
  return std::make_tuple(bridge::AtenFromXlaTensor(std::get<0>(outputs)),
                         bridge::AtenFromXlaTensor(std::get<1>(outputs)));
}

std::tuple<at::Tensor&, at::Tensor&> AtenXlaType::min_out(
    at::Tensor& min, at::Tensor& min_indices, const at::Tensor& self,
    int64_t dim, bool keepdim) {
  XLA_FN_COUNTER("xla::");
  XLATensor min_tensor = bridge::GetXlaTensor(min);
  XLATensor min_indices_tensor = bridge::GetXlaTensor(min_indices);
  XLATensor::min_out(min_tensor, min_indices_tensor, bridge::GetXlaTensor(self),
                     dim, keepdim);
  return std::forward_as_tuple(min, min_indices);
}

at::Tensor AtenXlaType::mm(const at::Tensor& self, const at::Tensor& mat2) {
  XLA_FN_COUNTER("xla::");
  // xla::dot doesn't support integer types.
  if (!self.is_floating_point() || !mat2.is_floating_point()) {
    return AtenXlaTypeDefault::mm(self, mat2);
  }
  return bridge::AtenFromXlaTensor(
      XLATensor::mm(/*input=*/bridge::GetXlaTensor(self),
                    /*weight=*/bridge::GetXlaTensor(mat2)));
}

at::Tensor AtenXlaType::mse_loss(const at::Tensor& self,
                                 const at::Tensor& target, int64_t reduction) {
  XLA_FN_COUNTER("xla::");
  return bridge::AtenFromXlaTensor(XLATensor::mse_loss(
      bridge::GetXlaTensor(self), bridge::GetXlaTensor(target), reduction));
}

at::Tensor AtenXlaType::mse_loss_backward(const at::Tensor& grad_output,
                                          const at::Tensor& self,
                                          const at::Tensor& target,
                                          int64_t reduction) {
  XLA_FN_COUNTER("xla::");
  return bridge::AtenFromXlaTensor(XLATensor::mse_loss_backward(
      bridge::GetXlaTensor(grad_output), bridge::GetXlaTensor(self),
      bridge::GetXlaTensor(target), reduction));
}

at::Tensor AtenXlaType::mul(const at::Tensor& self, const at::Tensor& other) {
  XLA_FN_COUNTER("xla::");
  auto xlatensors = GetPromotedXlaTensorsForBinaryOp(self, other);
  return bridge::AtenFromXlaTensor(
      XLATensor::mul(std::get<0>(xlatensors), std::get<1>(xlatensors)));
}

at::Tensor AtenXlaType::mul(const at::Tensor& self, at::Scalar other) {
  XLA_FN_COUNTER("xla::");
  return bridge::AtenFromXlaTensor(
      XLATensor::mul(bridge::GetXlaTensor(self), other));
}

at::Tensor& AtenXlaType::mul_(at::Tensor& self, const at::Tensor& other) {
  XLA_FN_COUNTER("xla::");
  XLATensor self_tensor = bridge::GetXlaTensor(self);
  XLATensor::mul_(self_tensor,
                  bridge::GetOrCreateXlaTensor(other, self_tensor.GetDevice()));
  return self;
}

at::Tensor& AtenXlaType::mul_(at::Tensor& self, at::Scalar other) {
  XLA_FN_COUNTER("xla::");
  XLATensor self_tensor = bridge::GetXlaTensor(self);
  XLATensor::mul_(self_tensor, other);
  return self;
}

at::Tensor AtenXlaType::narrow(const at::Tensor& self, int64_t dim,
                               int64_t start, int64_t length) {
  XLA_FN_COUNTER("xla::");
  return bridge::AtenFromXlaTensor(
      XLATensor::narrow(bridge::GetXlaTensor(self), dim, start, length));
}

at::Tensor AtenXlaType::narrow_copy(const at::Tensor& self, int64_t dim,
                                    int64_t start, int64_t length) {
  XLA_FN_COUNTER("xla::");
  return at::native::narrow_copy_dense(self, dim, start, length);
}

std::tuple<at::Tensor, at::Tensor, at::Tensor> AtenXlaType::native_batch_norm(
    const at::Tensor& input, const at::Tensor& weight, const at::Tensor& bias,
    const at::Tensor& running_mean, const at::Tensor& running_var,
    bool training, double momentum, double eps) {
  XLA_FN_COUNTER("xla::");
  XLATensor input_tensor = bridge::GetXlaTensor(input);
  const Device& device = input_tensor.GetDevice();
  XLATensor running_mean_tensor =
      bridge::GetOrCreateXlaTensor(running_mean, device);
  XLATensor running_var_tensor =
      bridge::GetOrCreateXlaTensor(running_var, device);
  auto outputs = XLATensor::native_batch_norm(
      bridge::GetXlaTensor(input), bridge::GetOrCreateXlaTensor(weight, device),
      bridge::GetOrCreateXlaTensor(bias, device), running_mean_tensor,
      running_var_tensor, training, momentum, eps);
  return std::make_tuple(bridge::AtenFromXlaTensor(std::get<0>(outputs)),
                         bridge::AtenFromXlaTensor(std::get<1>(outputs)),
                         bridge::AtenFromXlaTensor(std::get<2>(outputs)));
}

std::tuple<at::Tensor, at::Tensor, at::Tensor>
AtenXlaType::native_batch_norm_backward(
    const at::Tensor& grad_out, const at::Tensor& input,
    const at::Tensor& weight, const at::Tensor& running_mean,
    const at::Tensor& running_var, const at::Tensor& save_mean,
    const at::Tensor& save_invstd, bool train, double eps,
    std::array<bool, 3> output_mask) {
  XLA_FN_COUNTER("xla::");
  XLATensor grad_out_tensor = bridge::GetXlaTensor(grad_out);
  const Device& device = grad_out_tensor.GetDevice();
  auto gradients = XLATensor::native_batch_norm_backward(
      bridge::GetXlaTensor(grad_out), bridge::GetXlaTensor(input),
      bridge::GetOrCreateXlaTensor(weight, device),
      bridge::GetXlaTensor(save_mean), bridge::GetXlaTensor(save_invstd), train,
      eps);
  at::Tensor undefined;
  return std::make_tuple(
      output_mask[0] ? bridge::AtenFromXlaTensor(std::get<0>(gradients))
                     : undefined,
      output_mask[1] ? bridge::AtenFromXlaTensor(std::get<1>(gradients))
                     : undefined,
      output_mask[2] ? bridge::AtenFromXlaTensor(std::get<2>(gradients))
                     : undefined);
}

std::tuple<at::Tensor, at::Tensor, at::Tensor> AtenXlaType::native_layer_norm(
    const at::Tensor& input, const at::Tensor& weight, const at::Tensor& bias,
    int64_t M, int64_t N, double eps) {
  XLA_FN_COUNTER("xla::");
  auto input_shape = input.sizes();
  at::Tensor input_reshaped = input.view({1, M, -1});
  // Unlike Batch Normalization, which applies scalar scale and bias for each
  // entire channel/plane with the affine option, Layer Normalization applies
  // per-element scale and bias. E.g. For input {N, C, H, W}, weight for
  // batchnorm has shape {C} while weight for layernorm has shape {H, W} or {W}.
  auto outputs = at::native_batch_norm(
      input_reshaped, /*weight=*/{}, /*bias=*/{}, /*running_mean=*/{},
      /*running_var=*/{}, /*training=*/true, /*momentum=*/0, eps);
  at::Tensor out = std::get<0>(outputs);
  out = out.view(input_shape);
  if (weight.defined() && bias.defined()) {
    out = bias.addcmul(out, weight, 1);
  } else if (weight.defined()) {
    out = out.mul(weight);
  } else if (bias.defined()) {
    out = out.add(bias);
  }
  return std::make_tuple(out, std::get<1>(outputs), std::get<2>(outputs));
}

std::tuple<at::Tensor, at::Tensor, at::Tensor>
AtenXlaType::native_layer_norm_backward(
    const at::Tensor& grad_out, const at::Tensor& input, const at::Tensor& mean,
    const at::Tensor& rstd, const at::Tensor& weight, int64_t M, int64_t N,
    std::array<bool, 3> output_mask) {
  XLA_FN_COUNTER("xla::");
  at::Tensor grad_input = grad_out;
  if (weight.defined()) {
    grad_input = grad_input.mul(weight);
  }
  at::Tensor input_reshaped = input.view({1, M, -1});
  at::Tensor grad_input_reshaped = grad_input.view({1, M, -1});
  auto grads = at::native_batch_norm_backward(
      grad_input_reshaped, input_reshaped, /*weight=*/{},
      /*running_mean=*/{}, /*running_var=*/{}, mean, rstd, true, 0,
      output_mask);
  at::Tensor bn_out =
      (input_reshaped - mean.view({1, M, 1})) * rstd.view({1, M, 1});
  at::Tensor grad_weight = grad_out.mul(bn_out.reshape(grad_out.sizes()));
  at::Tensor undefined;
  return std::make_tuple(
      output_mask[0] ? std::get<0>(grads).reshape(input.sizes()) : undefined,
      output_mask[1] ? grad_weight.sum_to_size(weight.sizes()) : undefined,
      output_mask[2] ? grad_out : undefined);
}

at::Tensor AtenXlaType::ne(const at::Tensor& self, at::Scalar other) {
  XLA_FN_COUNTER("xla::");
  return bridge::AtenFromXlaTensor(
      XLATensor::ne(bridge::GetXlaTensor(self), other));
}

at::Tensor AtenXlaType::ne(const at::Tensor& self, const at::Tensor& other) {
  XLA_FN_COUNTER("xla::");
  return bridge::AtenFromXlaTensor(
      XLATensor::ne(bridge::GetXlaTensor(self), bridge::GetXlaTensor(other)));
}

at::Tensor& AtenXlaType::ne_(at::Tensor& self, at::Scalar other) {
  XLA_FN_COUNTER("xla::");
  XLATensor self_tensor = bridge::GetXlaTensor(self);
  XLATensor::ne_(self_tensor, other);
  return self;
}

at::Tensor& AtenXlaType::ne_(at::Tensor& self, const at::Tensor& other) {
  XLA_FN_COUNTER("xla::");
  XLATensor self_tensor = bridge::GetXlaTensor(self);
  XLATensor::ne_(self_tensor, bridge::GetXlaTensor(other));
  return self;
}

at::Tensor AtenXlaType::neg(const at::Tensor& self) {
  XLA_FN_COUNTER("xla::");
  XLA_CHECK(self.scalar_type() != at::kBool)
      << "Negation, the `-` operator, on a bool tensor is not supported. If "
         "you are trying to invert a mask, use the `~` or `logical_not()` "
         "operator instead.";
  return bridge::AtenFromXlaTensor(XLATensor::neg(bridge::GetXlaTensor(self)));
}

at::Tensor& AtenXlaType::neg_(at::Tensor& self) {
  XLA_FN_COUNTER("xla::");
  XLATensor self_tensor = bridge::GetXlaTensor(self);
  XLATensor::neg_(self_tensor);
  return self;
}

at::Tensor AtenXlaType::nll_loss(const at::Tensor& self,
                                 const at::Tensor& target,
                                 const at::Tensor& weight, int64_t reduction,
                                 int64_t ignore_index) {
  XLA_FN_COUNTER("xla::");
  if (reduction != at::Reduction::Mean || weight.defined()) {
    return AtenXlaTypeDefault::nll_loss(self, target, weight, reduction,
                                        ignore_index);
  }
  return bridge::AtenFromXlaTensor(XLATensor::nll_loss(
      bridge::GetXlaTensor(self), bridge::GetXlaTensor(target), ignore_index));
}

at::Tensor AtenXlaType::nll_loss_backward(
    const at::Tensor& grad_output, const at::Tensor& self,
    const at::Tensor& target, const at::Tensor& weight, int64_t reduction,
    int64_t ignore_index, const at::Tensor& total_weight) {
  XLA_FN_COUNTER("xla::");
  if (reduction != at::Reduction::Mean || weight.defined()) {
    return AtenXlaTypeDefault::nll_loss_backward(grad_output, self, target,
                                                 weight, reduction,
                                                 ignore_index, total_weight);
  }
  return bridge::AtenFromXlaTensor(XLATensor::nll_loss_backward(
      bridge::GetXlaTensor(self), bridge::GetXlaTensor(target), ignore_index));
}

std::tuple<at::Tensor, at::Tensor> AtenXlaType::nll_loss_forward(
    const at::Tensor& self, const at::Tensor& target, const at::Tensor& weight,
    int64_t reduction, int64_t ignore_index) {
  XLA_FN_COUNTER("xla::");
  if (weight.defined()) {
    return AtenXlaTypeDefault::nll_loss_forward(self, target, weight, reduction,
                                                ignore_index);
  }
  at::Tensor total_weight = at::ones({}, at::TensorOptions(self.dtype()));
  return std::make_tuple(
      nll_loss(self, target, weight, reduction, ignore_index), total_weight);
}

at::Tensor AtenXlaType::norm(const at::Tensor& self,
                             c10::optional<at::Scalar> p,
                             at::ScalarType dtype) {
  XLA_FN_COUNTER("xla::");
  // If p==0 it is a torch.nonzero(), which is not lowered to XLA due to dynamic
  // shapes issue.
  if (p.has_value() && p->toDouble() == 0) {
    return AtenXlaTypeDefault::norm(self, p, dtype);
  }
  return bridge::AtenFromXlaTensor(XLATensor::norm(
      bridge::GetXlaTensor(self), p, dtype, {}, /*keepdim=*/false));
}

at::Tensor AtenXlaType::norm(const at::Tensor& self, at::Scalar p) {
  XLA_FN_COUNTER("xla::");
  // If p==0 it is a torch.nonzero(), which is not lowered to XLA due to dynamic
  // shapes issue.
  if (p.toDouble() == 0) {
    return AtenXlaTypeDefault::norm(self, p);
  }
  return bridge::AtenFromXlaTensor(XLATensor::norm(
      bridge::GetXlaTensor(self), p, c10::nullopt, {}, /*keepdim=*/false));
}

at::Tensor AtenXlaType::norm(const at::Tensor& self,
                             c10::optional<at::Scalar> p, at::IntArrayRef dim,
                             bool keepdim, at::ScalarType dtype) {
  XLA_FN_COUNTER("xla::");
  // If p==0 it is a torch.nonzero(), which is not lowered to XLA due to dynamic
  // shapes issue.
  if (p.has_value() && p->toDouble() == 0) {
    return AtenXlaTypeDefault::norm(self, p, dim, keepdim, dtype);
  }
  return bridge::AtenFromXlaTensor(
      XLATensor::norm(bridge::GetXlaTensor(self), p, dtype, dim, keepdim));
}

at::Tensor AtenXlaType::norm(const at::Tensor& self,
                             c10::optional<at::Scalar> p, at::IntArrayRef dim,
                             bool keepdim) {
  XLA_FN_COUNTER("xla::");
  // If p==0 it is a torch.nonzero(), which is not lowered to XLA due to dynamic
  // shapes issue.
  if (p.has_value() && p->toDouble() == 0) {
    return AtenXlaTypeDefault::norm(self, p, dim, keepdim);
  }
  return bridge::AtenFromXlaTensor(XLATensor::norm(
      bridge::GetXlaTensor(self), p, c10::nullopt, dim, keepdim));
}

at::Tensor AtenXlaType::nuclear_norm(const at::Tensor& self, bool keepdim) {
  XLA_FN_COUNTER("xla::");
  return at::native::nuclear_norm(self, keepdim);
}

at::Tensor AtenXlaType::ones(at::IntArrayRef size,
                             const at::TensorOptions& options) {
  XLA_FN_COUNTER("xla::");
  return full(size, 1, options);
}

at::Tensor AtenXlaType::ones_like(const at::Tensor& self) {
  XLA_FN_COUNTER("xla::");
  return full_like(self, 1);
}

at::Tensor AtenXlaType::ones_like(const at::Tensor& self,
                                  const at::TensorOptions& options) {
  XLA_FN_COUNTER("xla::");
  return full_like(self, 1, options);
}

at::Tensor AtenXlaType::pairwise_distance(const at::Tensor& x1,
                                          const at::Tensor& x2, double p,
                                          double eps, bool keepdim) {
  XLA_FN_COUNTER("xla::");
  return at::native::pairwise_distance(x1, x2, p, eps, keepdim);
}

at::Tensor AtenXlaType::permute(const at::Tensor& self, at::IntArrayRef dims) {
  XLA_FN_COUNTER("xla::");
  return bridge::AtenFromXlaTensor(XLATensor::permute(
      bridge::GetXlaTensor(self), XlaHelpers::I64List(dims)));
}

at::Tensor AtenXlaType::pixel_shuffle(const at::Tensor& self,
                                      int64_t upscale_factor) {
  XLA_FN_COUNTER("xla::");
  return at::native::pixel_shuffle(self, upscale_factor);
}

at::Tensor AtenXlaType::pinverse(const at::Tensor& self, double rcond) {
  XLA_FN_COUNTER("xla::");
  return at::native::pinverse(self, rcond);
}

at::Tensor AtenXlaType::pow(const at::Tensor& self, at::Scalar exponent) {
  XLA_FN_COUNTER("xla::");
  // xla::pow doesn't support integer types.
  if (!self.is_floating_point()) {
    return AtenXlaTypeDefault::pow(self, exponent);
  }
  return bridge::AtenFromXlaTensor(
      XLATensor::pow(bridge::GetXlaTensor(self), exponent));
}

at::Tensor AtenXlaType::pow(const at::Tensor& self,
                            const at::Tensor& exponent) {
  XLA_FN_COUNTER("xla::");
  // xla::pow doesn't support integer types.
  if (!self.is_floating_point() || !exponent.is_floating_point()) {
    return AtenXlaTypeDefault::pow(self, exponent);
  }
  return bridge::AtenFromXlaTensor(XLATensor::pow(
      bridge::GetXlaTensor(self), bridge::GetXlaTensor(exponent)));
}

at::Tensor AtenXlaType::pow(at::Scalar self, const at::Tensor& exponent) {
  XLA_FN_COUNTER("xla::");
  // xla::pow doesn't support integer types.
  if (!exponent.is_floating_point()) {
    return AtenXlaTypeDefault::pow(self, exponent);
  }
  return bridge::AtenFromXlaTensor(
      XLATensor::pow(self, bridge::GetXlaTensor(exponent)));
}

at::Tensor& AtenXlaType::pow_(at::Tensor& self, at::Scalar exponent) {
  XLA_FN_COUNTER("xla::");
  // xla::pow doesn't support integer types.
  if (!self.is_floating_point()) {
    return AtenXlaTypeDefault::pow_(self, exponent);
  }
  XLATensor self_tensor = bridge::GetXlaTensor(self);
  XLATensor::pow_(self_tensor, exponent);
  return self;
}

at::Tensor& AtenXlaType::pow_(at::Tensor& self, const at::Tensor& exponent) {
  XLA_FN_COUNTER("xla::");
  // xla::pow doesn't support integer types.
  if (!self.is_floating_point() || !exponent.is_floating_point()) {
    return AtenXlaTypeDefault::pow_(self, exponent);
  }
  XLATensor self_tensor = bridge::GetXlaTensor(self);
  XLATensor::pow_(self_tensor, bridge::GetXlaTensor(exponent));
  return self;
}

at::Tensor AtenXlaType::prod(const at::Tensor& self,
                             c10::optional<at::ScalarType> dtype) {
  XLA_FN_COUNTER("xla::");
  XLATensor self_tensor = bridge::GetXlaTensor(self);
  return bridge::AtenFromXlaTensor(XLATensor::prod(
      self_tensor,
      xla::util::Iota<xla::int64>(self_tensor.shape().get().rank()),
      /*keep_reduced_dimensions=*/false, dtype));
}

at::Tensor AtenXlaType::prod(const at::Tensor& self, int64_t dim, bool keepdim,
                             c10::optional<at::ScalarType> dtype) {
  XLA_FN_COUNTER("xla::");
  return bridge::AtenFromXlaTensor(
      XLATensor::prod(bridge::GetXlaTensor(self), {dim}, keepdim, dtype));
}

std::tuple<at::Tensor, at::Tensor> AtenXlaType::qr(const at::Tensor& self,
                                                   bool some) {
  XLA_FN_COUNTER("xla::");
  auto results = XLATensor::qr(bridge::GetXlaTensor(self), some);
  return std::make_tuple(bridge::AtenFromXlaTensor(std::get<0>(results)),
                         bridge::AtenFromXlaTensor(std::get<1>(results)));
}

at::Tensor AtenXlaType::randperm(int64_t n, const at::TensorOptions& options) {
  XLA_FN_COUNTER("xla::");
  XlaOptions xla_options(options);
  return bridge::AtenFromXlaTensor(XLATensor::randperm(
      n, xla_options.get_device(), xla_options.get_scalar_type(at::kLong)));
}

at::Tensor AtenXlaType::randperm(int64_t n, at::Generator* generator,
                                 const at::TensorOptions& options) {
  XLA_FN_COUNTER("xla::");
  if (generator != nullptr) {
    return AtenXlaTypeDefault::randperm(n, generator, options);
  }
  return randperm(n, options);
}

at::Tensor AtenXlaType::reciprocal(const at::Tensor& self) {
  XLA_FN_COUNTER("xla::");
  return bridge::AtenFromXlaTensor(
      XLATensor::reciprocal(bridge::GetXlaTensor(self)));
}

at::Tensor& AtenXlaType::reciprocal_(at::Tensor& self) {
  XLA_FN_COUNTER("xla::");
  XLATensor self_tensor = bridge::GetXlaTensor(self);
  XLATensor::reciprocal_(self_tensor);
  return self;
}

at::Tensor AtenXlaType::relu(const at::Tensor& self) {
  XLA_FN_COUNTER("xla::");
  return bridge::AtenFromXlaTensor(XLATensor::relu(bridge::GetXlaTensor(self)));
}

at::Tensor& AtenXlaType::relu_(at::Tensor& self) {
  XLA_FN_COUNTER("xla::");
  XLATensor self_tensor = bridge::GetXlaTensor(self);
  XLATensor::relu_(self_tensor);
  return self;
}

at::Tensor AtenXlaType::remainder(const at::Tensor& self,
                                  const at::Tensor& other) {
  XLA_FN_COUNTER("xla::");
  return bridge::AtenFromXlaTensor(XLATensor::remainder(
      bridge::GetXlaTensor(self), bridge::GetXlaTensor(other)));
}

at::Tensor AtenXlaType::remainder(const at::Tensor& self, at::Scalar other) {
  XLA_FN_COUNTER("xla::");
  return bridge::AtenFromXlaTensor(
      XLATensor::remainder(bridge::GetXlaTensor(self), other));
}

at::Tensor& AtenXlaType::remainder_(at::Tensor& self, const at::Tensor& other) {
  XLA_FN_COUNTER("xla::");
  XLATensor self_tensor = bridge::GetXlaTensor(self);
  XLATensor::remainder_(self_tensor, bridge::GetXlaTensor(other));
  return self;
}

at::Tensor& AtenXlaType::remainder_(at::Tensor& self, at::Scalar other) {
  XLA_FN_COUNTER("xla::");
  XLATensor self_tensor = bridge::GetXlaTensor(self);
  XLATensor::remainder_(self_tensor, other);
  return self;
}

at::Tensor AtenXlaType::repeat(const at::Tensor& self,
                               at::IntArrayRef repeats) {
  XLA_FN_COUNTER("xla::");
  return bridge::AtenFromXlaTensor(XLATensor::repeat(
      bridge::GetXlaTensor(self), XlaHelpers::I64List(repeats)));
}

at::Tensor AtenXlaType::reshape(const at::Tensor& self, at::IntArrayRef shape) {
  XLA_FN_COUNTER("xla::");
  return bridge::AtenFromXlaTensor(XLATensor::reshape(
      bridge::GetXlaTensor(self), XlaHelpers::I64List(shape)));
}

at::Tensor& AtenXlaType::resize_(at::Tensor& self, at::IntArrayRef size) {
  XLA_FN_COUNTER("xla::");
  XLATensor self_tensor = bridge::GetXlaTensor(self);
  XLATensor::resize_(self_tensor, XlaHelpers::I64List(size));
  return self;
}

at::Tensor AtenXlaType::rrelu_with_noise(const at::Tensor& self,
                                         const at::Tensor& noise,
                                         at::Scalar lower, at::Scalar upper,
                                         bool training,
                                         at::Generator* generator) {
  XLA_FN_COUNTER("xla::");
  if (generator != nullptr) {
    // The fallback path for rrelu_with_noise when training=true is wrong
    XLA_CHECK_EQ(training, false);
    return AtenXlaTypeDefault::rrelu_with_noise(self, noise, lower, upper,
                                                training, generator);
  }
  XLATensor noise_tensor = bridge::GetXlaTensor(noise);
  return bridge::AtenFromXlaTensor(XLATensor::rrelu_with_noise(
      bridge::GetXlaTensor(self), noise_tensor, lower, upper, training));
}

at::Tensor AtenXlaType::rrelu_with_noise_backward(const at::Tensor& grad_output,
                                                  const at::Tensor& self,
                                                  const at::Tensor& noise,
                                                  at::Scalar lower,
                                                  at::Scalar upper,
                                                  bool training) {
  XLA_FN_COUNTER("xla::");
  XLATensor noise_tensor = bridge::GetXlaTensor(noise);
  return bridge::AtenFromXlaTensor(XLATensor::rrelu_with_noise_backward(
      bridge::GetXlaTensor(grad_output), bridge::GetXlaTensor(self),
      noise_tensor, lower, upper, training));
}

at::Tensor AtenXlaType::rsqrt(const at::Tensor& self) {
  XLA_FN_COUNTER("xla::");
  return bridge::AtenFromXlaTensor(
      XLATensor::rsqrt(bridge::GetXlaTensor(self)));
}

at::Tensor& AtenXlaType::rsqrt_(at::Tensor& self) {
  XLA_FN_COUNTER("xla::");
  XLATensor self_tensor = bridge::GetXlaTensor(self);
  XLATensor::rsqrt_(self_tensor);
  return self;
}

at::Tensor AtenXlaType::rsub(const at::Tensor& self, const at::Tensor& other,
                             at::Scalar alpha) {
  XLA_FN_COUNTER("xla::");
  CheckSubOperandTypes(self.scalar_type(), other.scalar_type());
  auto xlatensors = GetPromotedXlaTensorsForBinaryOp(self, other);
  return bridge::AtenFromXlaTensor(
      XLATensor::rsub(std::get<0>(xlatensors), std::get<1>(xlatensors), alpha));
}

at::Tensor AtenXlaType::rsub(const at::Tensor& self, at::Scalar other,
                             at::Scalar alpha) {
  XLA_FN_COUNTER("xla::");
  CheckSubOperandTypes(self.scalar_type(), GetScalarType(other));
  return bridge::AtenFromXlaTensor(
      XLATensor::rsub(bridge::GetXlaTensor(self), other, alpha));
}

at::Tensor AtenXlaType::scatter(const at::Tensor& self, int64_t dim,
                                const at::Tensor& index,
                                const at::Tensor& src) {
  XLA_FN_COUNTER("xla::");
  return bridge::AtenFromXlaTensor(XLATensor::scatter(
      bridge::GetXlaTensor(self), dim, bridge::GetXlaTensor(index),
      bridge::GetXlaTensor(src)));
}

at::Tensor AtenXlaType::scatter(const at::Tensor& self, int64_t dim,
                                const at::Tensor& index, at::Scalar value) {
  XLA_FN_COUNTER("xla::");
  return bridge::AtenFromXlaTensor(XLATensor::scatter(
      bridge::GetXlaTensor(self), dim, bridge::GetXlaTensor(index), value));
}

at::Tensor& AtenXlaType::scatter_(at::Tensor& self, int64_t dim,
                                  const at::Tensor& index,
                                  const at::Tensor& src) {
  XLA_FN_COUNTER("xla::");
  XLATensor self_tensor = bridge::GetXlaTensor(self);
  XLATensor::scatter_(self_tensor, dim, bridge::GetXlaTensor(index),
                      bridge::GetXlaTensor(src));
  return self;
}

at::Tensor& AtenXlaType::scatter_(at::Tensor& self, int64_t dim,
                                  const at::Tensor& index, at::Scalar value) {
  XLA_FN_COUNTER("xla::");
  XLATensor self_tensor = bridge::GetXlaTensor(self);
  XLATensor::scatter_(self_tensor, dim, bridge::GetXlaTensor(index), value);
  return self;
}

at::Tensor AtenXlaType::scatter_add(const at::Tensor& self, int64_t dim,
                                    const at::Tensor& index,
                                    const at::Tensor& src) {
  XLA_FN_COUNTER("xla::");
  return bridge::AtenFromXlaTensor(XLATensor::scatter_add(
      bridge::GetXlaTensor(self), dim, bridge::GetXlaTensor(index),
      bridge::GetXlaTensor(src)));
}

at::Tensor& AtenXlaType::scatter_add_(at::Tensor& self, int64_t dim,
                                      const at::Tensor& index,
                                      const at::Tensor& src) {
  XLA_FN_COUNTER("xla::");
  XLATensor self_tensor = bridge::GetXlaTensor(self);
  XLATensor::scatter_add_(self_tensor, dim, bridge::GetXlaTensor(index),
                          bridge::GetXlaTensor(src));
  return self;
}

at::Tensor AtenXlaType::select(const at::Tensor& self, int64_t dim,
                               int64_t index) {
  XLA_FN_COUNTER("xla::");
  return bridge::AtenFromXlaTensor(
      XLATensor::select(bridge::GetXlaTensor(self), dim, index));
}

at::Tensor AtenXlaType::selu(const at::Tensor& self) {
  XLA_FN_COUNTER("xla::");
  return at::native::selu(self);
}

at::Tensor& AtenXlaType::selu_(at::Tensor& self) {
  XLA_FN_COUNTER("xla::");
  return at::native::selu_(self);
}

at::Tensor AtenXlaType::sigmoid(const at::Tensor& self) {
  XLA_FN_COUNTER("xla::");
  return bridge::AtenFromXlaTensor(
      XLATensor::sigmoid(bridge::GetXlaTensor(self)));
}

at::Tensor& AtenXlaType::sigmoid_(at::Tensor& self) {
  XLA_FN_COUNTER("xla::");
  XLATensor self_tensor = bridge::GetXlaTensor(self);
  XLATensor::sigmoid_(self_tensor);
  return self;
}

at::Tensor AtenXlaType::sigmoid_backward(const at::Tensor& grad_output,
                                         const at::Tensor& output) {
  XLA_FN_COUNTER("xla::");
  return bridge::AtenFromXlaTensor(XLATensor::sigmoid_backward(
      bridge::GetXlaTensor(grad_output), bridge::GetXlaTensor(output)));
}

at::Tensor AtenXlaType::sign(const at::Tensor& self) {
  XLA_FN_COUNTER("xla::");
  return bridge::AtenFromXlaTensor(XLATensor::sign(bridge::GetXlaTensor(self)));
}

at::Tensor& AtenXlaType::sign_(at::Tensor& self) {
  XLA_FN_COUNTER("xla::");
  XLATensor self_tensor = bridge::GetXlaTensor(self);
  XLATensor::sign_(self_tensor);
  return self;
}

at::Tensor AtenXlaType::sin(const at::Tensor& self) {
  XLA_FN_COUNTER("xla::");
  return bridge::AtenFromXlaTensor(XLATensor::sin(bridge::GetXlaTensor(self)));
}

at::Tensor& AtenXlaType::sin_(at::Tensor& self) {
  XLA_FN_COUNTER("xla::");
  XLATensor self_tensor = bridge::GetXlaTensor(self);
  XLATensor::sin_(self_tensor);
  return self;
}

at::Tensor AtenXlaType::sinh(const at::Tensor& self) {
  XLA_FN_COUNTER("xla::");
  return bridge::AtenFromXlaTensor(XLATensor::sinh(bridge::GetXlaTensor(self)));
}

at::Tensor& AtenXlaType::sinh_(at::Tensor& self) {
  XLA_FN_COUNTER("xla::");
  XLATensor self_tensor = bridge::GetXlaTensor(self);
  XLATensor::sinh_(self_tensor);
  return self;
}

int64_t AtenXlaType::size(const at::Tensor& self, int64_t dim) {
  XLA_FN_COUNTER("xla::");
  return bridge::GetXlaTensor(self).size(dim);
}

at::Tensor AtenXlaType::slice(const at::Tensor& self, int64_t dim,
                              int64_t start, int64_t end, int64_t step) {
  XLA_FN_COUNTER("xla::");
  return bridge::AtenFromXlaTensor(
      XLATensor::slice(bridge::GetXlaTensor(self), dim, start, end, step));
}

at::Tensor AtenXlaType::smooth_l1_loss(const at::Tensor& self,
                                       const at::Tensor& target,
                                       int64_t reduction) {
  XLA_FN_COUNTER("xla::");
  return bridge::AtenFromXlaTensor(XLATensor::smooth_l1_loss(
      bridge::GetXlaTensor(self), bridge::GetXlaTensor(target), reduction));
}

at::Tensor AtenXlaType::smooth_l1_loss_backward(const at::Tensor& grad_output,
                                                const at::Tensor& self,
                                                const at::Tensor& target,
                                                int64_t reduction) {
  XLA_FN_COUNTER("xla::");
  return bridge::AtenFromXlaTensor(XLATensor::smooth_l1_loss_backward(
      bridge::GetXlaTensor(grad_output), bridge::GetXlaTensor(self),
      bridge::GetXlaTensor(target), reduction));
}

at::Tensor AtenXlaType::softmax(const at::Tensor& self, int64_t dim,
                                c10::optional<at::ScalarType> dtype) {
  XLA_FN_COUNTER("xla::");
  return bridge::AtenFromXlaTensor(
      XLATensor::softmax(bridge::GetXlaTensor(self), dim, dtype));
}

at::Tensor AtenXlaType::softplus(const at::Tensor& self, at::Scalar beta,
                                 at::Scalar threshold) {
  XLA_FN_COUNTER("xla::");
  return bridge::AtenFromXlaTensor(
      XLATensor::softplus(bridge::GetXlaTensor(self), beta, threshold));
}

at::Tensor AtenXlaType::softplus_backward(const at::Tensor& grad_output,
                                          const at::Tensor& self,
                                          at::Scalar beta, at::Scalar threshold,
                                          const at::Tensor& output) {
  XLA_FN_COUNTER("xla::");
  return bridge::AtenFromXlaTensor(XLATensor::softplus_backward(
      bridge::GetXlaTensor(grad_output), bridge::GetXlaTensor(self), beta,
      threshold, bridge::GetXlaTensor(output)));
}

at::Tensor AtenXlaType::softshrink(const at::Tensor& self, at::Scalar lambda) {
  XLA_FN_COUNTER("xla::");
  return bridge::AtenFromXlaTensor(
      XLATensor::softshrink(bridge::GetXlaTensor(self), lambda));
}

at::Tensor AtenXlaType::softshrink_backward(const at::Tensor& grad_out,
                                            const at::Tensor& self,
                                            at::Scalar lambda) {
  XLA_FN_COUNTER("xla::");
  return bridge::AtenFromXlaTensor(XLATensor::softshrink_backward(
      bridge::GetXlaTensor(grad_out), bridge::GetXlaTensor(self), lambda));
}

std::tuple<at::Tensor, at::Tensor> AtenXlaType::sort(const at::Tensor& self,
                                                     int64_t dim,
                                                     bool descending) {
  XLA_FN_COUNTER("xla::");
  auto results = XLATensor::topk(bridge::GetXlaTensor(self), self.size(dim),
                                 dim, descending, true);
  return std::make_tuple(bridge::AtenFromXlaTensor(std::get<0>(results)),
                         bridge::AtenFromXlaTensor(std::get<1>(results)));
}

std::vector<at::Tensor> AtenXlaType::split(const at::Tensor& self,
                                           int64_t split_size, int64_t dim) {
  XLA_FN_COUNTER("xla::");
  auto xla_tensors =
      XLATensor::split(bridge::GetXlaTensor(self), split_size, dim);
  return bridge::AtenFromXlaTensors(xla_tensors);
}

std::vector<at::Tensor> AtenXlaType::split_with_sizes(
    const at::Tensor& self, at::IntArrayRef split_sizes, int64_t dim) {
  XLA_FN_COUNTER("xla::");
  auto xla_tensors = XLATensor::split_with_sizes(
      bridge::GetXlaTensor(self), XlaHelpers::I64List(split_sizes), dim);
  return bridge::AtenFromXlaTensors(xla_tensors);
}

at::Tensor AtenXlaType::sqrt(const at::Tensor& self) {
  XLA_FN_COUNTER("xla::");
  return bridge::AtenFromXlaTensor(XLATensor::sqrt(bridge::GetXlaTensor(self)));
}

at::Tensor& AtenXlaType::sqrt_(at::Tensor& self) {
  XLA_FN_COUNTER("xla::");
  XLATensor self_tensor = bridge::GetXlaTensor(self);
  XLATensor::sqrt_(self_tensor);
  return self;
}

at::Tensor AtenXlaType::squeeze(const at::Tensor& self) {
  XLA_FN_COUNTER("xla::");
  return bridge::AtenFromXlaTensor(
      XLATensor::squeeze(bridge::GetXlaTensor(self)));
}

at::Tensor AtenXlaType::squeeze(const at::Tensor& self, int64_t dim) {
  XLA_FN_COUNTER("xla::");
  return bridge::AtenFromXlaTensor(
      XLATensor::squeeze(bridge::GetXlaTensor(self), dim));
}

at::Tensor& AtenXlaType::squeeze_(at::Tensor& self) {
  XLA_FN_COUNTER("xla::");
  XLATensor self_tensor = bridge::GetXlaTensor(self);
  XLATensor::squeeze_(self_tensor);
  return self;
}

at::Tensor& AtenXlaType::squeeze_(at::Tensor& self, int64_t dim) {
  XLA_FN_COUNTER("xla::");
  XLATensor self_tensor = bridge::GetXlaTensor(self);
  XLATensor::squeeze_(self_tensor, dim);
  return self;
}

at::Tensor AtenXlaType::stack(at::TensorList tensors, int64_t dim) {
  XLA_FN_COUNTER("xla::");
  return bridge::AtenFromXlaTensor(
      XLATensor::stack(bridge::GetXlaTensors(tensors), dim));
}

at::Tensor AtenXlaType::std(const at::Tensor& self, bool unbiased) {
  XLA_FN_COUNTER("xla::");
  XLATensor self_tensor = bridge::GetXlaTensor(self);
  return bridge::AtenFromXlaTensor(XLATensor::std(
      self_tensor,
      xla::util::Iota<xla::int64>(self_tensor.shape().get().rank()),
      /*keep_reduced_dimensions*/ false, unbiased));
}

at::Tensor AtenXlaType::std(const at::Tensor& self, at::IntArrayRef dim,
                            bool unbiased, bool keepdim) {
  XLA_FN_COUNTER("xla::");
  return bridge::AtenFromXlaTensor(XLATensor::std(
      bridge::GetXlaTensor(self), xla::util::ToVector<xla::int64>(dim),
      /*keep_reduced_dimensions*/ keepdim, unbiased));
}

at::Tensor AtenXlaType::sub(const at::Tensor& self, const at::Tensor& other,
                            at::Scalar alpha) {
  XLA_FN_COUNTER("xla::");
  CheckSubOperandTypes(self.scalar_type(), other.scalar_type());
  auto xlatensors = GetPromotedXlaTensorsForBinaryOp(self, other);
  return bridge::AtenFromXlaTensor(
      XLATensor::sub(std::get<0>(xlatensors), std::get<1>(xlatensors), alpha));
}

at::Tensor AtenXlaType::sub(const at::Tensor& self, at::Scalar other,
                            at::Scalar alpha) {
  XLA_FN_COUNTER("xla::");
  CheckSubOperandTypes(self.scalar_type(), GetScalarType(other));
  return bridge::AtenFromXlaTensor(
      XLATensor::sub(bridge::GetXlaTensor(self), other, alpha));
}

at::Tensor& AtenXlaType::sub_(at::Tensor& self, const at::Tensor& other,
                              at::Scalar alpha) {
  XLA_FN_COUNTER("xla::");
  CheckSubOperandTypes(self.scalar_type(), other.scalar_type());
  XLATensor self_tensor = bridge::GetXlaTensor(self);
  XLATensor::sub_(self_tensor,
                  bridge::GetOrCreateXlaTensor(other, self_tensor.GetDevice()),
                  alpha);
  return self;
}

at::Tensor& AtenXlaType::sub_(at::Tensor& self, at::Scalar other,
                              at::Scalar alpha) {
  XLA_FN_COUNTER("xla::");
  CheckSubOperandTypes(self.scalar_type(), GetScalarType(other));
  XLATensor self_tensor = bridge::GetXlaTensor(self);
  XLATensor::sub_(self_tensor, other, alpha);
  return self;
}

at::Tensor AtenXlaType::sum(const at::Tensor& self,
                            c10::optional<at::ScalarType> dtype) {
  XLA_FN_COUNTER("xla::");
  XLATensor self_tensor = bridge::GetXlaTensor(self);
  return bridge::AtenFromXlaTensor(XLATensor::sum(
      self_tensor,
      xla::util::Iota<xla::int64>(self_tensor.shape().get().rank()),
      /*keep_reduced_dimensions=*/false, dtype));
}

at::Tensor AtenXlaType::sum(const at::Tensor& self, at::IntArrayRef dim,
                            bool keepdim, c10::optional<at::ScalarType> dtype) {
  XLA_FN_COUNTER("xla::");
  return bridge::AtenFromXlaTensor(
      XLATensor::sum(bridge::GetXlaTensor(self),
                     xla::util::ToVector<xla::int64>(dim), keepdim, dtype));
}

at::Tensor AtenXlaType::sum_to_size(const at::Tensor& self,
                                    at::IntArrayRef size) {
  XLA_FN_COUNTER("xla::");
  return at::native::sum_to_size(self, size);
}

std::tuple<at::Tensor, at::Tensor, at::Tensor> AtenXlaType::svd(
    const at::Tensor& self, bool some, bool compute_uv) {
  XLA_FN_COUNTER("xla::");
  auto results = XLATensor::svd(bridge::GetXlaTensor(self), some, compute_uv);
  return std::make_tuple(bridge::AtenFromXlaTensor(std::get<0>(results)),
                         bridge::AtenFromXlaTensor(std::get<1>(results)),
                         bridge::AtenFromXlaTensor(std::get<2>(results)));
}

std::tuple<at::Tensor, at::Tensor> AtenXlaType::symeig(const at::Tensor& self,
                                                       bool eigenvectors,
                                                       bool upper) {
  XLA_FN_COUNTER("xla::");
  auto results =
      XLATensor::symeig(bridge::GetXlaTensor(self), eigenvectors, upper);
  return std::make_tuple(bridge::AtenFromXlaTensor(std::get<0>(results)),
                         bridge::AtenFromXlaTensor(std::get<1>(results)));
}

at::Tensor AtenXlaType::t(const at::Tensor& self) {
  XLA_FN_COUNTER("xla::");
  return bridge::AtenFromXlaTensor(
      XLATensor::transpose(bridge::GetXlaTensor(self), 0, 1));
}

at::Tensor& AtenXlaType::t_(at::Tensor& self) {
  XLA_FN_COUNTER("xla::");
  XLATensor self_tensor = bridge::GetXlaTensor(self);
  XLATensor::transpose_(self_tensor, 0, 1);
  return self;
}

at::Tensor AtenXlaType::tan(const at::Tensor& self) {
  XLA_FN_COUNTER("xla::");
  return bridge::AtenFromXlaTensor(XLATensor::tan(bridge::GetXlaTensor(self)));
}

at::Tensor& AtenXlaType::tan_(at::Tensor& self) {
  XLA_FN_COUNTER("xla::");
  XLATensor self_tensor = bridge::GetXlaTensor(self);
  XLATensor::tan_(self_tensor);
  return self;
}

at::Tensor AtenXlaType::tanh(const at::Tensor& self) {
  XLA_FN_COUNTER("xla::");
  return bridge::AtenFromXlaTensor(XLATensor::tanh(bridge::GetXlaTensor(self)));
}

at::Tensor& AtenXlaType::tanh_(at::Tensor& self) {
  XLA_FN_COUNTER("xla::");
  XLATensor self_tensor = bridge::GetXlaTensor(self);
  XLATensor::tanh_(self_tensor);
  return self;
}

at::Tensor AtenXlaType::tanh_backward(const at::Tensor& grad_output,
                                      const at::Tensor& output) {
  XLA_FN_COUNTER("xla::");
  return bridge::AtenFromXlaTensor(XLATensor::tanh_backward(
      bridge::GetXlaTensor(grad_output), bridge::GetXlaTensor(output)));
}

at::Tensor AtenXlaType::tensordot(const at::Tensor& self,
                                  const at::Tensor& other,
                                  at::IntArrayRef dims_self,
                                  at::IntArrayRef dims_other) {
  XLA_FN_COUNTER("xla::");
  return at::native::tensordot(self, other, dims_self, dims_other);
}

at::Tensor AtenXlaType::threshold(const at::Tensor& self, at::Scalar threshold,
                                  at::Scalar value) {
  XLA_FN_COUNTER("xla::");
  return bridge::AtenFromXlaTensor(XLATensor::threshold(
      bridge::GetXlaTensor(self), threshold.to<double>(), value.to<double>()));
}

at::Tensor& AtenXlaType::threshold_(at::Tensor& self, at::Scalar threshold,
                                    at::Scalar value) {
  XLA_FN_COUNTER("xla::");
  XLATensor self_tensor = bridge::GetXlaTensor(self);
  XLATensor::threshold_(self_tensor, threshold.to<double>(),
                        value.to<double>());
  return self;
}

at::Tensor AtenXlaType::threshold_backward(const at::Tensor& grad_output,
                                           const at::Tensor& self,
                                           at::Scalar threshold) {
  XLA_FN_COUNTER("xla::");
  return bridge::AtenFromXlaTensor(XLATensor::threshold_backward(
      bridge::GetXlaTensor(grad_output), bridge::GetXlaTensor(self),
      threshold.to<double>()));
}

at::Tensor AtenXlaType::to(
    const at::Tensor& self, const at::TensorOptions& options,
    bool /* non_blocking */, bool /* copy */,
    c10::optional<at::MemoryFormat> /* memory_format */) {
  XLA_FN_COUNTER("xla::");
  auto self_tensor = bridge::TryGetXlaTensor(self);
  if (!self_tensor) {
    XLA_CHECK(options.has_device());
    at::ScalarType dtype = options.has_dtype()
                               ? c10::typeMetaToScalarType(options.dtype())
                               : self.scalar_type();
    XLATensor xtensor =
        XLATensor::Create(CopyTensor(self, dtype),
                          bridge::AtenDeviceToXlaDevice(options.device()));
    return bridge::AtenFromXlaTensor(xtensor);
  }
  if (options.has_device() && options.device().type() != at::kXLA) {
    return bridge::XlaToAtenTensor(*self_tensor, options);
  }
  XlaOptions xla_options(options, self_tensor->GetDevice(),
                         self_tensor->dtype());
  return bridge::AtenFromXlaTensor(
      XLATensor::to(*self_tensor, xla_options.device, xla_options.scalar_type));
}

at::Tensor AtenXlaType::to(const at::Tensor& self, c10::Device device,
                           at::ScalarType dtype, bool non_blocking, bool copy,
                           c10::optional<at::MemoryFormat> memory_format) {
  return to(self, self.options().device(device).dtype(dtype), non_blocking,
            copy, memory_format);
}

at::Tensor AtenXlaType::to(const at::Tensor& self, at::ScalarType dtype,
                           bool non_blocking, bool copy,
                           c10::optional<at::MemoryFormat> memory_format) {
  return to(self, self.options().dtype(dtype), non_blocking, copy,
            memory_format);
}

at::Tensor AtenXlaType::to(const at::Tensor& self, const at::Tensor& other,
                           bool non_blocking, bool copy,
                           c10::optional<at::MemoryFormat> memory_format) {
  return to(self, other.options(), non_blocking, copy, memory_format);
}

std::tuple<at::Tensor, at::Tensor> AtenXlaType::topk(const at::Tensor& self,
                                                     int64_t k, int64_t dim,
                                                     bool largest,
                                                     bool sorted) {
  XLA_FN_COUNTER("xla::");
  auto results =
      XLATensor::topk(bridge::GetXlaTensor(self), k, dim, largest, sorted);
  return std::make_tuple(bridge::AtenFromXlaTensor(std::get<0>(results)),
                         bridge::AtenFromXlaTensor(std::get<1>(results)));
}

at::Tensor AtenXlaType::trace(const at::Tensor& self) {
  XLA_FN_COUNTER("xla::");
  return bridge::AtenFromXlaTensor(
      XLATensor::trace(bridge::GetXlaTensor(self)));
}

at::Tensor AtenXlaType::one_hot(const at::Tensor& self, int64_t num_classes) {
  XLA_FN_COUNTER("xla::");
  return at::native::one_hot(self, num_classes);
}

at::Tensor AtenXlaType::transpose(const at::Tensor& self, int64_t dim0,
                                  int64_t dim1) {
  XLA_FN_COUNTER("xla::");
  return bridge::AtenFromXlaTensor(
      XLATensor::transpose(bridge::GetXlaTensor(self), dim0, dim1));
}

at::Tensor& AtenXlaType::transpose_(at::Tensor& self, int64_t dim0,
                                    int64_t dim1) {
  XLA_FN_COUNTER("xla::");
  XLATensor self_tensor = bridge::GetXlaTensor(self);
  XLATensor::transpose_(self_tensor, dim0, dim1);
  return self;
}

std::tuple<at::Tensor, at::Tensor> AtenXlaType::triangular_solve(
    const at::Tensor& b, const at::Tensor& A, bool upper, bool transpose,
    bool unitriangular) {
  XLA_FN_COUNTER("xla::");
  // Currently, ATen doesn't have a left_side option. Once this
  // is added, this API will have to be changed.
  auto results = XLATensor::triangular_solve(
      bridge::GetXlaTensor(b), bridge::GetXlaTensor(A), /*left_side=*/true,
      upper, transpose, unitriangular);
  return std::make_tuple(bridge::AtenFromXlaTensor(std::get<0>(results)),
                         bridge::AtenFromXlaTensor(std::get<1>(results)));
}

at::Tensor AtenXlaType::tril(const at::Tensor& self, int64_t diagonal) {
  XLA_FN_COUNTER("xla::");
  return bridge::AtenFromXlaTensor(
      XLATensor::tril(bridge::GetXlaTensor(self), diagonal));
}

at::Tensor& AtenXlaType::tril_(at::Tensor& self, int64_t diagonal) {
  XLA_FN_COUNTER("xla::");
  XLATensor self_tensor = bridge::GetXlaTensor(self);
  XLATensor::tril_(self_tensor, diagonal);
  return self;
}

at::Tensor AtenXlaType::triplet_margin_loss(const at::Tensor& anchor,
                                            const at::Tensor& positive,
                                            const at::Tensor& negative,
                                            double margin, double p, double eps,
                                            bool swap, int64_t reduction) {
  XLA_FN_COUNTER("xla::");
  return at::native::triplet_margin_loss(anchor, positive, negative, margin, p,
                                         eps, swap, reduction);
}

at::Tensor AtenXlaType::triu(const at::Tensor& self, int64_t diagonal) {
  XLA_FN_COUNTER("xla::");
  return bridge::AtenFromXlaTensor(
      XLATensor::triu(bridge::GetXlaTensor(self), diagonal));
}

at::Tensor& AtenXlaType::triu_(at::Tensor& self, int64_t diagonal) {
  XLA_FN_COUNTER("xla::");
  XLATensor self_tensor = bridge::GetXlaTensor(self);
  XLATensor::triu_(self_tensor, diagonal);
  return self;
}

at::Tensor AtenXlaType::trunc(const at::Tensor& self) {
  XLA_FN_COUNTER("xla::");
  return bridge::AtenFromXlaTensor(
      XLATensor::trunc(bridge::GetXlaTensor(self)));
}

at::Tensor& AtenXlaType::trunc_(at::Tensor& self) {
  XLA_FN_COUNTER("xla::");
  XLATensor self_tensor = bridge::GetXlaTensor(self);
  XLATensor::trunc_(self_tensor);
  return self;
}

std::vector<at::Tensor> AtenXlaType::unbind(const at::Tensor& self,
                                            int64_t dim) {
  XLA_FN_COUNTER("xla::");
  return bridge::AtenFromXlaTensors(
      XLATensor::unbind(bridge::GetXlaTensor(self), dim));
}

at::Tensor AtenXlaType::unsqueeze(const at::Tensor& self, int64_t dim) {
  XLA_FN_COUNTER("xla::");
  return bridge::AtenFromXlaTensor(
      XLATensor::unsqueeze(bridge::GetXlaTensor(self), dim));
}

at::Tensor& AtenXlaType::unsqueeze_(at::Tensor& self, int64_t dim) {
  XLA_FN_COUNTER("xla::");
  XLATensor self_tensor = bridge::GetXlaTensor(self);
  XLATensor::unsqueeze_(self_tensor, dim);
  return self;
}

at::Tensor AtenXlaType::upsample_bilinear2d(const at::Tensor& self,
                                            at::IntArrayRef output_size,
                                            bool align_corners) {
  XLA_FN_COUNTER("xla::");
  XLATensor self_tensor = bridge::GetXlaTensor(self);
  // Only the XLA TPU backend for now implements the CustomCall required by our
  // XLA lowering.
  if (self_tensor.GetDevice().hw_type != DeviceType::TPU) {
    return AtenXlaTypeDefault::upsample_bilinear2d(self, output_size,
                                                   align_corners);
  }
  return bridge::AtenFromXlaTensor(XLATensor::upsample_bilinear2d(
      self_tensor, xla::util::ToVector<xla::int64>(output_size),
      align_corners));
}

at::Tensor AtenXlaType::upsample_bilinear2d_backward(
    const at::Tensor& grad_output, at::IntArrayRef output_size,
    at::IntArrayRef input_size, bool align_corners) {
  XLA_FN_COUNTER("xla::");
  XLATensor grad_output_tensor = bridge::GetXlaTensor(grad_output);
  // Only the XLA TPU backend for now implements the CustomCall required by our
  // XLA lowering.
  if (grad_output_tensor.GetDevice().hw_type != DeviceType::TPU) {
    return AtenXlaTypeDefault::upsample_bilinear2d_backward(
        grad_output, output_size, input_size, align_corners);
  }
  return bridge::AtenFromXlaTensor(XLATensor::upsample_bilinear2d_backward(
      grad_output_tensor, xla::util::ToVector<xla::int64>(output_size),
      xla::util::ToVector<xla::int64>(input_size), align_corners));
}

at::Tensor AtenXlaType::upsample_nearest2d(const at::Tensor& self,
                                           at::IntArrayRef output_size) {
  XLA_FN_COUNTER("xla::");
  XLATensor self_tensor = bridge::GetXlaTensor(self);
  // Only the XLA TPU backend for now implements the CustomCall required by our
  // XLA lowering.
  if (self_tensor.GetDevice().hw_type != DeviceType::TPU) {
    return AtenXlaTypeDefault::upsample_nearest2d(self, output_size);
  }
  return bridge::AtenFromXlaTensor(XLATensor::upsample_nearest2d(
      self_tensor, xla::util::ToVector<xla::int64>(output_size)));
}

at::Tensor AtenXlaType::upsample_nearest2d_backward(
    const at::Tensor& grad_output, at::IntArrayRef output_size,
    at::IntArrayRef input_size) {
  XLA_FN_COUNTER("xla::");
  XLATensor grad_output_tensor = bridge::GetXlaTensor(grad_output);
  // Only the XLA TPU backend for now implements the CustomCall required by our
  // XLA lowering.
  if (grad_output_tensor.GetDevice().hw_type != DeviceType::TPU) {
    return AtenXlaTypeDefault::upsample_nearest2d_backward(
        grad_output, output_size, input_size);
  }
  return bridge::AtenFromXlaTensor(XLATensor::upsample_nearest2d_backward(
      grad_output_tensor, xla::util::ToVector<xla::int64>(output_size),
      xla::util::ToVector<xla::int64>(input_size)));
}

at::Tensor AtenXlaType::view(const at::Tensor& self, at::IntArrayRef size) {
  XLA_FN_COUNTER("xla::");
  return bridge::AtenFromXlaTensor(
      XLATensor::view(bridge::GetXlaTensor(self), XlaHelpers::I64List(size)));
}

at::Tensor AtenXlaType::view_as(const at::Tensor& self,
                                const at::Tensor& other) {
  XLA_FN_COUNTER("xla::");
  return view(self, other.sizes());
}

at::Tensor AtenXlaType::where(const at::Tensor& condition,
                              const at::Tensor& self, const at::Tensor& other) {
  XLA_FN_COUNTER("xla::");
  return bridge::AtenFromXlaTensor(XLATensor::where(
      bridge::GetXlaTensor(condition), bridge::GetXlaTensor(self),
      bridge::GetXlaTensor(other)));
}

at::Tensor& AtenXlaType::zero_(at::Tensor& self) {
  XLA_FN_COUNTER("xla::");
  XLATensor self_tensor = bridge::GetXlaTensor(self);
  XLATensor::zero_(self_tensor);
  return self;
}

at::Tensor AtenXlaType::zeros(at::IntArrayRef size,
                              const at::TensorOptions& options) {
  XLA_FN_COUNTER("xla::");
  return full(size, 0, options);
}

at::Tensor AtenXlaType::zeros_like(const at::Tensor& self) {
  XLA_FN_COUNTER("xla::");
  return full_like(self, 0);
}

at::Tensor AtenXlaType::zeros_like(const at::Tensor& self,
                                   const at::TensorOptions& options) {
  XLA_FN_COUNTER("xla::");
  return full_like(self, 0, options);
}

void AtenXlaType::InitializeAtenBindings() {
  static std::once_flag once;
  std::call_once(once, []() { AtenInitialize(); });
}

}  // namespace torch_xla<|MERGE_RESOLUTION|>--- conflicted
+++ resolved
@@ -663,40 +663,6 @@
                                         const at::TensorOptions& options) {
   XLA_FN_COUNTER("xla::");
   return at::native::bartlett_window(window_length, periodic, options);
-}
-
-<<<<<<< HEAD
-at::Tensor AtenXlaType::batch_norm(
-    const at::Tensor& input, const at::Tensor& weight, const at::Tensor& bias,
-    const at::Tensor& running_mean, const at::Tensor& running_var,
-    bool training, double momentum, double eps, bool cudnn_enabled) {
-  XLA_FN_COUNTER("xla::");
-  if (cudnn_enabled) {
-    return AtenXlaTypeDefault::batch_norm(input, weight, bias, running_mean,
-                                          running_var, training, momentum, eps,
-                                          cudnn_enabled);
-  }
-  XLATensor input_tensor = bridge::GetXlaTensor(input);
-  const Device& device = input_tensor.GetDevice();
-  XLATensor running_mean_tensor =
-      bridge::GetOrCreateXlaTensor(running_mean, device);
-  XLATensor running_var_tensor =
-      bridge::GetOrCreateXlaTensor(running_var, device);
-  auto outputs = XLATensor::native_batch_norm(
-      bridge::GetXlaTensor(input), bridge::GetOrCreateXlaTensor(weight, device),
-      bridge::GetOrCreateXlaTensor(bias, device), running_mean_tensor,
-      running_var_tensor, training, momentum, eps);
-  return bridge::AtenFromXlaTensor(std::get<0>(outputs));
-=======
-at::Tensor AtenXlaType::bernoulli(const at::Tensor& self, double p,
-                                  at::Generator* generator) {
-  XLA_FN_COUNTER("xla::");
-  if (generator != nullptr) {
-    return AtenXlaTypeDefault::bernoulli(self, p, generator);
-  }
-  return bridge::AtenFromXlaTensor(
-      XLATensor::bernoulli(bridge::GetXlaTensor(self), p));
->>>>>>> ba1302e0
 }
 
 at::Tensor AtenXlaType::bernoulli(const at::Tensor& self,
