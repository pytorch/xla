--- conflicted
+++ resolved
@@ -143,23 +143,15 @@
   std::shared_ptr<std::vector<std::string>> replication_devices_;
   std::unordered_map<std::string, std::unique_ptr<std::shared_mutex>>
       device_locks_;
-<<<<<<< HEAD
-  // TODO(wcromar): Remove this when PJRT C API supports logical_on_device_shape
-  bool supports_logical_on_device_shape_ = true;
-=======
->>>>>>> 486b32e5
 
   xla::PjRtDevice* StringToPjRtDevice(const std::string& device);
   std::shared_lock<std::shared_mutex> lock_device_shared(
       const std::string& device);
   std::unique_lock<std::shared_mutex> lock_device(const std::string& device);
-<<<<<<< HEAD
-=======
 
   std::string PjRtDeviceToString(PjRtDevice* const device) const;
   std::vector<std::string> PjRtDevicesToString(
       absl::Span<PjRtDevice* const> devices) const;
->>>>>>> 486b32e5
 
   struct PjRtData : public Data {
     PjRtData(std::string device, Shape device_shape)
