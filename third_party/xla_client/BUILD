load("@tsl//tsl:tsl.bzl", "if_with_tpu_support")
load("@tsl//tsl/platform:rules_cc.bzl", "cc_library")

load(
    "@tsl//tsl/platform/default:build_config.bzl",
    "tf_proto_library",
    "tf_proto_library_cc",
)
load(
    "@tsl//tsl/platform/default:cuda_build_defs.bzl",
    "if_cuda_is_configured",
)
load(
    "@tsl//tsl/platform/default:rules_cc.bzl",
    "cc_binary",
)

licenses(["notice"])  # Apache 2.0

package(default_visibility = ["//visibility:public"])

exports_files([
    "openxla_version_script.lds", # this file has been added into third_party/xla_client
    "openxla_exported_symbols.lds", # this file has been added into third_party/xla_client
])

tf_proto_library(
    name = "topology_proto",
    srcs = [
        "topology.proto",
    ],
    cc_api_version = 2,
    visibility = ["//visibility:public"],
)

tf_proto_library_cc(
    name = "mesh_service_proto",
    srcs = ["mesh_service.proto"],
    has_services = 1,
    cc_api_version = 2,
    cc_grpc_version = 1,
    protodeps = [
        ":topology_proto",
    ],
)

tf_proto_library(
    name = "example_protos",
    srcs = [
        "example.proto",
        "feature.proto",
    ],
    cc_api_version = 2,
    visibility = ["//visibility:public"],
)

cc_library(
    name = "async_task",
    hdrs = ["async_task.h"],
    deps = [
        ":debug_macros",
        ":thread_pool",
        "@com_google_absl//absl/types:optional",
    ],
)

cc_test(
    name = "async_task_test",
    size = "small",
    srcs = ["async_task_test.cc"],
    deps = [
        ":async_task",
        "@com_google_googletest//:gtest_main",
    ],
)

cc_library(
    name = "computation_client",
    srcs = [
        "computation_client.cc",
        "pjrt_computation_client.cc",
	],
    hdrs = [
        "computation_client.h",
        "pjrt_computation_client.h",
    ],
    deps = [
        ":cache",
        ":debug_macros",
        ":env_vars",
        ":example_protos_cc",
        ":mesh_service", # TODO(manfei@): update related to keep this
        ":metrics_analysis",
        ":metrics_reader",
        ":metrics",
        ":multi_wait",
        ":profiler", # TODO(manfei@): update related to keep this or delete
        ":record_reader",
        ":sys_util",
        ":tf_logging",
        ":thread_pool",
        ":triggered_task",
        ":types",
        ":unique",
        ":util",
        ":xla_util",
        ":conv_op_helpers",
        "@com_github_grpc_grpc//:grpc++",
        # "@org_tensorflow//tensorflow/cc:client_session",
        # "@org_tensorflow//tensorflow/cc:scope",
        "@xla//xla:debug_options_flags",
        "@xla//xla:literal",
        "@xla//xla:literal_util",
        "@xla//xla:shape_util",
        "@xla//xla:xla_proto_cc_impl",
        "@xla//xla/client",
        "@xla//xla/client/lib:arithmetic",
        "@xla//xla/client/lib:comparators",
        "@xla//xla/client/lib:constants",
        "@xla//xla/client/lib:logdet",
        "@xla//xla/client/lib:math",
        "@xla//xla/client/lib:matrix",
        "@xla//xla/client/lib:pooling",
        "@xla//xla/client/lib:qr",
        "@xla//xla/client/lib:slicing",
        "@xla//xla/client/lib:sorting",
        "@xla//xla/client/lib:svd",
        "@xla//xla/client/lib:tridiagonal",
        "@xla//xla/client:global_data",
        "@xla//xla/client:xla_computation",
        "@xla//xla/pjrt/distributed",
        "@xla//xla/pjrt/gpu:se_gpu_pjrt_client",
        "@xla//xla/pjrt:tpu_client",
        "@xla//xla/pjrt:pjrt_client",
        "@xla//xla/pjrt:tfrt_cpu_pjrt_client",
        "@xla//xla/pjrt:pjrt_c_api_client",
        "@xla//xla/rpc:grpc_stub",
        "@xla//xla/service:cpu_plugin",
        "@xla//xla/service:platform_util",
        "@xla//xla:statusor",
        "@xla//xla:xla_data_proto_cc_impl",
        "@xla//xla/service:hlo_proto_cc_impl",
        "@xla//xla/hlo/ir:hlo",
        "@xla//xla/service/spmd:spmd_partitioner",
        # "@org_tensorflow//tensorflow/core:core_cpu",
        # "@org_tensorflow//tensorflow/core:framework_internal",
        # "@org_tensorflow//tensorflow/core:lib",
        # "@org_tensorflow//tensorflow/core:protos_all_cc",
        # "@org_tensorflow//tensorflow/core/distributed_runtime:server_lib",
        # "@tsl//tsl/profiler/protobuf/profiler_service_cc_impl",
        # "@org_tensorflow//tensorflow/core/distributed_runtime/rpc:grpc_runtime",
        # "@org_tensorflow//tensorflow/core/kernels:data_flow",
        # "@org_tensorflow//tensorflow/core/protobuf/tpu:topology_proto_cc",
        "@tsl//tsl/protobuf:coordination_config_proto_cc_impl",
        "@tsl//tsl/protobuf:distributed_runtime_payloads_proto_cc_impl",
        "@tsl//tsl/protobuf:histogram_proto_cc_impl",
        "@xla//xla/service/gpu:backend_configs_cc_impl",
        "@tsl//tsl/platform:net",
        "@tsl//tsl/platform:stacktrace_handler",
        "@tsl//tsl/util:device_name_utils",
        "@xla//xla/stream_executor:stream_executor_impl",
        "@tsl//tsl/profiler/rpc:profiler_server_impl",
        "@tsl//tsl/profiler/rpc/client:profiler_client",
        "@com_google_absl//absl/numeric:int128",
        "@com_google_absl//absl/strings",
    ] + if_cuda_is_configured([
        # "@org_tensorflow//tensorflow/compiler/jit:xla_gpu_device",
        # "@xla//xla/service:gpu_plugin",
        "@xla//xla/stream_executor:cuda_platform",
    ]) + if_with_tpu_support([
        # "@org_tensorflow//tensorflow/compiler/jit:xla_tpu_device",
        # "@org_tensorflow//tensorflow/compiler/jit:xla_tpu_jit",
    ]),
)

cc_library(
    name = "cache",
    hdrs = ["cache.h"],
)

cc_test(
    name = "cache_test",
    size = "small",
    srcs = ["cache_test.cc"],
    deps = [
        ":cache",
        "@com_google_googletest//:gtest_main",
    ],
)

cc_library(
    name = "debug_macros",
    hdrs = ["debug_macros.h"],
    deps = [
        ":tf_logging",
        "@xla//xla:statusor",
        "@tsl//tsl/platform:stacktrace",
    ],
)

cc_library(
    name = "env_vars",
    srcs = ["env_vars.cc"],
    hdrs = ["env_vars.h"],
)

cc_library(
    name = "mesh_service",
    srcs = ["mesh_service.cc"],
    hdrs = ["mesh_service.h"],
    deps = [
        "nccl_distributed",
        ":debug_macros",
        ":mesh_service_proto_cc",
        ":multi_wait",
        ":sys_util",
        ":thread_pool",
        ":util",
        "@com_google_absl//absl/strings",
        "@xla//xla:statusor",
    ],
)

cc_library(
    name = "metrics_analysis",
    srcs = ["metrics_analysis.cc"],
    hdrs = ["metrics_analysis.h"],
    deps = [
        ":metrics",
        ":tf_logging",
        ":types",
        "@com_google_absl//absl/types:variant",
    ],
)

cc_library(
    name = "metrics_reader",
    srcs = ["metrics_reader.cc"],
    hdrs = ["metrics_reader.h"],
    deps = [
        ":debug_macros",
        ":metrics",
        ":util",
    ],
)

cc_library(
    name = "metrics",
    srcs = ["metrics.cc"],
    hdrs = ["metrics.h"],
    deps = [
        ":debug_macros",
        ":sys_util",
        ":util",
        "@com_google_absl//absl/memory",
        "@com_google_absl//absl/strings",
        "@xla//xla:types",
        "@xla//xla/service:platform_util",
    ],
)

cc_library(
    name = "multi_wait",
    srcs = ["multi_wait.cc"],
    hdrs = ["multi_wait.h"],
    deps = [
        "@xla//xla:types",
    ],
)

cc_library(
    name = "nccl_distributed",
    srcs = ["nccl_distributed.cc"],
    hdrs = ["nccl_distributed.h"],
    deps = [
        ":debug_macros",
        "@com_google_absl//absl/strings",
        "@com_google_absl//absl/types:span",
        "@xla//xla:types",
    ] + if_cuda_is_configured([
        "@local_config_nccl//:nccl",
    ]),
)

cc_library(
    name = "profiler",
    srcs = ["profiler.cc"],
    hdrs = ["profiler.h"],
    deps = [
        "@tsl//tsl/profiler/rpc:profiler_server_impl",
    ],
)

cc_library(
    name = "record_reader",
    srcs = ["record_reader.cc"],
    hdrs = ["record_reader.h"],
    deps = [
        ":debug_macros",
        "@xla//xla:types",
        "@tsl//tsl/lib/io:record_reader",
        "@tsl//tsl/platform:errors",
        "@tsl//tsl/platform:strcat",
    ],
)

cc_library(
    name = "sys_util",
    srcs = ["sys_util.cc"],
    hdrs = ["sys_util.h"],
    deps = [
        "@com_google_absl//absl/strings",
        "@xla//xla:types",
    ],
)

cc_test(
    name = "sys_util_test",
    size = "small",
    srcs = ["sys_util_test.cc"],
    deps = [
        ":sys_util",
        "@com_google_googletest//:gtest_main",
    ],
)

cc_library(
    name = "tf_logging",
    srcs = ["tf_logging.cc"],
    hdrs = ["tf_logging.h"],
    deps = [
        "@xla//xla:statusor",
        "@xla//xla/service:platform_util",
    ],
)

cc_library(
    name = "thread_pool",
    srcs = ["thread_pool.cc"],
    hdrs = ["thread_pool.h"],
    deps = [
        ":metrics",
        ":tf_logging",
    ],
)

cc_library(
    name = "triggered_task",
    srcs = ["triggered_task.cc"],
    hdrs = ["triggered_task.h"],
)

cc_library(
    name = "types",
    hdrs = ["types.h"],
    deps = [
        "@com_google_absl//absl/numeric:int128",
        "@com_google_absl//absl/types:optional",
        "@xla//xla:types",
    ],
)

cc_library(
    name = "unique",
    hdrs = ["unique.h"],
    deps = [
        ":debug_macros",
        "@com_google_absl//absl/types:optional",
    ],
)

cc_library(
    name = "conv_op_helpers",
    srcs = ["conv_op_helpers.cc"],
    hdrs = ["conv_op_helpers.h"],
    deps = [
        "@xla//xla/client/lib:arithmetic",
        "@com_google_absl//absl/strings",
        "@com_google_absl//absl/types:span",
        "@xla//xla:literal_util",
        "@xla//xla:statusor",
        "@xla//xla/client:xla_builder",
        "@xla//xla/stream_executor:dnn",
        "@xla//xla:xla_data_proto_cc",
    ],
)

cc_library(
    name = "util",
    srcs = ["util.cc"],
    hdrs = ["util.h"],
    deps = [
        ":types",
        "@com_google_absl//absl/strings",
        "@com_google_absl//absl/types:optional",
        "@com_google_absl//absl/types:span",
        "@xla//xla:statusor",
        "@xla//xla:types",
        "@tsl//tsl/platform:errors",
        "@tsl//tsl/platform:hash",
        # "@org_tensorflow//tensorflow/core:lib",
    ],
)

cc_test(
    name = "util_test",
    size = "small",
    srcs = ["util_test.cc"],
    deps = [
        ":util",
        "@com_google_absl//absl/types:span",
        "@com_google_googletest//:gtest_main",
    ],
)

cc_library(
    name = "xla_util",
    srcs = ["xla_util.cc"],
    hdrs = ["xla_util.h"],
    deps = [
        ":metrics",
        ":sys_util",
        ":tf_logging",
        ":types",
        ":util",
        "@com_google_absl//absl/types:span",
        "@xla//xla:shape_util",
        "@xla//xla:status_macros",
        "@xla//xla:types",
        "@xla//xla/client:xla_computation",
        "@xla//xla/service:hlo_proto_cc",
        "@xla//xla/service:platform_util",
        "@xla//xla/service/spmd:spmd_partitioner",
        "@tsl//tsl/platform:errors",
    ],
)

cc_test(
    name = "xla_util_test",
    srcs = ["xla_util_test.cc"],
    deps = [
        ":xla_util",
        "@com_google_absl//absl/types:span",
        "@com_google_googletest//:gtest_main",
        "@xla//xla:shape_util",
        "@xla//xla/client:xla_builder",
        "@xla//xla/client:xla_computation",
        "@tsl//tsl/lib/core:status_test_util",
        "@tsl//tsl/platform:errors",
        "@tsl//tsl/platform:status_matchers",
    ],
)

<<<<<<< HEAD
cc_binary(
=======
cc_library(
    name = "xrt_local_service",
    srcs = ["xrt_local_service.cc"],
    hdrs = ["xrt_local_service.h"],
    deps = [
        ":debug_macros",
        ":xrt_session",
        "@com_google_absl//absl/strings",
        "@com_google_absl//absl/types:span",
        "@org_tensorflow//tensorflow/compiler/xla:types",
        "@org_tensorflow//tensorflow/compiler/xla/stream_executor/tpu:tpu_initializer_helper",
        "@org_tensorflow//tensorflow/core:lib",
        "@org_tensorflow//tensorflow/core/distributed_runtime:server_lib",
        "@org_tensorflow//tensorflow/tsl/platform:errors",
        "@org_tensorflow//tensorflow/tsl/platform:status",
    ],
)

cc_library(
    name = "xrt_session_cache",
    srcs = ["xrt_session_cache.cc"],
    hdrs = ["xrt_session_cache.h"],
    deps = [
        ":metrics",
        ":sys_util",
        ":xrt_session",
        "@org_tensorflow//tensorflow/compiler/xla:types",
    ],
)

cc_library(
    name = "xrt_session",
    srcs = ["xrt_session.cc"],
    hdrs = ["xrt_session.h"],
    deps = [
        ":debug_macros",
        "@com_google_absl//absl/strings",
        "@com_google_absl//absl/types:span",
        "@org_tensorflow//tensorflow/cc:cc_ops",
        "@org_tensorflow//tensorflow/cc:client_session",
        "@org_tensorflow//tensorflow/cc:scope",
        "@org_tensorflow//tensorflow/compiler/xla:types",
    ],
)

tf_cc_shared_object(
>>>>>>> 9d9e089b
    name = "libxla_computation_client.so",
    linkopts = [
        "-z defs",
        "-Wl,--version-script",  #  This line must be directly followed by the version_script.lds file
        "$(location :tf_version_script.lds)",
        "-Wl,-soname,libxla_computation_client.so",
    ],
    linkshared = 1,
    visibility = ["//visibility:public"],
    deps = [
        ":computation_client",
        ":tf_exported_symbols.lds",
        ":tf_version_script.lds",
<<<<<<< HEAD
        ":conv_op_helpers",
        "@tsl//tsl/platform:protobuf",
        "@tsl//tsl/platform:protobuf_compiler",
        "@tsl//tsl/profiler/convert:xplane_to_trace_events",
        "@tsl//tsl/profiler/protobuf:profiler_analysis_cc_grpc_proto",
        "@tsl//tsl/profiler/protobuf:profiler_analysis_proto_cc_impl",
        "@tsl//tsl/profiler/protobuf:profiler_options_proto_cc_impl",
        "@tsl//tsl/profiler/protobuf:profiler_service_cc_grpc_proto",
        "@tsl//tsl/profiler/protobuf:profiler_service_monitor_result_proto_cc_impl",
        "@tsl//tsl/profiler/protobuf:profiler_service_proto_cc_impl",
        "@tsl//tsl/profiler/protobuf:xplane_proto_cc_impl",
        "@tsl//tsl/profiler/rpc:profiler_server_for_pybind",
        "@tsl//tsl/profiler/rpc:profiler_server_impl",
        "@tsl//tsl/profiler/rpc:profiler_service_impl",
        "@tsl//tsl/profiler/rpc/client:capture_profile",
        "@tsl//tsl/profiler/rpc/client:profiler_client_impl",
        "@tsl//tsl/profiler/rpc/client:save_profile",
        "@tsl//tsl/protobuf:bfc_memory_map_proto_cc_impl",
        "@xla//xla:literal_util",
        "@xla//xla:xla_data_cc_grpc_proto",
        "@xla//xla:xla_data_proto_cc_impl",
        "@xla//xla:xla_proto_cc_impl",
        "@xla//xla/client",
        "@xla//xla/client:global_data",
        "@xla//xla/client:xla_builder",
        "@xla//xla/client:xla_computation",
        "@xla//xla/client/lib:svd",
        "@xla//xla/client/lib:self_adjoint_eig",
        "@xla//xla/rpc:grpc_stub",
        "@xla//xla/rpc:xla_service_cc_grpc_proto",
        "@xla//xla/service:hlo_proto_cc",
=======
        "@com_google_absl//absl/strings",
        "@org_tensorflow//tensorflow/compiler/xla:literal_util",
        "@org_tensorflow//tensorflow/compiler/xla/client",
        "@org_tensorflow//tensorflow/compiler/xla/client:global_data",
        "@org_tensorflow//tensorflow/compiler/xla/client:xla_builder",
        "@org_tensorflow//tensorflow/compiler/xla/client:xla_computation",
        "@org_tensorflow//tensorflow/compiler/xla/client/lib:svd",
        "@org_tensorflow//tensorflow/compiler/xla/rpc:grpc_stub",
        "@org_tensorflow//tensorflow/core:lib",
        "@org_tensorflow//tensorflow/python/profiler/internal:profiler_pywrap_impl",
        "@org_tensorflow//tensorflow/tsl/platform/cloud:gcs_file_system",
>>>>>>> 9d9e089b
    ],
)

# TODO(goranpetrovic): reenable when `xla_cc_test` is fixed upstream.
# xla_cc_test(
#     name = "pjrt_computation_client_test",
#     srcs = ["pjrt_computation_client_test.cc"],
#     deps = [
#         ":computation_client",
#         "@xla/xla:literal",
#         "@xla/xla:literal_util",
#         "@xla/xla:shape_util",
#         "@xla/xla:status",
#         "@xla/xla:statusor",
#         "@xla/xla/client:xla_builder",
#         "@xla/xla/client:xla_computation",
#         "@xla/xla/tests:literal_test_util",
#         "@xla/xla/tools:hlo_module_loader",
#         "@org_tensorflow//tensorflow/core/platform:logging",
#         "@tsl//tsl/lib/core:status_test_util",
#         "@tsl//tsl/platform:env",
#         "@tsl//tsl/platform:test",
#         "@tsl//tsl/platform:test_main",
#     ],
# )<|MERGE_RESOLUTION|>--- conflicted
+++ resolved
@@ -451,56 +451,7 @@
     ],
 )
 
-<<<<<<< HEAD
 cc_binary(
-=======
-cc_library(
-    name = "xrt_local_service",
-    srcs = ["xrt_local_service.cc"],
-    hdrs = ["xrt_local_service.h"],
-    deps = [
-        ":debug_macros",
-        ":xrt_session",
-        "@com_google_absl//absl/strings",
-        "@com_google_absl//absl/types:span",
-        "@org_tensorflow//tensorflow/compiler/xla:types",
-        "@org_tensorflow//tensorflow/compiler/xla/stream_executor/tpu:tpu_initializer_helper",
-        "@org_tensorflow//tensorflow/core:lib",
-        "@org_tensorflow//tensorflow/core/distributed_runtime:server_lib",
-        "@org_tensorflow//tensorflow/tsl/platform:errors",
-        "@org_tensorflow//tensorflow/tsl/platform:status",
-    ],
-)
-
-cc_library(
-    name = "xrt_session_cache",
-    srcs = ["xrt_session_cache.cc"],
-    hdrs = ["xrt_session_cache.h"],
-    deps = [
-        ":metrics",
-        ":sys_util",
-        ":xrt_session",
-        "@org_tensorflow//tensorflow/compiler/xla:types",
-    ],
-)
-
-cc_library(
-    name = "xrt_session",
-    srcs = ["xrt_session.cc"],
-    hdrs = ["xrt_session.h"],
-    deps = [
-        ":debug_macros",
-        "@com_google_absl//absl/strings",
-        "@com_google_absl//absl/types:span",
-        "@org_tensorflow//tensorflow/cc:cc_ops",
-        "@org_tensorflow//tensorflow/cc:client_session",
-        "@org_tensorflow//tensorflow/cc:scope",
-        "@org_tensorflow//tensorflow/compiler/xla:types",
-    ],
-)
-
-tf_cc_shared_object(
->>>>>>> 9d9e089b
     name = "libxla_computation_client.so",
     linkopts = [
         "-z defs",
@@ -514,7 +465,6 @@
         ":computation_client",
         ":tf_exported_symbols.lds",
         ":tf_version_script.lds",
-<<<<<<< HEAD
         ":conv_op_helpers",
         "@tsl//tsl/platform:protobuf",
         "@tsl//tsl/platform:protobuf_compiler",
@@ -546,19 +496,10 @@
         "@xla//xla/rpc:grpc_stub",
         "@xla//xla/rpc:xla_service_cc_grpc_proto",
         "@xla//xla/service:hlo_proto_cc",
-=======
-        "@com_google_absl//absl/strings",
-        "@org_tensorflow//tensorflow/compiler/xla:literal_util",
-        "@org_tensorflow//tensorflow/compiler/xla/client",
-        "@org_tensorflow//tensorflow/compiler/xla/client:global_data",
-        "@org_tensorflow//tensorflow/compiler/xla/client:xla_builder",
-        "@org_tensorflow//tensorflow/compiler/xla/client:xla_computation",
-        "@org_tensorflow//tensorflow/compiler/xla/client/lib:svd",
-        "@org_tensorflow//tensorflow/compiler/xla/rpc:grpc_stub",
-        "@org_tensorflow//tensorflow/core:lib",
-        "@org_tensorflow//tensorflow/python/profiler/internal:profiler_pywrap_impl",
-        "@org_tensorflow//tensorflow/tsl/platform/cloud:gcs_file_system",
->>>>>>> 9d9e089b
+        "@com_google_absl//absl/strings",
+        # "@org_tensorflow//tensorflow/core:lib",
+        # "@org_tensorflow//tensorflow/python/profiler/internal:profiler_pywrap_impl",
+        # "@org_tensorflow//tensorflow/tsl/platform/cloud:gcs_file_system",
     ],
 )
 
