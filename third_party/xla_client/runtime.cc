--- conflicted
+++ resolved
@@ -3,15 +3,9 @@
 #include "third_party/xla_client/env_vars.h"
 #include "third_party/xla_client/pjrt_computation_client.h"
 
-<<<<<<< HEAD
-#ifndef PJRT_ONLY
+#ifndef DISABLE_XRT
 // #include "third_party/xla_client/xrt_computation_client.h"
 // #include "third_party/xla_client/xrt_local_service.h"
-=======
-#ifndef DISABLE_XRT
-#include "third_party/xla_client/xrt_computation_client.h"
-#include "third_party/xla_client/xrt_local_service.h"
->>>>>>> 997b2e7c
 #endif
 
 namespace xla {
@@ -30,13 +24,8 @@
   if (sys_util::GetEnvString(env::kEnvPjRtDevice, "") != "") {
     client = new PjRtComputationClient();
   } else {
-<<<<<<< HEAD
-#ifndef PJRT_ONLY
+#ifndef DISABLE_XRT
     // client = new XrtComputationClient();
-=======
-#ifndef DISABLE_XRT
-    client = new XrtComputationClient();
->>>>>>> 997b2e7c
 #else
     XLA_ERROR() << "$PJRT_DEVICE is not set." << std::endl;
 #endif
@@ -60,8 +49,7 @@
 }
 
 void RunLocalService(uint64_t service_port) {
-<<<<<<< HEAD
-#ifndef PJRT_ONLY
+#ifndef DISABLE_XRT
   // try {
   //   XrtLocalService* service = new XrtLocalService(
   //       "localservice|localhost:" + std::to_string(service_port),
@@ -76,23 +64,6 @@
   //     throw;
   //   }
   // }
-=======
-#ifndef DISABLE_XRT
-  try {
-    XrtLocalService* service = new XrtLocalService(
-        "localservice|localhost:" + std::to_string(service_port),
-        "localservice", 0);
-    service->Start();
-    service->Join();
-  } catch (const std::runtime_error& error) {
-    if (std::string(error.what()).find("Couldn't open device: /dev/accel0") !=
-        std::string::npos) {
-      TF_LOG(INFO) << "Local service has been created by other process, return";
-    } else {
-      throw;
-    }
-  }
->>>>>>> 997b2e7c
 #else
   XLA_ERROR() << "PyTorch/XLA was not built with XRT support." << std::endl;
 #endif
