#include "third_party/xla_client/env_vars.h"

namespace xla {
namespace env {

const char* const kEnvNumTpu = "TPU_NUM_DEVICES";
const char* const kEnvNumGpu = "GPU_NUM_DEVICES";
const char* const kEnvNumCpu = "CPU_NUM_DEVICES";
const char* const kEnvLocalWorker = "XRT_LOCAL_WORKER";
const char* const kEnvTpuConfig = "XRT_TPU_CONFIG";
const char* const kEnvDeviceMap = "XRT_DEVICE_MAP";
const char* const kEnvWorkers = "XRT_WORKERS";
const char* const kEnvMeshService = "XRT_MESH_SERVICE_ADDRESS";
const char* const kEnvWorldSize = "XRT_SHARD_WORLD_SIZE";
const char* const kEnvMpDevice = "XRT_MULTI_PROCESSING_DEVICE";
const char* const kEnvHostOrdinal = "XRT_HOST_ORDINAL";
const char* const kEnvShardOrdinal = "XRT_SHARD_ORDINAL";
const char* const kEnvStartService = "XRT_START_LOCAL_SERVER";
const char* const kEnvTpuvmMode = "TPUVM_MODE";
const char* const kEnvPjRtDevice = "PJRT_DEVICE";
const char* const kEnvPjRtTpuMaxInflightComputations =
    "PJRT_TPU_MAX_INFLIGHT_COMPUTATIONS";
const char* const kEnvPjrtAsyncCpuClient = "PJRT_CPU_ASYNC_CLIENT";
const char* const kEnvPjrtAsyncGpuClient = "PJRT_GPU_ASYNC_CLIENT";
const char* const kEnvTpuLibraryPath = "TPU_LIBRARY_PATH";
const char* const kEnvPjrtDistServiceAddr = "PJRT_DIST_SERVICE_ADDR";
<<<<<<< HEAD
const char* const kEnvLocalRank = "LOCAL_RANK";
=======
const char* const kEnvPjRtLocalRank = "PJRT_LOCAL_PROCESS_RANK";
>>>>>>> 1d313bb0

}  // namespace env
}  // namespace xla<|MERGE_RESOLUTION|>--- conflicted
+++ resolved
@@ -24,11 +24,7 @@
 const char* const kEnvPjrtAsyncGpuClient = "PJRT_GPU_ASYNC_CLIENT";
 const char* const kEnvTpuLibraryPath = "TPU_LIBRARY_PATH";
 const char* const kEnvPjrtDistServiceAddr = "PJRT_DIST_SERVICE_ADDR";
-<<<<<<< HEAD
-const char* const kEnvLocalRank = "LOCAL_RANK";
-=======
 const char* const kEnvPjRtLocalRank = "PJRT_LOCAL_PROCESS_RANK";
->>>>>>> 1d313bb0
 
 }  // namespace env
 }  // namespace xla