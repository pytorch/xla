--- conflicted
+++ resolved
@@ -2415,7 +2415,6 @@
   return jnp.linalg.eigh(A, UPLO)
 
 
-<<<<<<< HEAD
 @op(torch.ops.aten.linalg_lstsq)
 def _aten_linalg_lstsq(A, B, rcond=None, driver='gelsy'):
   input_dtype = A.dtype
@@ -2473,7 +2472,8 @@
       singular_values = jnp.array([], dtype=input_dtype)
 
   return X, residuals, rank, singular_values
-=======
+
+
 @op(torch.ops.aten.linalg_ldl_factor_ex)
 def _aten_linalg_ldl_factor_ex(A, hermitian=False, check_errors=False):
   # TODO: Replace with native LDL when available:
@@ -2496,7 +2496,6 @@
   LD = C @ jnp.linalg.inv(D)
   LD = fill_diagonal_batch(LD, D*D)
   return LD, pivots, info
->>>>>>> 349958fb
 
 
 @op(torch.ops.aten.linalg_lu)
