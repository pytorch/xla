"""Torch ops implemented using jax."""

import sys
from typing import Optional, Sequence

import jax
from jax import numpy as jnp

import numpy as np
import torch
import torch.distributed._functional_collectives
from torch_xla2.ops import ops_registry
from torch_xla2.ops import op_base, mappings

# Keys are OpOverload, value is a callable that takes
# XLATensor2
all_ops = {}

# list all Aten ops from pytorch that does mutation
# and need to be implemented in jax

mutation_ops_to_functional = {
  torch.ops.aten.add_: torch.ops.aten.add,
  torch.ops.aten.sub_: torch.ops.aten.sub,
  torch.ops.aten.mul_: torch.ops.aten.mul,
  torch.ops.aten.div_: torch.ops.aten.div,
  torch.ops.aten.pow_: torch.ops.aten.pow,
  torch.ops.aten.lt_: torch.ops.aten.lt,
  torch.ops.aten.le_: torch.ops.aten.le,
  torch.ops.aten.gt_: torch.ops.aten.gt,
  torch.ops.aten.ge_: torch.ops.aten.ge,
  torch.ops.aten.eq_: torch.ops.aten.eq,
  torch.ops.aten.ne_: torch.ops.aten.ne,
  torch.ops.aten.uniform_: torch.ops.aten.uniform,
  torch.ops.aten.relu_: torch.ops.aten.relu,
  torch.ops.aten.normal_: torch.ops.aten.normal,
  torch.ops.aten.squeeze_: torch.ops.aten.squeeze,
  torch.ops.aten.bernoulli_: torch.ops.aten.bernoulli.p,
}


def make_mutation(op):
  return op_base.InplaceOp(mutation_ops_to_functional[op], position_to_mutate=0)


for op in mutation_ops_to_functional.keys():
  ops_registry.register_torch_dispatch_op(
    op, make_mutation(op), is_jax_function=False
  )


def op(*aten, **kwargs):
  def inner(func):
    for a in aten:
      ops_registry.register_torch_dispatch_op(a, func, **kwargs)
    return func

  return inner


@op(
  torch.ops.aten.view_copy,
  torch.ops.aten.view,
  torch.ops.aten._unsafe_view,
  torch.ops.aten.reshape,
)
def _aten_unsafe_view(x, shape):
  return jnp.reshape(x, shape)


@op(torch.ops.aten.add.Tensor)
@op(torch.ops.aten.add.Scalar)
def _aten_add(x, y, *, alpha=1):
  """if isinstance(x, jnp.ndarray) and isinstance(y, jnp.ndarray):

  assert x.dtype == y.dtype, (x.dtype, y.dtype)
  """
  return x + y * alpha


@op(torch.ops.aten.copy_, torch.ops.aten.copy_.default, is_jax_function=False)
def _aten_copy(x, y, memory_format=None):
  x._elem = y._elem
  return x


@op(torch.ops.aten.clone)
@op(torch.ops.aten.clone.default)
def _aten_clone(x, memory_format=None):
  return x


@op(torch.ops.aten.index_copy)
def _aten_index_copy(x, dim, indexes, source):
  # return jax.lax.scatter(x, index, dim)
  dims = []
  for i in range(len(x.shape)):
    if i == dim:
      dims.append(indexes)
    else:
      dims.append(slice(None, None, None))
  return x.at[dim].set(source)


@op(torch.ops.aten.select)
def _aten_select(x, dim, indexes):
  return jax.lax.index_in_dim(x, index=indexes, axis=dim, keepdims=False)

@op(torch.ops.aten.index_select)
@op(torch.ops.aten.select_copy)
def _aten_index_select(x, dim, indexes):
  dims = []
  for i in range(len(x.shape)):
    if i == dim:
      dims.append(indexes)
    else:
      dims.append(slice(None, None, None))
  return x[tuple(dims)]


@op(torch.ops.aten.mean)
def _aten_mean(x, dim=None, keepdim=False):
  return jnp.mean(x, dim, keepdims=keepdim)


def _torch_binary_scalar_type(scalar, tensor):
  if "float" in str(tensor.dtype) or "complex" in str(tensor.dtype):
    return tensor.dtype

  if isinstance(scalar, int):
    if "int" in str(tensor.dtype):
      return tensor.dtype

  return jnp.float32


@op(torch.ops.aten.searchsorted.Tensor)
def _aten_searchsorted(sorted_sequence, values):
  return jnp.searchsorted(sorted_sequence, values)


@op(torch.ops.aten.sub.Tensor)
@op(torch.ops.aten.sub.Scalar)
def _aten_sub(x, y):
  if isinstance(x, float):
    dtype = _torch_binary_scalar_type(x, y)
    x = jnp.array(x, dtype=dtype)
  if isinstance(y, float):
    dtype = _torch_binary_scalar_type(y, x)
    y = jnp.array(y, dtype=dtype)
  return x - y


@op(torch.ops.aten.mm)
def _aten_mm(x, y):
  res = x @ y
  return res


@op(torch.ops.aten.mul.Tensor, torch.ops.aten.mul.Scalar)
def _aten_mul(x, y):
  new_dtype = mappings.t2j_dtype(torch.get_default_dtype())
  res = x * y
  if isinstance(x, float) or isinstance(y, float):
    res = res.astype(new_dtype)
  return res


@op(torch.ops.aten.silu)
def _aten_silu(x):
  return jax.nn.silu(x)


@op(torch.ops.aten.t)
def _aten_t(x):
  return jnp.transpose(x)


@op(torch.ops.aten.transpose)
@op(torch.ops.aten.transpose_copy)
def _aten_transpose(x, dim0, dim1):
  shape = list(range(len(x.shape)))
  shape[dim0], shape[dim1] = shape[dim1], shape[dim0]
  return jnp.transpose(x, shape)


@op(torch.ops.aten.triu)
def _aten_triu(m, k):
  return jnp.triu(m, k)


@op(torch.ops.aten.slice)
@op(torch.ops.aten.slice_copy)
def _aten_slice(self, dim=0, start=None, end=None, step=1):
  if end == sys.maxsize:
    end = self.shape[dim]
  sl = slice(start, end, step)
  dims = []
  for i in range(len(self.shape)):
    if i == dim:
      dims.append(sl)
    else:
      dims.append(slice(None, None, None))
  return self[tuple(dims)]


@op(torch.ops.aten.detach)
def _aten_detach(self):
  return self


@op(torch.ops.aten.view_as_real)
def _aten_view_as_real(x):
  real = jnp.real(x)
  im = jnp.imag(x)
  res = jnp.stack([real, im], -1)
  return res


@op(torch.ops.aten.stack)
def _aten_stack(tensors, dim=0):
  return jnp.stack(tensors, dim)


@op(torch.ops.aten._softmax)
def _aten_softmax(x, dim, halftofloat):
  return jax.nn.softmax(x, dim)


def _is_int(x):
  if isinstance(x, int):
    return True
  if isinstance(x, jax.Array) and (x.dtype.name.startswith('int') or x.dtype.name.startswith('uint')):
    return True
  return False

def highest_precision_int_dtype(tensor1, tensor2):
  if isinstance(tensor1, int):
    return tensor2.dtype
  if isinstance(tensor2, int):
    return tensor1.dtype

  dtype_hierarchy = { 
      'uint8': 8, 'int8': 8,
      'uint16': 16, 'int16': 16,
      'uint32': 32, 'int32': 32,
      'uint64': 64, 'int64': 64,
  }
  return max(tensor1.dtype, tensor2.dtype, key=lambda dtype: dtype_hierarchy[str(dtype)])

@op(torch.ops.aten.pow)
def _aten_pow(x, y):
  y_orig = y
  if isinstance(y, int):
    y = float(y)
  if _is_int(x) and _is_int(y_orig):
    # Do the math in float then cast
    res = jnp.power(jnp.astype(x, jnp.dtype('float')), y)
    return res.astype(highest_precision_int_dtype(x, y_orig))
  res = jnp.power(x, y)
  if isinstance(x, float):
    return res.astype(_torch_binary_scalar_type(x, y_orig))
  if isinstance(y_orig, float):
    return res.astype(_torch_binary_scalar_type(y_orig, x))
  return res


@op(torch.ops.aten.view_as_complex)
def _aten_view_as_complex(input):
  if input.dtype == jnp.bfloat16:
    input = input.astype(jnp.float32)
  x, y = input[..., 0], input[..., 1]
  return jax.lax.complex(x, y)


@op(torch.ops.aten.div)
def _aten_div(x, y, rounding_mode=""):
  res_dtype = None
  if _is_int(x) and _is_int(y):
    res_dtype = jnp.dtype('float32')

  if (isinstance(x, float) or isinstance(y, float)):
    res_dtype = new_dtype = mappings.t2j_dtype(torch.get_default_dtype())

  if rounding_mode == "floor":
    res = jnp.floor_divide(x, y)
    if _is_int(x) and _is_int(y):
      res_dtype = jnp.dtype('int64')
  else:
    res = x / y
  if rounding_mode == "trunc":
    res = jnp.trunc(res)
    if _is_int(x) and _is_int(y):
      res_dtype = jnp.dtype('int64')
  if res_dtype:
    res = res.astype(res_dtype)
  return res


@op(torch.ops.aten.true_divide)
def _aten_true_divide(x, y):
  return x / y


@op(torch.ops.aten.bmm)
def _aten_bmm(x, y):
  res = x @ y
  return res
  # return jnp.einsum('bnm,bmk->bnk', x, y)


@op(torch.ops.aten.embedding)
# embedding(Tensor weight, Tensor indices, SymInt padding_idx=-1, bool scale_grad_by_freq=False, bool sparse=False)
def _aten_embedding(a, w, padding_idx=-1):
  return jnp.take(a, w, axis=0)


#- func: _embedding_bag_forward_only(
# Tensor weight, Tensor indices, Tensor offsets, bool scale_grad_by_freq=False,
# int mode=0, bool sparse=False, Tensor? per_sample_weights=None, bool include_last_offset=False, int padding_idx=-1) -> (Tensor, Tensor, Tensor, Tensor)
@op(torch.ops.aten._embedding_bag)
@op(torch.ops.aten._embedding_bag_forward_only)
def _aten__embedding_bag(
  weight,
  indices,
  offsets=None,
  scale_grad_by_freq=False,
  mode=0,
  sparse=False,
  per_sample_weights=None,
  include_last_offset=False,
  padding_idx=-1):
    """Jax implementation of the PyTorch _embedding_bag function.

    Args:
        weight: The learnable weights of the module of shape (num_embeddings, embedding_dim).
        indices: A LongTensor containing the indices to extract.
        offsets: A LongTensor containing the starting offset of each bag.
        scale_grad_by_freq: Whether to scale gradients by the inverse of frequency of the words in the mini-batch.
        mode: 0 = "sum", 1 = "mean" or 2 = "max"
        sparse: Whether the gradients with respect to weight should be a sparse tensor.
        per_sample_weights: If given, each embedding vector is weighted by per_sample_weights
        include_last_offset: Whether to include the last offset as a valid bag.
        padding_idx: If specified, the entries at padding_idx do not contribute to the gradient.

    Returns:
        A tuple of (output, offset2bag, bag_size, max_indices).
    """
    embedded = _aten_embedding(weight, indices, padding_idx)

    def static_dynamic_slice(x, start, size):
      return jax.lax.dynamic_slice_in_dim(x, start, size)


    # TODO not jittable
    def reduce_by_segment(start, size, x, reducer):
      res = []
      for starti, sizei in zip(start, size):
        res.append(reducer(static_dynamic_slice(x, starti, sizei), axis=0))
      return jnp.stack(res)

    def segsum(x, offsets, reducer):
      start, end = offsets, jnp.concat([offsets[1:], jnp.array([x.shape[0]])])
      return reduce_by_segment(start, end - start, x, reducer)

    if mode not in (0, 1, 2):
      raise ValueError("Invalid mode. Please choose 0 (sum) or 1 (mean).")
    if mode == 0:  # sum
      reducer = jnp.sum
    elif mode == 1:  # mean
      reducer = jnp.mean
    elif mode == 2:  # max
      reducer = jnp.max

    if indices.ndim == 1 and offsets is not None:
      output = segsum(embedded, offsets, reducer)
    else:
      output = reducer(embedded, axis=1)

    # TODO: return output, offset2bag, bag_size, max_indices
    return output, None, None, None


@op(torch.ops.aten.rsqrt)
@op_base.promote_int_input
def _aten_rsqrt(x):
  return jax.lax.rsqrt(x)


@op(torch.ops.aten.expand)
@op(torch.ops.aten.expand_copy)
def _aten_expand(x, dims):
  def fix_dims(d, xs):
    if d == -1:
      return xs
    return d

  shape = list(x.shape)
  if len(shape) < len(dims):
    shape = [1, ] * (len(dims) - len(shape)) + shape
    # make sure that dims and shape is the same by
    # left pad with 1s. Otherwise the zip below will
    # truncate
  dims = [fix_dims(p, s) for p, s in zip(dims, shape)]
  return jnp.broadcast_to(x, dims)


@op(torch.ops.aten.dot)
def _aten_dot(x, y):
  return jnp.dot(x, y)


@op(torch.ops.aten._to_copy)
def _aten__to_copy(self, **kwargs):
  dtype = mappings.t2j_dtype(kwargs["dtype"])
  if dtype != self.dtype:
    return self.astype(dtype)
  return jnp.copy(self)


@op(torch.ops.aten.empty)
@op_base.convert_dtype()
def _aten_empty(size: Sequence[int], *, dtype=None, **kwargs):
  return jnp.empty(size, dtype=dtype)


@op(torch.ops.aten.ones)
@op_base.convert_dtype()
def _ones(size: Sequence[int], dtype=None, **kwargs):
  return jnp.ones(size, dtype)


@op(torch.ops.aten.zeros)
@op_base.convert_dtype()
def _zeros(size: Sequence[int], dtype=None, **kwargs):
  return jnp.zeros(size, dtype)


@op(torch.ops.aten.eye)
@op_base.convert_dtype()
def _eye(n: int, m: Optional[int] = None, *, dtype=None, **kwargs):
  return jnp.eye(n, m, dtype=dtype)


@op(torch.ops.aten.full)
@op_base.convert_dtype()
def _full(size: Sequence[int], fill_value, *, dtype=None, **kwargs):
  # TODO: handle torch.Size
  return jnp.full(size, fill_value, dtype=dtype)


@op(torch.ops.aten.empty_permuted)
@op(torch.ops.aten.empty_permuted.default)
@op_base.convert_dtype()
def _aten_empty_permuted(sizes, physical_layout, dtype=None, **kwargs):
  # Ignore the physical layout,
  # since JAX and torch tensor doesn't share the same memory.
  return jnp.empty(sizes, dtype=dtype)


@op(torch.ops.aten.empty_strided)
@op(torch.ops.aten.empty_strided.default)
@op_base.convert_dtype()
def _aten_empty_strided(sizes, stride, dtype=None, **kwargs):
  # Ignore stride, since JAX and torch tensor doesn't share the same memory.
  return jnp.empty(sizes, dtype=dtype)


@op(torch.ops.aten.index_put_)
@op(torch.ops.aten.index_put)
def _aten_index_put(self, indexes, values, accumulate=False):
  indexes = [slice(None, None, None) if i is None else i for i in indexes]
  indexes = tuple(indexes)
  if accumulate:
    return self.at[indexes].add(values)
  else:
    return self.at[indexes].set(values)


@op(torch.ops.aten.index)
@op(torch.ops.aten._unsafe_index)
@op(torch.ops.aten.index.Tensor)
def _aten_index(self, indexes):
  indexes = [slice(None, None, None) if i is None else i for i in indexes]
  indexes = tuple(indexes)
  return self[indexes]


@op(torch.ops.aten.split)
@op(torch.ops.aten.split_copy)
@op(torch.ops.aten.split_with_sizes)
def split_with_sizes(x, sizes, dim=0):
  """Splits an array `x` into sub-arrays based on static sizes `sizes`.

  Args:
    x: The input array to split.
    sizes: A 1D array of integer sizes for each sub-array.

  Returns:
    A list of sub-arrays.
  """
  if isinstance(sizes, int):
    # split equal size
    new_sizes = [sizes] * (x.shape[dim] // sizes)
    sizes = new_sizes
  rank = x.ndim
  splits = np.cumsum(sizes)  # Cumulative sum for split points

  def make_range(rank, dim, start, end):
    res = [slice(None, None, None)] * rank
    res[dim] = slice(start, end)
    return tuple(res)

  return [
    x[make_range(rank, dim, start, end)]
    for start, end in zip([0] + list(splits[:-1]), splits)
  ]


@op(torch.ops.aten.permute)
@op(torch.ops.aten.permute_copy)
def permute(t, dims):
  return jnp.transpose(t, dims)


@op(torch.ops.aten.unsqueeze)
@op(torch.ops.aten.unsqueeze_copy)
@op(torch.ops.aten.unsqueeze.default)
def _aten_unsqueeze(self, dim):
  if dim < 0:
    dim += self.ndim + 1
  return jnp.expand_dims(self, dim)


@op(torch.ops.aten.ne)
def _aten_ne(x, y):
  return jnp.not_equal(x, y)


@op(torch.ops.aten.cumsum)
def _aten_cumsum(x, y, dtype=None):
  if dtype:
    dtype = mappings.t2j_dtype(dtype)
  res = jnp.cumsum(x, y, dtype)
  return res


@op(torch.ops.aten.cumprod)
def _aten_cumprod(input, dim, dtype=None, out=None):
  if dtype:
    dtype = mappings.t2j_dtype(dtype)
  if len(input.shape) > 0:
    res = jnp.cumprod(input, axis=dim, dtype=dtype)
  elif dtype:
    res = input.astype(dtype)
  else:
    res = input
  return res


@op(torch.ops.aten.native_layer_norm)
def _aten_native_layer_norm(
  input, normalized_shape, weight=None, bias=None, eps=1e-5
):
  """Implements layer normalization in Jax as defined by `aten::native_layer_norm`.

  Args:
    input: The input tensor.
    normalized_shape: A list of integer dimensions to be normalized over.
    weight: Optional weight tensor for the affine transformation.
    bias: Optional bias tensor for the affine transformation.
    eps: A small epsilon value for numerical stability.

  Returns:
    output: The normalized tensor.
    mean: The calculated mean tensor.
    std: The calculated standard deviation tensor.
  """
  if isinstance(normalized_shape, int):
    normalized_shape = [normalized_shape]
  axis = [i for i, d in enumerate(input.shape) if d in normalized_shape]

  # Calculate mean and standard deviation
  mean = jnp.mean(input, axis=axis, keepdims=True)
  var = jnp.var(input, axis=axis, keepdims=True)
  rstd = jax.lax.rsqrt(var + eps)

  # Normalize the input
  norm_x = (input - mean) * rstd

  # Apply affine transformation (if provided)
  if weight is not None:
    norm_x *= weight
  if bias is not None:
    norm_x += bias
  return norm_x, mean, rstd


# - func: addmm(Tensor self, Tensor mat1, Tensor mat2, *, Scalar beta=1, Scalar alpha=1) -> Tensor
@op(torch.ops.aten.addmm)
@op(torch.ops.aten.addmv)
def _aten_addmm(self, mat1, mat2, *, beta=1.0, alpha=1.0):
  alpha = jnp.array(alpha).astype(mat1.dtype)
  beta = jnp.array(beta).astype(mat1.dtype)
  self *= beta
  self += alpha * jnp.matmul(mat1, mat2)
  return self

@op(torch.ops.aten.sparse_sampled_addmm)
def _aten_sparse_addmm(self, mat1, mat2, *, beta=1.0, alpha=1.0):
  alpha = jnp.array(alpha).astype(mat1.dtype)
  beta = jnp.array(beta).astype(mat1.dtype)
  self *= beta
  self += alpha * jnp.matmul(mat1, mat2) * (self != 0)
  return self


@op(torch.ops.aten.addbmm.default)
def _aten_addbmm(input, batch1, batch2, *, beta=1, alpha=1):
  alpha = jnp.array(alpha).astype(batch1.dtype)
  beta = jnp.array(beta).astype(batch1.dtype)
  mm = jnp.einsum("bxy, byz -> xz", batch1, batch2)
  return jax.lax.cond(
    beta == 0, lambda: alpha * mm, lambda: beta * input + alpha * mm
  )


@op(torch.ops.aten.gelu)
def _aten_gelu(self, *, approximate="none"):
  approx = approximate == "tanh"
  return jax.nn.gelu(self, approx)


@op(torch.ops.aten.squeeze)
@op(torch.ops.aten.squeeze_copy)
def _aten_squeeze_dim(self, dim):
  """Squeezes a Jax tensor by removing a single dimension of size 1.

  Args:
    self: The input tensor.
    dim: The dimension to squeeze.

  Returns:
    The squeezed tensor with the specified dimension removed if it is 1,
    otherwise the original tensor is returned.
  """

  # Validate input arguments
  if not isinstance(self, jnp.ndarray):
    raise TypeError(f"Expected a Jax tensor, got {type(self)}.")
  if isinstance(dim, int):
    dim = [dim]

  # Check if the specified dimension has size 1
  if all([self.shape[d] != 1 for d in dim]):
    return self

  # Use slicing to remove the dimension if it is 1
  new_shape = list(self.shape)

  def fix_dim(p):
    if p < 0:
      return p + len(self.shape)
    return p

  dim = [fix_dim(d) for d in dim]
  new_shape = [p for i, p in enumerate(self.shape) if i not in dim or p != 1]
  return self.reshape(new_shape)


@op(torch.ops.aten.convolution)
def _aten_convolution(
  input,
  weight,
  bias,
  stride,
  padding,
  dilation,
  transposed,
  output_padding,
  groups,
):
  if transposed:
    raise NotImplementedError("Transposed convolution is not implemented.")

  def make_padding(padding):
    return ((p, p) for p in padding)

  def create_default_conv_dimension_numbers(num_spatial_dims):
    # Ref: https://github.com/openxla/xla/blob/main/xla/client/xla_builder.cc#L4211
    # (batch dimension, feature dimension, spatial dimensions...)
    lhs_spec = [0, 1]
    # (out feature dimension, in feature dimension, spatial dimensions...)
    rhs_spec = [0, 1]
    # (batch dimension, feature dimension, spatial dimensions...)
    out_spec = [0, 1]
    for i in range(0, num_spatial_dims):
      lhs_spec.append(i + 2)
      rhs_spec.append(i + 2)
      out_spec.append(i + 2)
    return jax.lax.ConvDimensionNumbers(
      *map(tuple, (lhs_spec, rhs_spec, out_spec))
    )

  res = jax.lax.conv_general_dilated(
    input,
    weight,
    stride,
    make_padding(padding),
    lhs_dilation=(1,) * len(stride),
    rhs_dilation=dilation,
    dimension_numbers=create_default_conv_dimension_numbers(len(stride)),
    feature_group_count=groups,
    batch_group_count=1,
  )

  if bias is not None:
    # TODO(qihqi): bias always on channel?
    if len(bias.shape) == 1:
      shape = [1] * len(res.shape)
      shape[1] = bias.shape[0]
      bias = bias.reshape(tuple(shape))
    res = res + bias
  return res


# _native_batch_norm_legit(Tensor input, Tensor? weight, Tensor? bias, Tensor(a!) running_mean, Tensor(b!) running_var, bool training, float momentum, float eps)
@op(torch.ops.aten._native_batch_norm_legit)
def _aten__native_batch_norm_legit(
  input, weight, bias, running_mean, running_var, training, momentum, eps
):
  """JAX implementation of batch normalization with optional parameters.
  Refers to https://github.com/pytorch/pytorch/blob/cd3a71f754a2248bcfe500de7c9860bd7d2002bf/torch/_decomp/decompositions.py#L1713.

  Args:
    input (DeviceArray): Input data (N, C, H, W).
    running_mean ([DeviceArray]): Running mean of input (C,).
    running_var ([DeviceArray]): Running variance of input (C,).
    weight (Optional[DeviceArray]): Scaling factor (gamma) (C,). Can be None.
    bias (Optional[DeviceArray]): Shift factor (beta) (C,). Can be None.
    training (bool): If True, use batch statistics for normalization.
                     If False, use running statistics.
    momentum (float): Momentum factor for updating running statistics.
    eps (float): Small constant for numerical stability.

  Returns:
    DeviceArray: Normalized output
    DeviceArray: Batch mean (C,) or empty if training is False
    DeviceArray: Reversed batch variance (C,) or empty if training is False
  """
  reduction_dims = [0] + list(range(2, input.ndim))
  reshape_dims = [1, -1] + [1]*(input.ndim-2)

  if training:
    # Calculate batch mean and variance
    mean = jnp.mean(input, axis=reduction_dims, keepdims=True)
    saved_mean = jnp.squeeze(mean, reduction_dims)
    var = jnp.var(input, axis=reduction_dims)
    rstd = jax.lax.rsqrt(var.reshape(reshape_dims) + eps)
    # Update running statistics using momentum
    running_mean = (1 - momentum) * running_mean + momentum * saved_mean
    running_var = (1 - momentum) * running_var + momentum * var
    saved_rstd = jnp.squeeze(rstd, reduction_dims)
  else:
    rstd = jax.lax.rsqrt(running_var.reshape(reshape_dims) + eps)
    saved_mean = jnp.array([], dtype=input.dtype)  # No need to calculate batch statistics in inference mode
    saved_rstd = jnp.array([], dtype=input.dtype)

  # Normalize
  if training:
    # use batch statistics if training
    x_hat = (input - mean) * rstd
  else:
    # Use running statistics in inference mode
    x_hat = (input - running_mean.reshape(reshape_dims)) * rstd

  # Scale and shift
  if weight is not None:
    x_hat *= weight.reshape(reshape_dims)  # Reshape weight for broadcasting
  if bias is not None:
    x_hat += bias.reshape(reshape_dims)    # Reshape bias for broadcasting

  return x_hat, saved_mean, saved_rstd



@op(torch.ops.aten._native_batch_norm_legit_no_training)
def _aten__native_batch_norm_legit_no_training(
  input, weight, bias, running_mean, running_var, momentum, eps
):
  return _aten__native_batch_norm_legit(
    input, weight, bias, running_mean, running_var, False, momentum, eps
  )


@op(torch.ops.aten.relu)
def _aten_relu(self):
  return jax.nn.relu(self)


@op(torch.ops.aten.cat)
def _aten_cat(tensors, dims=0):
  return jnp.concatenate(tensors, dims)


@op(torch.ops.aten.max_pool2d_with_indices)
@op(torch.ops.aten.max_pool3d_with_indices)
def _aten_max_pool2d_with_indices(
  inputs, kernel_size, strides, padding=0, dilation=1, ceil_mode=False
):
  num_batch_dims = len(inputs.shape) - len(kernel_size) - 1
  kernel_size = tuple(kernel_size)
  strides = tuple(strides)
  if isinstance(padding, int):
    padding = tuple((padding, padding) for _ in range(len(kernel_size)))
  elif isinstance(padding, list):
    padding = tuple((p, p) for p in padding)

  window_shape = kernel_size
  num_batch_dims = inputs.ndim - (len(window_shape) + 1)
  strides = strides or (1,) * len(window_shape)
  assert len(window_shape) == len(
    strides
  ), f"len({window_shape}) must equal len({strides})"
  strides = (1,) * (1 + num_batch_dims) + strides
  dims = (1,) * (1 + num_batch_dims) + window_shape

  is_single_input = False
  if num_batch_dims == 0:
    # add singleton batch dimension because lax.reduce_window always
    # needs a batch dimension.
    inputs = inputs[None]
    strides = (1,) + strides
    dims = (1,) + dims
    is_single_input = True

  assert inputs.ndim == len(dims), f"len({inputs.shape}) != len({dims})"
  if not isinstance(padding, str):
    padding = tuple(map(tuple, padding))
    assert len(padding) == len(window_shape), (
      f"padding {padding} must specify pads for same number of dims as "
      f"window_shape {window_shape}"
    )
    assert all(
      [len(x) == 2 for x in padding]
    ), f"each entry in padding {padding} must be length 2"
    padding = ((0, 0), (0, 0)) + padding

  indices = jnp.arange(np.prod(inputs.shape)).reshape(inputs.shape)

  def reduce_fn(a, b):
    ai, av = a
    bi, bv = b
    which = av > bv
    return jnp.where(which, ai, bi), jnp.where(which, av, bv)

  init_val = -jnp.inf
  if inputs.dtype in (jnp.int32, jnp.int64):
    init_val = -(1 << 31)
  init_val = jnp.array(init_val).astype(inputs.dtype)

  indices, y = jax.lax.reduce_window(
    (indices, inputs), (0, init_val), reduce_fn, dims, strides, padding
  )
  if is_single_input:
    indices = jnp.squeeze(indices, axis=0)
    y = jnp.squeeze(y, axis=0)
  return y, indices

  batch_result = pool(
    inputs, -jnp.inf, jax.lax.max, kernel_size, strides, padding
  )
  indices = pool(inputs, 0, jnp.argmax, kernel_size, strides, padding)
  return batch_result, indices


# TODO add more ops


@op(torch.ops.aten.min)
def _aten_min(x, axis=None):
  return jnp.min(x, axis=axis), jnp.argmin(x, axis=axis).astype(jnp.int64)


@op(torch.ops.aten.amin)
def _aten_amin(x, dim=None, keepdim=False):
  return _with_reduction_scalar(jnp.amin, x, dim, keepdim)


@op(torch.ops.aten.argmin)
def _aten_argmin(self, dim=None, keepdim=False):
  return _with_reduction_scalar(jnp.argmin, self, dim, keepdim)


@op(torch.ops.aten.sin)
@op_base.promote_int_input
def _aten_sin(x):
  return jnp.sin(x)


@op(torch.ops.aten.sym_size)
def _aten_sym_size(x, dim):
  return x.shape[dim]


@op(torch.ops.aten.var.correction)
@op(torch.ops.prims.var)
def _aten_var(x, dim=None, *, correction=1, keepdim=False, out=None):
  return jnp.var(x, axis=dim, ddof=correction, keepdims=keepdim)


@op(torch.ops.prims.broadcast_in_dim)
def _prims_broadcast_in_dim(t, shape, broadcast_dimensions):
  return jax.lax.broadcast_in_dim(
    t, shape, broadcast_dimensions=broadcast_dimensions
  )


# aten.native_group_norm -- should use decomp table
# func: native_group_norm(Tensor input, Tensor? weight, Tensor? bias, SymInt N, SymInt C, SymInt HxW, int group, float eps) -> (Tensor, Tensor, Tensor)


@op(torch.ops.aten.native_group_norm)
def _aten_native_group_norm(input, weight, bias, N, C, HxW, group, eps=1e-5):
  """Group Normalization implementation in JAX.

  Args:
    input: Input tensor. Expected shape (batch_size, channels, ... spatial dims
      ...)
    weight: Optional scaling (gamma) parameter. Shape (channels,)
    bias: Optional shifting (beta) parameter. Shape (channels,)
    N: Batch size.
    C: Number of channels.
    HxW: Product of spatial dimensions (number of elements per channel after
      flattening).
    group: Number of groups for Group Normalization.
    eps: Small value added for numerical stability.

  Returns:
    A tuple of (normalized_output, mean, rstd)
  """

  input_shape = input.shape

  # Reshape for group-wise normalization
  reshaped_input = jnp.reshape(input, (1, N * group, -1))

  # **Core Group Normalization**
  def group_norm_body(x):  # Function to apply within each group
    mean = jnp.mean(x, axis=-1, keepdims=True)
    var = jnp.var(x, axis=-1, keepdims=True)
    rstd = jax.lax.rsqrt(var + eps)  # Reciprocal of std with epsilon
    normalized = (x - mean) * rstd
    return normalized, mean, rstd

  normalized, group_mean, group_rstd = jax.lax.map(
    group_norm_body, reshaped_input
  )

  # Reshape back to original input shape
  output = jnp.reshape(normalized, input_shape)

  # **Affine transformation**
  affine_shape = [
    -1 if i == 1 else 1 for i in range(input.ndim)
  ]  # Shape for broadcasting
  if weight is not None and bias is not None:
    output = bias.reshape(affine_shape) + output * weight.reshape(affine_shape)
  elif weight is not None:
    output = output * weight.reshape(affine_shape)
  elif bias is not None:
    output = output + bias.reshape(affine_shape)

  # Reshape mean and rstd
  mean = jnp.reshape(group_mean, (N, group))
  rstd = jnp.reshape(group_rstd, (N, group))

  return output, mean, rstd


@op(torch.ops.aten.linalg_vector_norm)
def _aten_linalg_vector_norm(self, ord=2, dim=None, keepdim=False, dtype=None):
  """Calculates the vector norm along specified dimensions.

  Args:
      self: The input tensor.
      ord: The order of the norm. Can be a float or 'inf', '-inf', 'fro'.
        Default is 2 (Euclidean norm).
      dim: Dimensions along which to calculate the norm. If None, the norm is
        calculated over all dimensions.
      keepdim: Whether to keep the reduced dimensions.
      dtype: Optional data type for the output.

  Returns:
      The tensor containing the calculated vector norms.
  """

  if ord not in {2, float("inf"), float("-inf"), "fro"}:
    raise ValueError(
      f"Unsupported ord value: {ord}. Supported values are 2, inf, -inf, and"
      " 'fro'."
    )

  # Special cases (for efficiency and clarity)
  if ord == 2:  # Euclidean norm
    result = jnp.sqrt(jnp.sum(jnp.abs(self) ** 2, axis=dim, keepdims=keepdim))

  elif ord == float("inf"):
    result = jnp.max(jnp.abs(self), axis=dim, keepdims=keepdim)

  elif ord == float("-inf"):
    result = jnp.min(jnp.abs(self), axis=dim, keepdims=keepdim)

  elif ord == "fro":  # Frobenius norm
    result = jnp.sqrt(jnp.sum(jnp.abs(self) ** 2, axis=dim, keepdims=keepdim))

  else:  # General case (e.g., ord = 1, ord = 3)
    result = jnp.sum(jnp.abs(self) ** ord, axis=dim, keepdims=keepdim) ** (
      1.0 / ord
    )

  # (Optional) dtype conversion
  if dtype is not None:
    result = result.astype(dtype)

  return result


# aten.reflection_pad1d
@op(torch.ops.aten.reflection_pad1d)
def _aten_reflection_pad1d(input, padding):
  rank = len(input.shape)
  pad_size = [(0, 0)] * rank
  pad_size[-1] = padding
  return jnp.pad(input, pad_size, mode="reflect")


# aten.alias
@op(torch.ops.aten.alias)
def _aten_alias(self, *args):
  return self


# aten.sinh
@op(torch.ops.aten.sinh)
@op_base.promote_int_input
def _aten_sinh(self):
  return jnp.sinh(self)


# aten.native_layer_norm_backward
@op(torch.ops.aten.native_layer_norm_backward)
def _aten_native_layer_norm_backward(
  grad_out, input, normalized_shape, weight, bias, eps=1e-5
):
  """Implements the backward pass of layer normalization in Jax as defined by `aten::native_layer_norm_backward`.

  Args:
    grad_out: The gradient of the output tensor.
    input: The input tensor.
    normalized_shape: A list of integer dimensions to be normalized over.
    weight: Optional weight tensor for the affine transformation.
    bias: Optional bias tensor for the affine transformation.
    eps: A small epsilon value for numerical stability.

  Returns:
    A tuple of (grad_input, grad_weight, grad_bias).
  """
  return jax.lax.native_layer_norm_backward(
    grad_out, input, normalized_shape, weight, bias, eps
  )


# aten.reflection_pad3d_backward
# aten.reflection_pad2d


# aten.atanh
@op(torch.ops.aten.atanh)
@op_base.promote_int_input
def _aten_atanh(self):
  res = jnp.arctanh(self)
  return res


# aten.bincount
@op(torch.ops.aten.bincount)
def _aten_bincount(input, weights=None, minlength=0):
  return jnp.bincount(input, weights, minlength)


# aten.bitwise_not
@op(torch.ops.aten.bitwise_not)
def _aten_bitwise_not(self):
  return ~self


# aten.bitwise_left_shift
@op(torch.ops.aten.bitwise_left_shift)
def _aten_bitwise_left_shift(input, other):
  return jnp.left_shift(input, other)


# aten.bitwise_right_shift
@op(torch.ops.aten.bitwise_right_shift)
def _aten_bitwise_right_shift(input, other):
  return jnp.right_shift(input, other)


# aten.embedding_dense_backward


# aten.sum
@op(torch.ops.aten.sum)
def _aten_sum(self, dim=None, keepdim=False, dtype=None):
  if not dim:
    dim = None
  return _with_reduction_scalar(jnp.sum, self, dim, keepdim)


# aten.sqrt
@op(torch.ops.aten.sqrt)
@op_base.promote_int_input
def _aten_sqrt(self):
  return jnp.sqrt(self)


@op(torch.ops.aten.tan)
@op_base.promote_int_input
def _aten_tanh(self):
  res = jnp.tan(self)
  return res


# aten.tanh
@op(torch.ops.aten.tanh)
@op_base.promote_int_input
def _aten_tanh(self):
  res = jnp.tanh(self)
  return res


# aten.ceil
@op(torch.ops.aten.ceil)
def _aten_ceil(self):
  return jnp.ceil(self)


# aten.asin
@op(torch.ops.aten.asin)
@op_base.promote_int_input
def _aten_asin(self):
  res = jnp.arcsin(self)
  return res


# aten.minimum
@op(torch.ops.aten.minimum)
def _aten_minimum(self, other):
  return jnp.minimum(self, other)


# aten.max_pool2d_backward


def _scatter_index(dim, index):
  """Returns a tuple of indexes;

  The first is to select in input (to modify),
  the second is to select from the values.
  """
  index_shape = list(index.shape)
  input_indexes = []
  source_indexes = []
  for i in range(len(index_shape)):
    source_indexes.append(slice(0, index_shape[i]))
    if i == dim:
      input_indexes.append(index)
    else:
      target_shape = [1] * len(index_shape)
      target_shape[i] = index_shape[i]
      input_indexes.append(
        jnp.broadcast_to(
          jnp.arange(index_shape[i]).reshape(target_shape), index_shape
        )
      )
  return tuple(input_indexes), tuple(source_indexes)


# aten.scatter_add
@op(torch.ops.aten.scatter_add)
def _aten_scatter_add(input, dim, index, src):
  """JAX implementation of scatter, mimicking torch.scatter behavior"""

  input_indexes, source_indexes = _scatter_index(dim, index)
  return input.at[input_indexes].add(src[source_indexes])


# aten.logical_not


# aten.sign
@op(torch.ops.aten.sign)
def _aten_sign(x):
  return jnp.sign(x)


# aten.sigmoid
@op(torch.ops.aten.sigmoid)
@op_base.promote_int_input
def _aten_sigmoid(x):
  return jax.nn.sigmoid(x)


# implement aten.asinh in jax
@op(torch.ops.aten.asinh)
@op_base.promote_int_input
def _aten_asinh(self):
  res = jnp.arcsinh(self)
  return res


# aten.atan
@op(torch.ops.aten.atan)
@op_base.promote_int_input
def _aten_atan(self):
  res = jnp.arctan(self)
  return res


# aten.scatter_reduce
@op(torch.ops.aten.scatter_reduce)
def _aten_scatter_reduce(input, dim, index, src, reduce, *, include_self=True):
  input_indexes, source_indexes = _scatter_index(dim, index)
  if reduce == "sum":
    return input.at[input_indexes].add(src[source_indexes])
  elif reduce == "prod":
    return input.at[input_indexes].multiply(src[source_indexes])
  elif reduce == "mean":
    return input.at[input_indexes].add(src[source_indexes])
  elif reduce == "amax":
    return input.at[input_indexes].max(src[source_indexes])
  elif reduce == "amin":
    return input.at[input_indexes].min(src[source_indexes])
  else:
    raise RuntimeError("Unknow reduction type: ", reduce)


# aten.acos
@op(torch.ops.aten.acos)
@op_base.promote_int_input
def _aten_acos(self):
  return jnp.arccos(self)


# aten.sym_storage_offset
# aten.native_layer_norm_backward
# aten.max_pool3d_with_indices


# aten.gt
@op(torch.ops.aten.gt)
def _aten_gt(self, other):
  return self > other


# aten.pixel_shuffle
@op(torch.ops.aten.pixel_shuffle)
def _aten_pixel_shuffle(x, upscale_factor):
  """PixelShuffle implementation in JAX.

  Args:
    x: Input tensor. Typically a feature map.
    upscale_factor: Integer by which to upscale the spatial dimensions.

  Returns:
    Tensor after PixelShuffle operation.
  """

  batch_size, channels, height, width = x.shape

  if channels % (upscale_factor**2) != 0:
    raise ValueError(
      "Number of channels must be divisible by the square of the upscale factor."
    )

  new_channels = channels // (upscale_factor**2)
  new_height = height * upscale_factor
  new_width = width * upscale_factor

  x = x.reshape(
    batch_size, new_channels, upscale_factor, upscale_factor, height, width
  )
  x = jnp.transpose(
    x, (0, 1, 2, 4, 3, 5)
  )  # Move channels to spatial dimensions
  x = x.reshape(batch_size, new_channels, new_height, new_width)

  return x


# aten.sym_stride
# aten.lt
@op(torch.ops.aten.lt)
def _aten_lt(self, other):
  return self < other

# aten.logical_not_
@op(torch.ops.aten.logical_not_)
def _aten_logical_not_(input):
  return jnp.logical_not(input)


def pool(inputs, init, reduce_fn, window_shape, strides, padding):
  """Helper function to define pooling functions.

  Pooling functions are implemented using the ReduceWindow XLA op.
  NOTE: Be aware that pooling is not generally differentiable.
  That means providing a reduce_fn that is differentiable does not imply that
  pool is differentiable.

  Args:
    inputs: input data with dimensions (batch, window dims..., features).
    init: the initial value for the reduction
    reduce_fn: a reduce function of the form ``(T, T) -> T``.
    window_shape: a shape tuple defining the window to reduce over.
    strides: a sequence of ``n`` integers, representing the inter-window
      strides (default: ``(1, ..., 1)``).
    padding: either the string ``'SAME'``, the string ``'VALID'``, or a sequence
      of ``n`` ``(low, high)`` integer pairs that give the padding to apply before
      and after each spatial dimension.
  Returns:
    The output of the reduction for each window slice.
  """
  num_batch_dims = inputs.ndim - (len(window_shape) + 1)
  strides = strides or (1,) * len(window_shape)
  assert len(window_shape) == len(
    strides
  ), f"len({window_shape}) must equal len({strides})"
  strides = (1,) * (1 + num_batch_dims) + strides
  dims = (1,) * (1 + num_batch_dims) + window_shape

  is_single_input = False
  if num_batch_dims == 0:
    # add singleton batch dimension because lax.reduce_window always
    # needs a batch dimension.
    inputs = inputs[None]
    strides = (1,) + strides
    dims = (1,) + dims
    is_single_input = True

  assert inputs.ndim == len(dims), f"len({inputs.shape}) != len({dims})"
  if not isinstance(padding, str):
    padding = tuple(map(tuple, padding))
    assert len(padding) == len(window_shape), (
      f"padding {padding} must specify pads for same number of dims as "
      f"window_shape {window_shape}"
    )
    assert all(
      [len(x) == 2 for x in padding]
    ), f"each entry in padding {padding} must be length 2"
    padding = ((0, 0), (0, 0)) + padding
  y = jax.lax.reduce_window(inputs, init, reduce_fn, dims, strides, padding)
  if is_single_input:
    y = jnp.squeeze(y, axis=0)
  return y


@op(torch.ops.aten._adaptive_avg_pool3d)
def _aten_adaptive_avg_pool3d(x, output_shape):
  return _aten_adaptive_avg_pool(x, output_shape, 3)


@op(torch.ops.aten._adaptive_avg_pool2d)
def _aten_adaptive_avg_pool3d(x, output_shape):
  return _aten_adaptive_avg_pool(x, output_shape, 2)


def _aten_adaptive_avg_pool(x, output_shape, pool_dim):
  def adaptive_kernel_size(input_shape, output_shape):
    sizes = [1, 1]
    spatial_dim_off = len(input_shape) - pool_dim
    for spatial_dim in range(pool_dim):
      sizes.append(
        input_shape[spatial_dim_off + spatial_dim] // output_shape[spatial_dim]
      )
    return tuple(sizes)

  kernel_sizes = adaptive_kernel_size(x.shape, output_shape)
  y = pool(x, 0.0, jax.lax.add, kernel_sizes, kernel_sizes, padding="VALID")

  div_shape = list(x.shape)
  num_batch_dims = len(x.shape) - pool_dim - 1
  div_shape[num_batch_dims] = 1
  div_shape = tuple(div_shape)
  if len(div_shape) - 2 == len(kernel_sizes):
    div_shape = (1,) + div_shape[1:]
  y = y / pool(
    jnp.ones(div_shape), 0.0, jax.lax.add, kernel_sizes, kernel_sizes, "VALID"
  )
  return y


def _ceil_mode_padding(
    padding: list[int],
    input_shape: list[int],
    kernel_size: list[int],
    stride: list[int],
    ceil_mode: bool,
):
  """Creates low and high padding specification for the given padding (which is symmetric) and ceil mode.

  Additional high padding could be required when ceil mode is set.
  """
  ceil_mode_padding = []
  for i in range(len(padding)):
    left_padding = padding[i]
    right_padding = left_padding

    input_size = input_shape[2 + i]
    output_size_rem = (input_size + 2 * left_padding -
                       kernel_size[i]) % stride[i]
    if ceil_mode and output_size_rem != 0:
      extra_padding = stride[i] - output_size_rem
      new_output_size = (input_size + left_padding + right_padding +
                         extra_padding - kernel_size[i] + stride[i] -
                         1) // stride[i] + 1
      # Ensure that the last pooling starts inside the image.
      size_to_compare = input_size + left_padding

      if (new_output_size - 1) * stride[i] < size_to_compare:
        right_padding += extra_padding

    ceil_mode_padding.append((left_padding, right_padding))
  return ceil_mode_padding


# aten.avg_pool2d
@op(torch.ops.aten.avg_pool2d)
@op(torch.ops.aten.avg_pool3d)
def _aten_avg_pool(
  inputs,
  kernel_size,
  strides=None,
  padding=0,
  ceil_mode=False,
  count_include_pad=True,
  divisor_override=None,
):
  num_batch_dims = len(inputs.shape) - len(kernel_size) - 1
  kernel_size = tuple(kernel_size)
  strides = tuple(strides) if strides else kernel_size
  if isinstance(padding, int):
    padding = [padding for _ in range(len(kernel_size))]

  input_shape = inputs.shape
  if num_batch_dims == 0:
    input_shape = [1, *input_shape]
  padding = _ceil_mode_padding(padding, input_shape, kernel_size, strides,
                               ceil_mode)

  y = pool(inputs, 0.0, jax.lax.add, kernel_size, strides, padding)
  if divisor_override is not None:
    y = y / jnp.array(divisor_override, y.dtype)
  elif count_include_pad:
    y = y / jnp.array(np.prod(kernel_size), y.dtype)
  else:
    div_shape = list(inputs.shape)
    div_shape[num_batch_dims] = 1
    div_shape = tuple(div_shape)
    if len(div_shape) - 2 == len(kernel_size):
      div_shape = (1,) + div_shape[1:]
    y = y / pool(
        jnp.ones(div_shape, y.dtype),
        jnp.array(0.0, y.dtype),
        jax.lax.add,
        kernel_size,
        strides,
        padding,
    )
  return y


# aten.sym_numel
# aten.reciprocal
@op(torch.ops.aten.reciprocal)
def _aten_reciprocal(a):
  if _is_int(a):
    return (1 / a).astype(jnp.dtype('float32'))
  return 1 / a


# aten.scatter
@op(torch.ops.aten.select_scatter)
def _aten_select_scatter(input, src, dim, index):
  input_indexes = []
  for x in range(len(input.shape)):
    if x == dim:
      input_indexes.append(index)
    else:
      input_indexes.append(slice(None, None, None))
  return input.at[tuple(input_indexes)].set(src)


@op(torch.ops.aten.scatter.src)
def _aten_scatter_src(input, dim, index, src, reduce=None):
  input_index, source_indexes = _scatter_index(dim, index)
  return input.at[input_index].set(src[source_indexes])


@op(torch.ops.aten.scatter.value)
def _aten_scatter(input, dim, index, src, reduce=None):
  input_index, source_indexes = _scatter_index(dim, index)
  return input.at[input_index].set(src)


# aten.acosh
@op(torch.ops.aten.acosh)
@op_base.promote_int_input
def _aten_acosh(self):
  return jnp.arccosh(self)


# aten.avg_pool2d_backward
# aten.col2im
# aten.avg_pool3d
# aten.round
@op(torch.ops.aten.round)
def _aten_round(input, decimals=0):
  return jnp.round(input, decimals)


# aten.max
@op(torch.ops.aten.max)
def _aten_max(self, dim=None, keepdim=False):
  return jnp.max(self, axis=dim, keepdims=keepdim), jnp.argmax(
    self, axis=dim, keepdims=keepdim
  )


# aten.maximum
@op(torch.ops.aten.maximum)
def _aten_maximum(self, other):
  return jnp.maximum(self, other)


# aten.abs
@op(torch.ops.aten.abs)
def _aten_abs(self):
  return jnp.abs(self)


# generate aten.amax only
@op(torch.ops.aten.amax)
def _aten_amax(self, dim=None, keepdim=False):
  return _with_reduction_scalar(jnp.amax, self, dim, keepdim)


def _with_reduction_scalar(jax_func, self, dim, keepdim):
  expanded = False
  if self.ndim == 0:
    # for self of rank 0:
    # torch.any(x, 0), torch.any(x, -1) works;
    # torch.any(x, 1) throws out of bounds, so it's
    # behavior is the same as a jnp array of rank 1
    expanded = True
    self = jnp.expand_dims(self, 0)
  res = jax_func(self, axis=dim, keepdims=keepdim)
  if expanded:
    res = res.squeeze()
  return res


# aten.any
@op(torch.ops.aten.any)
def _aten_any(self, dim=None, keepdim=False):
  return _with_reduction_scalar(jnp.any, self, dim, keepdim)


# aten.arange
@op(torch.ops.aten.arange.start_step)
@op(torch.ops.aten.arange.start)
@op(torch.ops.aten.arange.default)
@op_base.convert_dtype(use_default_dtype=False)
def _aten_arange(
  start,
  end=None,
  step=None,
  *,
  dtype=None,
  layout=None,
  requires_grad=False,
  device=None,
  pin_memory=False,
):
  return jnp.arange(
    op_base.maybe_convert_constant_dtype(start, dtype),
    op_base.maybe_convert_constant_dtype(end, dtype),
    op_base.maybe_convert_constant_dtype(step, dtype),
    dtype=dtype,
  )


# aten.argmax
@op(torch.ops.aten.argmax)
def _aten_argmax(self, dim=None, keepdim=False):
  return _with_reduction_scalar(jnp.argmax, self, dim, keepdim)

def _strided_index(sizes, strides, storage_offset=None):
  ind = jnp.zeros(sizes, dtype=jnp.int32)

  for i, (size, stride) in enumerate(zip(sizes, strides)):
    result_shape = (1,) * i + (size,) + (1,) * (len(sizes) - i - 1)
    indexes = (jnp.arange(size) * stride).reshape(result_shape)
    ind += indexes

  if storage_offset is not None:
    ind += storage_offset
  return ind

# aten.as_strided
@op(torch.ops.aten.as_strided)
@op(torch.ops.aten.as_strided_copy)
def _aten_as_strided(x, sizes, strides, storage_offset=None):
  ind = _strided_index(sizes, strides, storage_offset)
  flattened = jnp.ravel(x)
  return flattened[ind]


@op(torch.ops.aten.as_strided_scatter)
def _aten_as_strided_scatter(x, src, sizes, strides, storage_offset):
  ind = _strided_index(sizes, strides, storage_offset)
  flattened = jnp.ravel(x)
  modified = flattened.at[ind].set(src)
  return modified.reshape(x.shape)


# aten.atan2
@op(torch.ops.aten.atan2)
@op_base.promote_int_input
def _aten_atan2(input, other):
  return jnp.arctan2(input, other)


# aten.bitwise_and
@op(torch.ops.aten.bitwise_and)
def _aten_bitwise_and(self, other):
  return self & other


# aten.bitwise_or
@op(torch.ops.aten.bitwise_or)
def _aten_bitwise_or(self, other):
  return self | other


# aten.bitwise_xor
@op(torch.ops.aten.bitwise_xor)
def _aten_bitwise_xor(self, other):
  return self ^ other


# aten.broadcast_to
@op(torch.ops.aten.broadcast_to)
def _aten_broadcast_to(input, shape):
  return jnp.broadcast_to(input, shape)


# aten.clamp
@op(torch.ops.aten.clamp.default)
@op(torch.ops.aten.clamp.Tensor)
def _aten_clamp(self, min=None, max=None):
  return jnp.clip(self, min, max)


# aten.constant_pad_nd
@op(torch.ops.aten.constant_pad_nd)
def _aten_constant_pad_nd(input, padding, value=0):
  # NOTE: Torch padding is flat and reversed: (1, 1, 2, 2)
  #  means last dim get padded 1 in front and 1 in back;
  #  and second last dim get padded 2 in front and 2 in back.
  # Jax padding tuple of 3-tuple: the same padding is
  # [(0, 0, 0), ..., (2,2,0), (1,1,0)], where the last dimension
  # is the amount of padding added between any two elements in each dimension
  m = len(padding)
  rev_padding = [(padding[i - 1], padding[i], 0) for i in range(m - 1, 0, -2)]
  pad_dim = tuple(([(0, 0, 0)] * (len(input.shape) - m // 2)) + rev_padding)
  value_casted = jax.numpy.array(value, dtype=input.dtype)
  return jax.lax.pad(input, padding_value=value_casted, padding_config = pad_dim)


# aten.convolution_backward
@op(torch.ops.aten.lift_fresh_copy)
def _aten_lift_fresh_copy(x):
  return jnp.copy(x)


@op(torch.ops.aten.copy, is_jax_function=False)
def _aten_copy(self, src):
  return self.copy_(src)


@op(torch.ops.aten._cdist_forward)
def _aten_cdist_forward(x1, x2, p, compute_mode=""):
  # x1 is B x P x M
  # x2 is B x Q x M
  # res is B x P x Q
  x1 = jnp.expand_dims(x1, len(x1.shape) - 1)
  x2 = jnp.expand_dims(x2, len(x2.shape) - 2)
  return jnp.linalg.norm(x1 - x2, ord=p, axis=-1)


@op(torch.ops.aten._pdist_forward)
def _aten__pdist_forward(x, p=2):
  pairwise_dists = _aten_cdist_forward(x, x, p)
  condensed_dists = pairwise_dists[
    jnp.triu_indices(pairwise_dists.shape[0], k=1)
  ]
  return condensed_dists


# aten.cos
@op(torch.ops.aten.cos)
@op_base.promote_int_input
def _aten_cos(input):
  return jnp.cos(input)


# aten.cosh
@op(torch.ops.aten.cosh)
@op_base.promote_int_input
def _aten_cosh(input):
  return jnp.cosh(input)


# aten.diagonal
@op(torch.ops.aten.diagonal)
def _aten_diagonal(input, offset=0, dim1=0, dim2=1):
  return jnp.diagonal(input, offset, dim1, dim2)


# aten.eq
@op(torch.ops.aten.eq)
def _aten_eq(input1, input2):
  return input1 == input2


# aten.erf
@op(torch.ops.aten.erf)
@op_base.promote_int_input
def _aten_erf(x):
  return jax.lax.erf(x)


# aten.exp
@op(torch.ops.aten.exp)
def _aten_exp(input):
  return jnp.exp(input)


# aten.expm1
@op(torch.ops.aten.expm1)
def _aten_expm1(input):
  return jnp.expm1(input)


# aten.fill
@op(torch.ops.aten.fill)
@op(torch.ops.aten.full_like)
def _aten_fill(x, value, dtype=None, pin_memory=None, memory_format=None):
  if dtype is None:
    dtype = x.dtype
  else:
    dtype = mappings.t2j_dtype(dtype)
  return jnp.full(x.shape, value, dtype)


# aten.flip
@op(torch.ops.aten.flip)
def _aten_flip(input, dims):
  if dims is not None:
    return jnp.flip(input, tuple(dims))
  else:
    return jnp.flip(input)


# aten.floor
@op(torch.ops.aten.floor)
def _aten_floor(input):
  return jnp.floor(input).astype(input.dtype)


# aten.fmax
@op(torch.ops.aten.fmax)
def _aten_fmax(input, other):
  return jnp.fmax(input, other)


# aten.fmin
@op(torch.ops.aten.fmin)
def _aten_fmin(input, other):
  return jnp.fmin(input, other)


# aten.fmod
@op(torch.ops.aten.fmod)
def _aten_fmod(input, other):
  return input - other * _aten_div(input, other, "trunc")


# aten.frexp
@op(torch.ops.aten.frexp)
def _aten_frexp(input):
  return jnp.frexp(input)


# aten.gather
@op(torch.ops.aten.gather)
def _aten_gather(input, dim, index):
  input_indexes, source_indexes = _scatter_index(dim, index)
  return input[input_indexes]


# aten.ge
@op(torch.ops.aten.ge)
def _aten_ge(self, other):
  return self >= other


@op(torch.ops.aten.glu)
@op(torch.ops.aten.glu.default)
def _aten_glu(x, dim=-1):
  return jax.nn.glu(x, dim)


# aten.hardtanh
@op(torch.ops.aten.hardtanh)
def _aten_hardtanh(input, min_val=-1, max_val=1, inplace=False):
  if input.dtype == np.int64 and isinstance(max_val, float) and isinstance(min_val, float):
    min_val = int(min_val)
    max_val = int(max_val)
  return jnp.clip(input, min_val, max_val)


# aten.lcm
@op(torch.ops.aten.lcm)
def _aten_lcm(input, other):
  return jnp.lcm(input, other)


# aten.isinf
@op(torch.ops.aten.isinf)
def _aten_isinf(input):
  return jnp.isinf(input)


# aten.isnan
@op(torch.ops.aten.isnan)
def _aten_isnan(input):
  return jnp.isnan(input)


@op(torch.ops.aten.le)
def _aten_le(self, other):
  return self <= other


# aten.leaky_relu
@op(torch.ops.aten.leaky_relu)
def _aten_leaky_relu(x, negative_slope):
  return jax.nn.leaky_relu(x, negative_slope)


# aten.log
@op(torch.ops.aten.log)
@op_base.promote_int_input
def _aten_log(x):
  return jnp.log(x)


# aten.log10
@op(torch.ops.aten.log10)
@op_base.promote_int_input
def _aten_log10(x):
  return jnp.log10(x)


# aten.log1p
@op(torch.ops.aten.log1p)
@op_base.promote_int_input
def _aten_log1p(x):
  return jnp.log1p(x)


# aten.log2
@op(torch.ops.aten.log2)
@op_base.promote_int_input
def _aten_log2(x):
  return jnp.log2(x)


# aten.logical_and
@op(torch.ops.aten.logical_and)
def _aten_logical_and(self, other):
  return jnp.logical_and(self, other)


# aten.logical_or
@op(torch.ops.aten.logical_or)
def _aten_logical_or(self, other):
  return jnp.logical_or(self, other)


# aten.logical_not
@op(torch.ops.aten.logical_not)
def _aten_logical_not(self):
  return jnp.logical_not(self)


# aten.log_softmax
@op(torch.ops.aten._log_softmax)
def _aten_log_softmax(self, axis=-1, half_to_float=False):
  return jax.nn.log_softmax(self, axis)


# aten.max_pool3d_backward
# aten.logical_xor
@op(torch.ops.aten.logical_xor)
def _aten_logical_xor(self, other):
  return jnp.logical_xor(self, other)


# aten.max_pool2d_with_indices_backward
# aten.native_dropout
# aten.native_group_norm_backward
# aten.neg
@op(torch.ops.aten.neg)
def _aten_neg(x):
  return -1 * x


# aten.nonzero
@op(torch.ops.aten.nonzero)
def _aten_nonzero(x):
  index_tuple = jnp.nonzero(x)
  index_tuple = [jnp.expand_dims(p, -1) for p in index_tuple]
  return jnp.concatenate(index_tuple, axis=-1)


# aten.prod


@op(torch.ops.aten.prod)
def _aten_prod(self, dim=None, keepdim=False):
  return jnp.prod(self, axis=dim, keepdims=keepdim)


# aten.randperm


# aten.reflection_pad3d


# aten.remainder
@op(torch.ops.aten.remainder)
def _aten_remainder(inputs, other):
  return inputs % other


# aten.repeat
@op(torch.ops.aten.repeat)
def _aten_repeat(x, reps):
  return jnp.tile(x, reps)


# aten.replication_pad2d
# aten.replication_pad3d
# aten.roll
@op(torch.ops.aten.roll)
def _aten_roll(input, shifts, dims=None):
  return jnp.roll(input, shifts, dims)


# aten.slice_scatter
@op(torch.ops.aten.slice_scatter)
def _aten_slice_scatter(input, src, dim=0, start=None, end=None, step=1):
  input_index = []
  for x in range(len(input.shape)):
    if x == dim:
      input_index.append(slice(start, end, step))
    else:
      input_index.append(slice(None, None, None))
  return input.at[tuple(input_index)].set(src)


# aten.sort
# torch.sort(input, dim=-1, descending=False, stable=False, *, out=None)
@op(torch.ops.aten.sort)
def _aten_sort(a, dim=-1, descending=False, stable=False):
  return (
    jnp.sort(a, axis=dim, stable=stable, descending=descending),
    jnp.argsort(a, axis=dim, stable=stable, descending=descending),
  )


# aten.sym_size


# aten.topk
@op(torch.ops.aten.topk)
def _aten_topk(input, k, dim=None, largest=True, sorted=True, *, out=None):
  """JAX top-k implementation using jax.lax.top_k for improved efficiency.

  Args:
      input: The input JAX array.
      k: The number of top elements to return.
      dim: The dimension along which to find the top-k. If None, operates on the
        flattened array.
      largest: If True, returns the largest k elements. Otherwise, smallest k.
      sorted: If True, returns the elements in sorted order.

  Returns:
      A tuple (values, indices) containing:
          - values: The top k values.
          - indices: The indices of the top k values in the original array.
  """
  if dim is None:
    # last dim is chosen
    dim = input.ndim - 1

  if dim < 0:
    dim = dim + input.ndim

  if not largest:
    input = -input  # Find top-k of negated input if we want the smallest

  transpose_shape = None
  if dim != -1 and dim != len(input.shape) - 1:
    transpose_shape = list(range(len(input.shape)))
    transpose_shape[dim], transpose_shape[-1] = (
      transpose_shape[-1],
      transpose_shape[dim],
    )
    input = jnp.transpose(input, transpose_shape)

  values, indices = jax.lax.top_k(input, k)

  if sorted:
    values = jnp.sort(values, descending=True)
    indices = jnp.take_along_axis(
      indices, jnp.argsort(values, axis=-1, descending=True), axis=-1
    )

  if not largest:
    values = -values  # Negate values back if we found smallest

  if transpose_shape is not None:
    values = jnp.transpose(values, transpose_shape)
    indices = jnp.transpose(indices, transpose_shape)

  return values, indices


# aten.tril_indices
#tril_indices(int row, int col, int offset=0, *, ScalarType? dtype=long, Layout? layout=None, Device? device=None, bool? pin_memory=None)
@op(torch.ops.aten.tril_indices)
def _aten_tril_indices(row, col, offset=0, *, dtype=jnp.int64.dtype, layout=None, device=None, pin_memory=None):
  a, b = jnp.tril_indices(row, offset, col)
  return jnp.stack((a, b))

# aten.tril_indices
#tril_indices(int row, int col, int offset=0, *, ScalarType? dtype=long, Layout? layout=None, Device? device=None, bool? pin_memory=None)
@op(torch.ops.aten.triu_indices)
def _aten_triu_indices(row, col, offset=0, *, dtype=jnp.int64.dtype, layout=None, device=None, pin_memory=None):
  a, b = jnp.triu_indices(row, offset, col)
  return jnp.stack((a, b))

# aten.trunc
@op(torch.ops.aten.trunc)
def _aten_trunc(a):
  return jnp.trunc(a)


@op(torch.ops.aten.unbind)
@op(torch.ops.aten.unbind_copy)
def _aten_unbind(a, dim=0):
  return tuple(
    _aten_squeeze_dim(jax.lax.index_in_dim(a, i, axis=dim), dim)
    for i in range(a.shape[dim])
  )


# NOTE: skip aten.upsample_nearest2d and aten.upsample_bilinear2d
# despite those being core aten ops, they also have decompositions.
# here we are using torch decompositions.


# aten.where
@op(torch.ops.aten.where.self)
@op(torch.ops.aten.where.ScalarSelf)
@op(torch.ops.aten.where.ScalarOther)
@op(torch.ops.aten.where.Scalar)
def _aten_where(condition, x, y):
  return jnp.where(condition, x, y)


# aten.to.dtype
# Tensor(a) self, ScalarType dtype, bool non_blocking=False, bool copy=False, MemoryFormat? memory_format=None
@op(torch.ops.aten.to.dtype)
def _aten_to_dtype(
  a, dtype, non_blocking=False, copy=False, memory_format=None
):
  if dtype:
    jaxdtype = mappings.t2j_dtype(dtype)
  return a.astype(jaxdtype)


@op(torch.ops.aten.to.dtype_layout)
def _aten_to_dtype_layout(
  a, *, dtype=None, layout=None, device=None, pin_memory=None, non_blocking=False, copy=False, memory_format=None
):
  return _aten_to_dtype(
      a,
      dtype,
      non_blocking=non_blocking,
      copy=copy,
      memory_format=memory_format)

# aten.to.device


# Tensor self, int[1]? dim=None, *, Scalar? correction=None, bool keepdim=False
@op(torch.ops.aten.var_mean.correction)
def _aten_var_mean_correction(self, dim=None, correction=None, keepdim=False):
  return (
    jnp.var(self, axis=dim, ddof=correction, keepdims=keepdim),
    jnp.mean(self, dim, keepdims=keepdim),
  )


@op(torch.ops.aten.scalar_tensor)
@op_base.convert_dtype()
def _aten_scalar_tensor(
  s, dtype=None, layout=None, device=None, pin_memory=None
):
  return jnp.array(s, dtype=dtype)


@op(torch.ops.aten.to.device)
def _aten_to_device(x, device, dtype):
  return x


@op(torch.ops.aten.max_pool2d_with_indices_backward)
def max_pool2d_with_indices_backward_custom(
  grad_output, self, kernel_size, stride, padding, dilation, ceil_mode, indices
):
  """
  Approximates the gradient calculation of PyTorch's max_pool2d_with_indices_backward.

  Args:
      grad_output: The gradient tensor from the preceding layer.
      self: The input tensor on which the original max pooling was performed.
      kernel_size: The size of the pooling window.
      stride: The stride of the pooling window.
      padding: The padding applied during max pooling.
      dilation: The dilation factor for the pooling operation.
      ceil_mode: Whether to use ceil or floor when calculating output shapes.
      indices: The indices of the maximum values, as produced by max_pool2d_with_indices.

  Returns:
      The calculated gradient with respect to the input (grad_input).
  """

  kH, kW = kernel_size
  dH, dW = stride
  padH, padW = padding
  dilH, dilW = dilation

  # Calculate output shape (may need adjustment based on ceil_mode)
  out_shape = jnp.array(self.shape)
  grad_input = jnp.zeros_like(self)

  # Iterate over the flattened input and output tensors
  for i, idx in enumerate(indices.flatten()):
    # Calculate input coordinates corresponding to the maximum value
    out_y, out_x = i // grad_output.shape[3], i % grad_output.shape[3]
    in_y = out_y * dH - padH + out_y * (dilH - 1)
    in_x = out_x * dW - padW + out_x * (dilW - 1)

    # Scatter the gradient to the appropriate input locations (handling potential overlaps)
    for y in range(in_y, in_y + kH):
      for x in range(in_x, in_x + kW):
        if 0 <= y < grad_input.shape[2] and 0 <= x < grad_input.shape[3]:
          grad_input = grad_input.at[y, x].add(grad_output.flatten()[i])

  return grad_input


@op(torch.ops.aten._local_scalar_dense)
def _aten_local_scalar_dense(x):
  return x.item()


@op(torch.ops.aten.tensor_split.sections)
def _aten_tensor_split(ary, indices_or_sections, axis=0):
  return jnp.array_split(ary, indices_or_sections, axis)


@op(torch.ops.aten.randn, needs_env=True)
@op_base.convert_dtype()
def _randn(
  *size,
  generator=None,
  out=None,
  dtype=None,
  layout=torch.strided,
  device=None,
  requires_grad=False,
  pin_memory=False,
  env=None,
):
  shape = size
  if len(shape) == 1 and isinstance(shape[0], (list, tuple)):
    shape = shape[0]
  key = env.get_and_rotate_prng_key(generator)
  res = jax.random.normal(key, shape)
  if dtype is not None:
    res = res.astype(dtype)
  return res

@op(torch.ops.aten.bernoulli.p, needs_env=True)
def _bernoulli(
  self,
  p = 0.5,
  *,
  generator=None,
  env=None,
):
  key = env.get_and_rotate_prng_key(generator)
  res = jax.random.uniform(key, self.shape) < p
  return res



@op(torch.ops.aten.randn_like, needs_env=True)
@op_base.convert_dtype()
def _aten_randn_like(
  x,
  *,
  dtype=None,
  layout=None,
  device=None,
  pin_memory=False,
  memory_format=torch.preserve_format,
  env=None,
):
  key = env.get_and_rotate_prng_key()
  return jax.random.normal(key, dtype=dtype or x.dtype, shape=x.shape)


@op(torch.ops.aten.rand, needs_env=True)
@op_base.convert_dtype()
def _rand(
  *size,
  generator=None,
  out=None,
  dtype=None,
  layout=torch.strided,
  device=None,
  requires_grad=False,
  pin_memory=False,
  env=None,
):
  shape = size
  if len(shape) == 1 and isinstance(shape[0], (list, tuple)):
    shape = shape[0]
  key = env.get_and_rotate_prng_key(generator)
  res = jax.random.uniform(key, shape)
  if dtype is not None:
    res = res.astype(dtype)
  return res


@op(torch.ops.aten.outer)
def _aten_outer(a, b):
  return jnp.outer(a, b)


@op(torch.ops.aten.allclose)
def _aten_allclose(input, other, rtol=1e-05, atol=1e-08, equal_nan=False):
  return jnp.allclose(input, other, rtol, atol, equal_nan)

@op(torch.ops.aten.native_batch_norm)
def _aten_native_batch_norm(input, weight, bias, running_mean, running_var, training=False, momentum=0.1, eps=1e-5):

  if running_mean is None:
    running_mean = jnp.zeros(input.shape[1], dtype=input.dtype)  # Initialize running mean if None
  if running_var is None:
    running_var = jnp.ones(input.shape[1], dtype=input.dtype)   # Initialize running variance if None

  if training:
    return torch.ops.aten._native_batch_norm_legit(input, weight, bias, running_mean, running_var, training, momentum, eps)
  else:
    return torch.ops.aten._native_batch_norm_legit_no_training(input, weight, bias, running_mean, running_var, momentum, eps)


@op(torch.ops.aten.normal, needs_env=True)
def _aten_normal(self, mean=0, std=1, generator=None, env=None):
  shape = self.shape
  res = _randn(*shape, generator=generator, env=env)
  return res * std + mean

@op(torch.ops.aten.uniform, needs_env=True)
def _aten_uniform(self, from_=0, to=1, *, generator=None, env=None):
  assert from_ <= to, f'Uniform from(passed in {from_}) must be less than to(passed in {to})'
  shape = self.shape
  res = _rand(*shape, generator=generator, env=env)
  return res * (to - from_) + from_

#func: randint.low_generator(SymInt low, SymInt high, SymInt[] size, *, Generator? generator, ScalarType? dtype=long, Layout? layout=None, Device? device=None, bool? pin_memory=None) -> Tensor

@op(torch.ops.aten.randint, torch.ops.aten.randint.generator, needs_env=True)
@op_base.convert_dtype(use_default_dtype=False)
def _aten_randint(
  *args,
  generator=None,
  dtype=None,
  env=None,
  **kwargs,
):
  if len(args) == 3:
    # low, high, size
    low, high, size = args
  elif len(args) == 2:
    high, size = args
    low = 0
  else:
    raise AssertionError(f'Expected at 2 or 3 args for Aten::randint, got {len(args)}')

  key = env.get_and_rotate_prng_key(generator)
  res = jax.random.randint(key, size, low, high)
  if dtype is not None:
    res = res.astype(dtype)
  return res


@op(torch.ops.aten.dim, is_jax_function=False)
def _aten_dim(self):
  return len(self.shape)


@op(torch.ops.aten.copysign)
def _aten_copysign(input, other, *, out=None):
  result = jnp.copysign(input, other)
  # torch.copysign(x, y) returns float32 for integer x and y,
  # regardless of their exact integer dtype, whereas jax.copysign returns
  # float64 when one or both of them is int64.
  if jnp.issubdtype(input.dtype, jnp.integer) and jnp.issubdtype(
    other.dtype, jnp.integer
  ):
    result = result.astype(jnp.float32)
  return result
@op(torch.ops.aten.i0)
@op_base.promote_int_input
def _aten_i0(self):
  return jax.scipy.special.i0(self)


@op(torch.ops.aten.special_i0e)
@op_base.promote_int_input
def _aten_i0e(self):
  return jax.scipy.special.i0e(self)


@op(torch.ops.aten.special_bessel_j0)
@op_base.promote_int_input
def _aten_special_bessel_j0(self):
  # Adapted from https://github.com/pytorch/pytorch/blob/f8f41dcb24cb4f4e87a51bb04847942dd835e496/aten/src/ATen/native/Math.h#L2379-L2489

  def very_small(x):
    return 1.0 - x * x / 4.0

  def small(x):
    RP = jnp.array(
      [
        -4.79443220978201773821e09,
        1.95617491946556577543e12,
        -2.49248344360967716204e14,
        9.70862251047306323952e15,
      ],
      dtype=self.dtype,
    )
    RQ = jnp.array(
      [
        4.99563147152651017219e02,
        1.73785401676374683123e05,
        4.84409658339962045305e07,
        1.11855537045356834862e10,
        2.11277520115489217587e12,
        3.10518229857422583814e14,
        3.18121955943204943306e16,
        1.71086294081043136091e18,
      ],
      dtype=self.dtype,
    )

    rp = op_base.foreach_loop(RP, lambda carry, rp_i: carry * (x * x) + rp_i)
    rq = op_base.foreach_loop(RQ, lambda carry, rq_i: carry * (x * x) + rq_i)

    return (
      (x * x - 5.78318596294678452118e00)
      * (x * x - 3.04712623436620863991e01)
      * rp
      / rq
    )

  def default(x):
    PP = jnp.array(
      [
        7.96936729297347051624e-04,
        8.28352392107440799803e-02,
        1.23953371646414299388e00,
        5.44725003058768775090e00,
        8.74716500199817011941e00,
        5.30324038235394892183e00,
        9.99999999999999997821e-01,
      ],
      dtype=self.dtype,
    )
    PQ = jnp.array(
      [
        9.24408810558863637013e-04,
        8.56288474354474431428e-02,
        1.25352743901058953537e00,
        5.47097740330417105182e00,
        8.76190883237069594232e00,
        5.30605288235394617618e00,
        1.00000000000000000218e00,
      ],
      dtype=self.dtype,
    )
    QP = jnp.array(
      [
        -1.13663838898469149931e-02,
        -1.28252718670509318512e00,
        -1.95539544257735972385e01,
        -9.32060152123768231369e01,
        -1.77681167980488050595e02,
        -1.47077505154951170175e02,
        -5.14105326766599330220e01,
        -6.05014350600728481186e00,
      ],
      dtype=self.dtype,
    )
    QQ = jnp.array(
      [
        6.43178256118178023184e01,
        8.56430025976980587198e02,
        3.88240183605401609683e03,
        7.24046774195652478189e03,
        5.93072701187316984827e03,
        2.06209331660327847417e03,
        2.42005740240291393179e02,
      ],
      dtype=self.dtype,
    )

    pp = op_base.foreach_loop(PP, lambda carry, pp_i: carry * (25.0 / (x * x)) + pp_i)
    pq = op_base.foreach_loop(PQ, lambda carry, pq_i: carry * (25.0 / (x * x)) + pq_i)
    qp = op_base.foreach_loop(QP, lambda carry, qp_i: carry * (25.0 / (x * x)) + qp_i)
    qq = op_base.foreach_loop(QQ, lambda carry, qq_i: carry * (25.0 / (x * x)) + qq_i)

    return (
      (
        pp / pq * jnp.cos(x - 0.785398163397448309615660845819875721)
        - 5.0
        / x
        * (qp / qq)
        * jnp.sin(x - 0.785398163397448309615660845819875721)
      )
      * 0.797884560802865355879892119868763737
      / jnp.sqrt(x)
    )

  self = jnp.abs(self)
  # Last True condition in  `piecewise` takes priority, but last function is
  # default. See https://github.com/numpy/numpy/issues/16475
  return jnp.piecewise(
    self, [self <= 5.0, self < 0.00001], [small, very_small, default]
  )


@op(torch.ops.aten.special_bessel_j1)
@op_base.promote_int_input
def _aten_special_bessel_j1(self):
  # Adapted from https://github.com/pytorch/pytorch/blob/f8f41dcb24cb4f4e87a51bb04847942dd835e496/aten/src/ATen/native/Math.h#L2491-L2597

  def small(x):
    RP = jnp.array(
      [
        -8.99971225705559398224e08,
        4.52228297998194034323e11,
        -7.27494245221818276015e13,
        3.68295732863852883286e15,
      ],
      dtype=self.dtype,
    )
    RQ = jnp.array(
      [
        6.20836478118054335476e02,
        2.56987256757748830383e05,
        8.35146791431949253037e07,
        2.21511595479792499675e10,
        4.74914122079991414898e12,
        7.84369607876235854894e14,
        8.95222336184627338078e16,
        5.32278620332680085395e18,
      ],
      dtype=self.dtype,
    )

    rp = op_base.foreach_loop(RP, lambda carry, rp_i: carry * (x * x) + rp_i)
    rq = op_base.foreach_loop(RQ, lambda carry, rq_i: carry * (x * x) + rq_i)

    return (
      rp
      / rq
      * x
      * (x * x - 1.46819706421238932572e01)
      * (x * x - 4.92184563216946036703e01)
    )

  def default(x):
    PP = jnp.array(
      [
        7.62125616208173112003e-04,
        7.31397056940917570436e-02,
        1.12719608129684925192e00,
        5.11207951146807644818e00,
        8.42404590141772420927e00,
        5.21451598682361504063e00,
        1.00000000000000000254e00,
      ],
      dtype=self.dtype,
    )
    PQ = jnp.array(
      [
        5.71323128072548699714e-04,
        6.88455908754495404082e-02,
        1.10514232634061696926e00,
        5.07386386128601488557e00,
        8.39985554327604159757e00,
        5.20982848682361821619e00,
        9.99999999999999997461e-01,
      ],
      dtype=self.dtype,
    )
    QP = jnp.array(
      [
        5.10862594750176621635e-02,
        4.98213872951233449420e00,
        7.58238284132545283818e01,
        3.66779609360150777800e02,
        7.10856304998926107277e02,
        5.97489612400613639965e02,
        2.11688757100572135698e02,
        2.52070205858023719784e01,
      ],
      dtype=self.dtype,
    )
    QQ = jnp.array(
      [
        7.42373277035675149943e01,
        1.05644886038262816351e03,
        4.98641058337653607651e03,
        9.56231892404756170795e03,
        7.99704160447350683650e03,
        2.82619278517639096600e03,
        3.36093607810698293419e02,
      ],
      dtype=self.dtype,
    )

    pp = op_base.foreach_loop(PP, lambda carry, pp_i: carry * (25.0 / (x * x)) + pp_i)
    pq = op_base.foreach_loop(PQ, lambda carry, pq_i: carry * (25.0 / (x * x)) + pq_i)
    qp = op_base.foreach_loop(QP, lambda carry, qp_i: carry * (25.0 / (x * x)) + qp_i)
    qq = op_base.foreach_loop(QQ, lambda carry, qq_i: carry * (25.0 / (x * x)) + qq_i)

    return (
      (
        pp / pq * jnp.cos(x - 2.356194490192344928846982537459627163)
        - 5.0
        / x
        * (qp / qq)
        * jnp.sin(x - 2.356194490192344928846982537459627163)
      )
      * 0.797884560802865355879892119868763737
      / jnp.sqrt(x)
    )

  # If x < 0, bessel_j1(x) = -bessel_j1(-x)
  sign = jnp.sign(self)
  self = jnp.abs(self)
  return sign * jnp.piecewise(
    self,
    [self <= 5.0],
    [small, default],
  )


@op(torch.ops.aten.special_bessel_y0)
@op_base.promote_int_input
def _aten_special_bessel_y0(self):
  # Adapted from https://github.com/pytorch/pytorch/blob/f8f41dcb24cb4f4e87a51bb04847942dd835e496/aten/src/ATen/native/Math.h#L2599-L2712

  def zero(x):
    return jnp.array(-jnp.inf, x.dtype)

  def negative(x):
    return jnp.array(jnp.nan, x.dtype)

  def small(x):
    YP = jnp.array(
      [
        1.55924367855235737965e04,
        -1.46639295903971606143e07,
        5.43526477051876500413e09,
        -9.82136065717911466409e11,
        8.75906394395366999549e13,
        -3.46628303384729719441e15,
        4.42733268572569800351e16,
        -1.84950800436986690637e16,
      ],
      dtype=self.dtype,
    )
    YQ = jnp.array(
      [
        1.04128353664259848412e03,
        6.26107330137134956842e05,
        2.68919633393814121987e08,
        8.64002487103935000337e10,
        2.02979612750105546709e13,
        3.17157752842975028269e15,
        2.50596256172653059228e17,
      ],
      dtype=self.dtype,
    )

    yp = op_base.foreach_loop(YP, lambda carry, yp_i: carry * (x * x) + yp_i)
    yq = op_base.foreach_loop(YQ, lambda carry, yq_i: carry * (x * x) + yq_i)

    return yp / yq + (0.636619772367581343075535053490057448 * jnp.log(x) * _aten_special_bessel_j0(x))

  def default(x):
    PP = jnp.array(
      [
        7.96936729297347051624e-04,
        8.28352392107440799803e-02,
        1.23953371646414299388e00,
        5.44725003058768775090e00,
        8.74716500199817011941e00,
        5.30324038235394892183e00,
        9.99999999999999997821e-01,
      ],
      dtype=self.dtype,
    )
    PQ = jnp.array(
      [
        9.24408810558863637013e-04,
        8.56288474354474431428e-02,
        1.25352743901058953537e00,
        5.47097740330417105182e00,
        8.76190883237069594232e00,
        5.30605288235394617618e00,
        1.00000000000000000218e00,
      ],
      dtype=self.dtype,
    )
    QP = jnp.array(
      [
        -1.13663838898469149931e-02,
        -1.28252718670509318512e00,
        -1.95539544257735972385e01,
        -9.32060152123768231369e01,
        -1.77681167980488050595e02,
        -1.47077505154951170175e02,
        -5.14105326766599330220e01,
        -6.05014350600728481186e00,
      ],
      dtype=self.dtype,
    )
    QQ = jnp.array(
      [
        6.43178256118178023184e01,
        8.56430025976980587198e02,
        3.88240183605401609683e03,
        7.24046774195652478189e03,
        5.93072701187316984827e03,
        2.06209331660327847417e03,
        2.42005740240291393179e02,
      ],
      dtype=self.dtype,
    )

    factor = 25.0 / (x * x)
    pp = op_base.foreach_loop(PP, lambda carry, pp_i: carry * factor + pp_i)
    pq = op_base.foreach_loop(PQ, lambda carry, pq_i: carry * factor + pq_i)
    qp = op_base.foreach_loop(QP, lambda carry, qp_i: carry * factor + qp_i)
    qq = op_base.foreach_loop(QQ, lambda carry, qq_i: carry * factor + qq_i)

    return (
      (
        pp / pq * jnp.sin(x - 0.785398163397448309615660845819875721)
        + 5.0
        / x
        * (qp / qq)
        * jnp.cos(x - 0.785398163397448309615660845819875721)
      )
      * 0.797884560802865355879892119868763737
      / jnp.sqrt(x)
    )

  return jnp.piecewise(
    self,
    [self <= 5.0, self < 0., self == 0.],
    [small, negative, zero, default],
  )


@op(torch.ops.aten.special_bessel_y1)
@op_base.promote_int_input
def _aten_special_bessel_y1(self):
  # Adapted from https://github.com/pytorch/pytorch/blob/f8f41dcb24cb4f4e87a51bb04847942dd835e496/aten/src/ATen/native/Math.h#L2714-L2826

  def zero(x):
    return jnp.array(-jnp.inf, x.dtype)

  def negative(x):
    return jnp.array(jnp.nan, x.dtype)

  def small(x):
    YP = jnp.array(
      [
        1.26320474790178026440e09,
        -6.47355876379160291031e11,
        1.14509511541823727583e14,
        -8.12770255501325109621e15,
        2.02439475713594898196e17,
        -7.78877196265950026825e17,
      ],
      dtype=self.dtype,
    )
    YQ = jnp.array(
      [
        5.94301592346128195359e02,
        2.35564092943068577943e05,
        7.34811944459721705660e07,
        1.87601316108706159478e10,
        3.88231277496238566008e12,
        6.20557727146953693363e14,
        6.87141087355300489866e16,
        3.97270608116560655612e18,
      ],
      dtype=self.dtype,
    )

    yp = op_base.foreach_loop(YP, lambda carry, yp_i: carry * (x * x) + yp_i)
    yq = op_base.foreach_loop(YQ, lambda carry, yq_i: carry * (x * x) + yq_i)

    return (
      x * (yp / yq)
      + (
        0.636619772367581343075535053490057448
        * (_aten_special_bessel_j1(x) * jnp.log(x) - 1.0 / x)
      )
    )

  def default(x):
    PP = jnp.array(
      [
        7.62125616208173112003e-04,
        7.31397056940917570436e-02,
        1.12719608129684925192e00,
        5.11207951146807644818e00,
        8.42404590141772420927e00,
        5.21451598682361504063e00,
        1.00000000000000000254e00,
      ],
      dtype=self.dtype,
    )
    PQ = jnp.array(
      [
        5.71323128072548699714e-04,
        6.88455908754495404082e-02,
        1.10514232634061696926e00,
        5.07386386128601488557e00,
        8.39985554327604159757e00,
        5.20982848682361821619e00,
        9.99999999999999997461e-01,
      ],
      dtype=self.dtype,
    )
    QP = jnp.array(
      [
        5.10862594750176621635e-02,
        4.98213872951233449420e00,
        7.58238284132545283818e01,
        3.66779609360150777800e02,
        7.10856304998926107277e02,
        5.97489612400613639965e02,
        2.11688757100572135698e02,
        2.52070205858023719784e01,
      ],
      dtype=self.dtype,
    )
    QQ = jnp.array(
      [
        7.42373277035675149943e01,
        1.05644886038262816351e03,
        4.98641058337653607651e03,
        9.56231892404756170795e03,
        7.99704160447350683650e03,
        2.82619278517639096600e03,
        3.36093607810698293419e02,
      ],
      dtype=self.dtype,
    )

    factor = 25.0 / (x * x)
    pp = op_base.foreach_loop(PP, lambda carry, pp_i: carry * factor + pp_i)
    pq = op_base.foreach_loop(PQ, lambda carry, pq_i: carry * factor + pq_i)
    qp = op_base.foreach_loop(QP, lambda carry, qp_i: carry * factor + qp_i)
    qq = op_base.foreach_loop(QQ, lambda carry, qq_i: carry * factor + qq_i)

    return (
      (
        pp / pq * jnp.sin(x - 2.356194490192344928846982537459627163)
        + 5.0
        / x
        * (qp / qq)
        * jnp.cos(x - 2.356194490192344928846982537459627163)
      )
      * 0.797884560802865355879892119868763737
      / jnp.sqrt(x)
    )

  return jnp.piecewise(
    self,
    [self <= 5.0, self < 0., self == 0.],
    [small, negative, zero, default],
  )


@op(torch.ops.aten.special_chebyshev_polynomial_t)
@op_base.promote_int_input
def _aten_special_chebyshev_polynomial_t(self, n):
  # Adapted from https://github.com/pytorch/pytorch/blob/f8f41dcb24cb4f4e87a51bb04847942dd835e496/aten/src/ATen/native/Math.h#L2828-L2865

  @jnp.vectorize
  def vectorized(x, n_i):
    def negative_n(x):
      return jnp.zeros_like(x)

    def one_x(x):
      return jnp.where((x > 0) | (n_i % 2 == 0), jnp.ones_like(x), -jnp.ones_like(x))

    def large_n_small_x(x):
      return jnp.cos(n_i * jnp.acos(x))

    def zero_n(x):
      return jnp.ones_like(x)

    def one_n(x):
      return x

    def default(x):
      def f(_, carry):
        p, q = carry
        return (q, 2 * x * q - p)

      _, r  = jax.lax.fori_loop(0, n_i - 1, f, init_val=(1., x))
      return r

    return jnp.piecewise(
      x,
      [
        n_i == 1,
        n_i == 0,
        (n_i == 6) & (jnp.abs(x) < 1),
        jnp.abs(x) == 1.,
        n_i < 0
      ],
      [one_n, zero_n, large_n_small_x, one_x, negative_n, default]
    )

  # Explcicitly vectorize since we must vectorizes over both self and n
  return vectorized(self, n.astype(jnp.int64))


@op(torch.ops.aten.special_chebyshev_polynomial_u)
@op_base.promote_int_input
def _aten_special_chebyshev_polynomial_u(self, n):
  # Adapted from https://github.com/pytorch/pytorch/blob/f8f41dcb24cb4f4e87a51bb04847942dd835e496/aten/src/ATen/native/Math.h#L2872-L2913

  @jnp.vectorize
  def vectorized(x, n_i):
    def negative_n(x):
      return jnp.zeros_like(x)

    def one_x(x):
      return jnp.where((x > 0) | (n_i % 2 == 0), n_i + 1, -(n_i + 1))

    def large_n_small_x(x):
      sin_acos_x = jnp.sin(jnp.acos(x))
      return jnp.where(
        sin_acos_x != 0,
        jnp.sin((n_i + 1) * jnp.acos(x)) / sin_acos_x,
        (n_i + 1) * jnp.cos((n_i + 1) * jnp.acos(x)) / x,
      )

    def zero_n(x):
      return jnp.ones_like(x)

    def one_n(x):
      return 2 * x

    def default(x):
      def f(_, carry):
        p, q = carry
        return (q, 2 * x * q - p)

      _, r = jax.lax.fori_loop(0, n_i - 1, f, init_val=(1.0, 2 * x))
      return r

    return jnp.piecewise(
      x,
      [
        n_i == 1,
        n_i == 0,
        (n_i > 8) & (jnp.abs(x) < 1),
        jnp.abs(x) == 1.0,
        n_i < 0,
      ],
      [one_n, zero_n, large_n_small_x, one_x, negative_n, default],
    )

  return vectorized(self, n.astype(jnp.int64))


@op(torch.ops.aten.special_erfcx)
@op_base.promote_int_input
def _aten_special_erfcx(x):
  return jnp.exp(x * x) * jax.lax.erfc(x)


@op(torch.ops.aten.special_hermite_polynomial_h)
@op_base.promote_int_input
def _aten_special_hermite_polynomial_h(self, n):
  # Adapted from https://github.com/pytorch/pytorch/blob/f8f41dcb24cb4f4e87a51bb04847942dd835e496/aten/src/ATen/native/Math.h#L3036-L3061

  @jnp.vectorize
  def vectorized(x, n_i):
    def negative_n(x):
      return jnp.zeros_like(x)

    def zero_n(x):
      return jnp.ones_like(x)

    def one_n(x):
      return 2 * x

    def default(x):
      def f(k, carry):
        p, q = carry
        return (q, 2 * x * q - 2 * k * p)

      _, r = jax.lax.fori_loop(1, n_i, f, init_val=(1.0, 2 * x))
      return r

    return jnp.piecewise(
      x, [n_i == 1, n_i == 0, n_i < 0], [one_n, zero_n, negative_n, default]
    )

  return vectorized(self, n.astype(jnp.int64))


@op(torch.ops.aten.special_hermite_polynomial_he)
@op_base.promote_int_input
def _aten_special_hermite_polynomial_he(self, n):
  # Adapted from https://github.com/pytorch/pytorch/blob/f8f41dcb24cb4f4e87a51bb04847942dd835e496/aten/src/ATen/native/Math.h#L3073-L3098

  @jnp.vectorize
  def vectorized(x, n_i):
    def negative_n(x):
      return jnp.zeros_like(x)

    def zero_n(x):
      return jnp.ones_like(x)

    def one_n(x):
      return x

    def default(x):
      def f(k, carry):
        p, q = carry
        return (q, x * q - k * p)

      _, r = jax.lax.fori_loop(1, n_i, f, init_val=(1.0, x))
      return r

    return jnp.piecewise(
      x, [n_i == 1.0, n_i == 0.0, n_i < 0], [one_n, zero_n, negative_n, default]
    )

  return vectorized(self, n.astype(jnp.int64))


@op(torch.ops.aten.narrow)
def _aten_narrow(input, dim, start, length):
  return jax.lax.dynamic_slice_in_dim(input, start, length, axis=dim)


@op(torch.ops.aten.flatten)
def _aten_flatten(x, start_dim=0, end_dim=-1):
  """
  Flattens a JAX array (similar to torch.flatten).

  Args:
      x: The JAX array to be flattened.
      start_dim: The first dimension to include in the flattening.
      end_dim: The last dimension to include in the flattening.

  Returns:
      A flattened JAX array.
  """
  shape = x.shape

  if end_dim < 0:
    end_dim += len(shape)  # Handle negative indexing

  new_shape = (*shape[:start_dim], -1, *shape[end_dim + 1:])
  return jnp.reshape(x, new_shape)

<<<<<<< HEAD

@op(torch.ops.aten.new_empty_strided)
def _new_empty_strided(self, size, stride, **kwargs):
  return jnp.empty(size)


@op(torch.ops.aten._unsafe_index_put, is_jax_function=False)
def _aten_unsafe_index_put(self, indices, values, accumulate=False):
  return self.index_put_(indices, values, accumulate)


@op(torch.ops.aten.conj_physical)
def _aten_conj_physical(self):
  return jnp.conjugate(self)
=======
@op(torch.ops.aten.log_sigmoid)
def _aten_log_sigmoid(x):
  return jax.nn.log_sigmoid(x)
>>>>>>> b8db9322
<|MERGE_RESOLUTION|>--- conflicted
+++ resolved
@@ -240,7 +240,7 @@
   if isinstance(tensor2, int):
     return tensor1.dtype
 
-  dtype_hierarchy = { 
+  dtype_hierarchy = {
       'uint8': 8, 'int8': 8,
       'uint16': 16, 'int16': 16,
       'uint32': 32, 'int32': 32,
@@ -3042,7 +3042,6 @@
   new_shape = (*shape[:start_dim], -1, *shape[end_dim + 1:])
   return jnp.reshape(x, new_shape)
 
-<<<<<<< HEAD
 
 @op(torch.ops.aten.new_empty_strided)
 def _new_empty_strided(self, size, stride, **kwargs):
@@ -3057,8 +3056,8 @@
 @op(torch.ops.aten.conj_physical)
 def _aten_conj_physical(self):
   return jnp.conjugate(self)
-=======
+
+
 @op(torch.ops.aten.log_sigmoid)
 def _aten_log_sigmoid(x):
-  return jax.nn.log_sigmoid(x)
->>>>>>> b8db9322
+  return jax.nn.log_sigmoid(x)