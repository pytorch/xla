--- conflicted
+++ resolved
@@ -2259,7 +2259,6 @@
 def _aten_linalg_eigh(A, UPLO='L'):
   return jnp.linalg.eigh(A, UPLO)
 
-<<<<<<< HEAD
 
 @op(torch.ops.aten.linalg_lu)
 def _aten_linalg_lu(A, pivot=True, out=None):
@@ -2290,11 +2289,11 @@
 
   return P,L,U
 
-=======
+
 @op(torch.ops.aten.gcd)
 def _aten_gcd(input, other):
   return jnp.gcd(input, other)
->>>>>>> d50fecb0
+
 
 # aten.lcm
 @op(torch.ops.aten.lcm)
