"""Torch ops implemented using jax."""

import sys
from typing import Optional, Sequence
import functools

import jax
from jax import numpy as jnp
import functools
import numpy as np
import torch
import torch.distributed._functional_collectives
from torch_xla2.ops import ops_registry
from torch_xla2.ops import op_base, mappings
from torch_xla2 import interop

# Keys are OpOverload, value is a callable that takes
# XLATensor2
all_ops = {}

# list all Aten ops from pytorch that does mutation
# and need to be implemented in jax

mutation_ops_to_functional = {
  torch.ops.aten.add_: torch.ops.aten.add,
  torch.ops.aten.sub_: torch.ops.aten.sub,
  torch.ops.aten.mul_: torch.ops.aten.mul,
  torch.ops.aten.div_: torch.ops.aten.div,
  torch.ops.aten.pow_: torch.ops.aten.pow,
  torch.ops.aten.lt_: torch.ops.aten.lt,
  torch.ops.aten.le_: torch.ops.aten.le,
  torch.ops.aten.gt_: torch.ops.aten.gt,
  torch.ops.aten.ge_: torch.ops.aten.ge,
  torch.ops.aten.eq_: torch.ops.aten.eq,
  torch.ops.aten.ne_: torch.ops.aten.ne,
  torch.ops.aten.uniform_: torch.ops.aten.uniform,
  torch.ops.aten.relu_: torch.ops.aten.relu,
  torch.ops.aten.normal_: torch.ops.aten.normal,
  torch.ops.aten.squeeze_: torch.ops.aten.squeeze,
  torch.ops.aten.bernoulli_: torch.ops.aten.bernoulli.p,
  torch.ops.aten.clamp_: torch.ops.aten.clamp,
  torch.ops.aten.random_: torch.ops.aten.uniform,
  torch.ops.aten.ceil_: torch.ops.aten.ceil,
  torch.ops.aten.logical_not_: torch.ops.aten.logical_not,
  torch.ops.aten.unsqueeze_: torch.ops.aten.unsqueeze,
  torch.ops.aten.transpose_: torch.ops.aten.transpose,
}


def make_mutation(op):
  return op_base.InplaceOp(mutation_ops_to_functional[op], position_to_mutate=0)


for op in mutation_ops_to_functional.keys():
  ops_registry.register_torch_dispatch_op(
    op, make_mutation(op), is_jax_function=False
  )


def op(*aten, **kwargs):
  def inner(func):
    for a in aten:
      ops_registry.register_torch_dispatch_op(a, func, **kwargs)
      continue

      if isinstance(a, torch._ops.OpOverloadPacket):
        opname = a.default.name() if 'default' in a.overloads() else a._qualified_op_name
      elif isinstance(a, torch._ops.OpOverload):
        opname = a.name()
      else:
        raise RuntimeError(f'oops {a}')

      torchfunc = functools.partial(interop.call_jax, func)
      # HACK: to_copy is where we make the initial conversion from CPU tensor to JAX tensor
      torch.library.impl(opname, 'privateuseone')(torchfunc if a != torch.ops.aten._to_copy else func)
    return func

  return inner


@op(
  torch.ops.aten.view_copy,
  torch.ops.aten.view,
  torch.ops.aten._unsafe_view,
  torch.ops.aten.reshape,
)
def _aten_unsafe_view(x, shape):
  return jnp.reshape(x, shape)


@op(torch.ops.aten.add.Tensor)
@op(torch.ops.aten.add.Scalar)
def _aten_add(x, y, *, alpha=1):
  """if isinstance(x, jnp.ndarray) and isinstance(y, jnp.ndarray):

  assert x.dtype == y.dtype, (x.dtype, y.dtype)
  """
  return x + y * alpha


@op(torch.ops.aten.copy_, is_jax_function=False)
def _aten_copy(x, y, memory_format=None):
  x._elem = y._elem.astype(x._elem.dtype)
  return x


@op(torch.ops.aten.clone)
def _aten_clone(x, memory_format=None):
  return x


@op(torch.ops.aten.index_copy)
def _aten_index_copy(x, dim, indexes, source):
  # return jax.lax.scatter(x, index, dim)
  dims = []
  for i in range(len(x.shape)):
    if i == dim:
      dims.append(indexes)
    else:
      dims.append(slice(None, None, None))
  return x.at[dim].set(source)


@op(torch.ops.aten.select)
def _aten_select(x, dim, indexes):
  return jax.lax.index_in_dim(x, index=indexes, axis=dim, keepdims=False)

@op(torch.ops.aten.index_select)
@op(torch.ops.aten.select_copy)
def _aten_index_select(x, dim, index):
  if x.shape == ():
    return x
  return jnp.take(x, index, dim)


@op(torch.ops.aten.mean)
def _aten_mean(x, dim=None, keepdim=False):
  if x.shape == () and dim is not None:
    dim = None # disable dim for jax array without dim
  return jnp.mean(x, dim, keepdims=keepdim)


def _torch_binary_scalar_type(scalar, tensor):
  if "float" in str(tensor.dtype) or "complex" in str(tensor.dtype):
    return tensor.dtype

  if isinstance(scalar, int):
    if "int" in str(tensor.dtype):
      return tensor.dtype

  return jnp.float32


@op(torch.ops.aten.searchsorted.Tensor)
def _aten_searchsorted(sorted_sequence, values):
  return jnp.searchsorted(sorted_sequence, values)


@op(torch.ops.aten.sub.Tensor)
@op(torch.ops.aten.sub.Scalar)
def _aten_sub(x, y):
  if isinstance(x, float):
    dtype = _torch_binary_scalar_type(x, y)
    x = jnp.array(x, dtype=dtype)
  if isinstance(y, float):
    dtype = _torch_binary_scalar_type(y, x)
    y = jnp.array(y, dtype=dtype)
  return x - y


@op(torch.ops.aten.mm)
def _aten_mm(x, y):
  res = x @ y
  return res


@op(torch.ops.aten.mul.Tensor, torch.ops.aten.mul.Scalar)
def _aten_mul(x, y):
  new_dtype = mappings.t2j_dtype(torch.get_default_dtype())
  res = x * y
  if isinstance(x, float) or isinstance(y, float):
    res = res.astype(new_dtype)
  return res


@op(torch.ops.aten.silu)
def _aten_silu(x):
  return jax.nn.silu(x)


@op(torch.ops.aten.t)
def _aten_t(x):
  return jnp.transpose(x)


@op(torch.ops.aten.transpose)
@op(torch.ops.aten.transpose_copy)
def _aten_transpose(x, dim0, dim1):
  shape = list(range(len(x.shape)))
  shape[dim0], shape[dim1] = shape[dim1], shape[dim0]
  return jnp.transpose(x, shape)


@op(torch.ops.aten.triu)
def _aten_triu(m, k):
  return jnp.triu(m, k)


@op(torch.ops.aten.slice)
@op(torch.ops.aten.slice_copy)
def _aten_slice(self, dim=0, start=None, end=None, step=1):
  if dim < 0:
    dim += self.ndim
  if end == sys.maxsize:
    end = self.shape[dim]
  sl = slice(start, end, step)
  dims = []
  for i in range(len(self.shape)):
    if i == dim:
      dims.append(sl)
    else:
      dims.append(slice(None, None, None))
  return self[tuple(dims)]


@op(torch.ops.aten.detach)
def _aten_detach(self):
  return self


@op(torch.ops.aten.imag)
def _aten_imag(x):
  return jnp.imag(x)


@op(torch.ops.aten.isfinite)
def _aten_isfinite(x):
  return jnp.isfinite(x)


@op(torch.ops.aten.real)
def _aten_real(x):
  return jnp.real(x)


@op(torch.Tensor.resize_)
def _aten_resize_(x, size, interpolation='linear'):
  new_size = tuple(size)
  return jax.numpy.resize(x, new_size)


@op(torch.ops.aten.resize_as_)
def _aten_resize_as_(x, y):
  return jax.numpy.resize(x, y.shape)


@op(torch.ops.aten.repeat_interleave.Tensor)
def repeat_interleave(repeats, dim=0):
  return jnp.repeat(jnp.arange(repeats.shape[dim]), repeats)


@op(torch.ops.aten.view_as_real)
def _aten_view_as_real(x):
  real = jnp.real(x)
  im = jnp.imag(x)
  res = jnp.stack([real, im], -1)
  return res


@op(torch.ops.aten.stack)
def _aten_stack(tensors, dim=0):
  return jnp.stack(tensors, dim)


@op(torch.ops.aten._softmax)
def _aten_softmax(x, dim, halftofloat):
  if x.shape == ():
    return jax.nn.softmax(x.reshape([1]), axis=0).reshape([])
  return jax.nn.softmax(x, dim)


def _is_int(x):
  if isinstance(x, int):
    return True
  if isinstance(x, jax.Array) and (x.dtype.name.startswith('int') or x.dtype.name.startswith('uint')):
    return True
  return False

def highest_precision_int_dtype(tensor1, tensor2):
  if isinstance(tensor1, int):
    return tensor2.dtype
  if isinstance(tensor2, int):
    return tensor1.dtype

  dtype_hierarchy = {
      'uint8': 8, 'int8': 8,
      'uint16': 16, 'int16': 16,
      'uint32': 32, 'int32': 32,
      'uint64': 64, 'int64': 64,
  }
  return max(tensor1.dtype, tensor2.dtype, key=lambda dtype: dtype_hierarchy[str(dtype)])

@op(torch.ops.aten.pow)
def _aten_pow(x, y):
  y_orig = y
  if isinstance(y, int):
    y = float(y)
  if _is_int(x) and _is_int(y_orig):
    # Do the math in float then cast
    res = jnp.power(jnp.astype(x, jnp.dtype('float')), y)
    return res.astype(highest_precision_int_dtype(x, y_orig))
  res = jnp.power(x, y)
  if isinstance(x, float):
    return res.astype(_torch_binary_scalar_type(x, y_orig))
  if isinstance(y_orig, float):
    return res.astype(_torch_binary_scalar_type(y_orig, x))
  return res


@op(torch.ops.aten.view_as_complex)
def _aten_view_as_complex(input):
  if input.dtype == jnp.bfloat16:
    input = input.astype(jnp.float32)
  x, y = input[..., 0], input[..., 1]
  return jax.lax.complex(x, y)


@op(torch.ops.aten.div)
def _aten_div(x, y, rounding_mode=""):
  res_dtype = None
  if _is_int(x) and _is_int(y):
    res_dtype = jnp.dtype('float32')

  if (isinstance(x, float) or isinstance(y, float)):
    res_dtype = new_dtype = mappings.t2j_dtype(torch.get_default_dtype())

  if rounding_mode == "floor":
    res = jnp.floor_divide(x, y)
    if _is_int(x) and _is_int(y):
      res_dtype = jnp.dtype('int64')
  else:
    res = x / y
  if rounding_mode == "trunc":
    res = jnp.trunc(res)
    if _is_int(x) and _is_int(y):
      res_dtype = jnp.dtype('int64')
  if res_dtype:
    res = res.astype(res_dtype)
  return res


@op(torch.ops.aten.true_divide)
def _aten_true_divide(x, y):
  return x / y

@op(torch.ops.aten.dist)
def _aten_dist(input, other, p=2):
  diff = jnp.abs(jnp.subtract(input, other))
  return _aten_linalg_vector_norm(diff, ord=p)

@op(torch.ops.aten.bmm)
def _aten_bmm(x, y):
  res = x @ y
  return res
  # return jnp.einsum('bnm,bmk->bnk', x, y)


@op(torch.ops.aten.embedding)
# embedding(Tensor weight, Tensor indices, SymInt padding_idx=-1, bool scale_grad_by_freq=False, bool sparse=False)
def _aten_embedding(a, w, padding_idx=-1):
  return jnp.take(a, w, axis=0)


#- func: _embedding_bag_forward_only(
# Tensor weight, Tensor indices, Tensor offsets, bool scale_grad_by_freq=False,
# int mode=0, bool sparse=False, Tensor? per_sample_weights=None, bool include_last_offset=False, int padding_idx=-1) -> (Tensor, Tensor, Tensor, Tensor)
@op(torch.ops.aten._embedding_bag)
@op(torch.ops.aten._embedding_bag_forward_only)
def _aten__embedding_bag(
  weight,
  indices,
  offsets=None,
  scale_grad_by_freq=False,
  mode=0,
  sparse=False,
  per_sample_weights=None,
  include_last_offset=False,
  padding_idx=-1):
    """Jax implementation of the PyTorch _embedding_bag function.

    Args:
        weight: The learnable weights of the module of shape (num_embeddings, embedding_dim).
        indices: A LongTensor containing the indices to extract.
        offsets: A LongTensor containing the starting offset of each bag.
        scale_grad_by_freq: Whether to scale gradients by the inverse of frequency of the words in the mini-batch.
        mode: 0 = "sum", 1 = "mean" or 2 = "max"
        sparse: Whether the gradients with respect to weight should be a sparse tensor.
        per_sample_weights: If given, each embedding vector is weighted by per_sample_weights
        include_last_offset: Whether to include the last offset as a valid bag.
        padding_idx: If specified, the entries at padding_idx do not contribute to the gradient.

    Returns:
        A tuple of (output, offset2bag, bag_size, max_indices).
    """
    embedded = _aten_embedding(weight, indices, padding_idx)

    def static_dynamic_slice(x, start, size):
      return jax.lax.dynamic_slice_in_dim(x, start, size)


    # TODO not jittable
    def reduce_by_segment(start, size, x, reducer):
      res = []
      for starti, sizei in zip(start, size):
        res.append(reducer(static_dynamic_slice(x, starti, sizei), axis=0))
      return jnp.stack(res)

    def segsum(x, offsets, reducer):
      start, end = offsets, jnp.concat([offsets[1:], jnp.array([x.shape[0]])])
      return reduce_by_segment(start, end - start, x, reducer)

    if mode not in (0, 1, 2):
      raise ValueError("Invalid mode. Please choose 0 (sum) or 1 (mean).")
    if mode == 0:  # sum
      reducer = jnp.sum
    elif mode == 1:  # mean
      reducer = jnp.mean
    elif mode == 2:  # max
      reducer = jnp.max

    if indices.ndim == 1 and offsets is not None:
      output = segsum(embedded, offsets, reducer)
    else:
      output = reducer(embedded, axis=1)

    # TODO: return output, offset2bag, bag_size, max_indices
    return output, None, None, None


@op(torch.ops.aten.rsqrt)
@op_base.promote_int_input
def _aten_rsqrt(x):
  return jax.lax.rsqrt(x)


@op(torch.ops.aten.expand)
@op(torch.ops.aten.expand_copy)
def _aten_expand(x, dims):
  def fix_dims(d, xs):
    if d == -1:
      return xs
    return d

  shape = list(x.shape)
  if len(shape) < len(dims):
    shape = [1, ] * (len(dims) - len(shape)) + shape
    # make sure that dims and shape is the same by
    # left pad with 1s. Otherwise the zip below will
    # truncate
  dims = [fix_dims(p, s) for p, s in zip(dims, shape)]
  return jnp.broadcast_to(x, dims)


@op(torch.ops.aten.dot)
def _aten_dot(x, y):
  return jnp.dot(x, y)


@op(torch.ops.aten._to_copy)
def _aten__to_copy(self, **kwargs):
  dtype = mappings.t2j_dtype(kwargs["dtype"])
  if dtype != self.dtype:
    return self.astype(dtype)
  return jnp.copy(self)




@op(torch.ops.aten.empty)
@op_base.convert_dtype()
def _aten_empty(size: Sequence[int], *, dtype=None, **kwargs):
  return jnp.empty(size, dtype=dtype)


@op(torch.ops.aten.empty_like)
@op_base.convert_dtype()
def _aten_empty_like(input, *, dtype=None, **kwargs):
  return jnp.empty_like(input, dtype=dtype)


@op(torch.ops.aten.ones)
@op_base.convert_dtype()
def _ones(size: Sequence[int], dtype=None, **kwargs):
  return jnp.ones(size, dtype)


@op(torch.ops.aten.zeros)
@op_base.convert_dtype()
def _zeros(size: Sequence[int], dtype=None, **kwargs):
  return jnp.zeros(size, dtype)


@op(torch.ops.aten.eye)
@op_base.convert_dtype()
def _eye(n: int, m: Optional[int] = None, *, dtype=None, **kwargs):
  return jnp.eye(n, m, dtype=dtype)


@op(torch.ops.aten.full)
@op_base.convert_dtype()
def _full(size: Sequence[int], fill_value, *, dtype=None, **kwargs):
  # TODO: handle torch.Size
  return jnp.full(size, fill_value, dtype=dtype)


@op(torch.ops.aten.empty_permuted)
@op_base.convert_dtype()
def _aten_empty_permuted(sizes, physical_layout, dtype=None, **kwargs):
  # Ignore the physical layout,
  # since JAX and torch tensor doesn't share the same memory.
  return jnp.empty(sizes, dtype=dtype)


@op(torch.ops.aten.empty_strided)
@op_base.convert_dtype()
def _aten_empty_strided(sizes, stride, dtype=None, **kwargs):
  # Ignore stride, since JAX and torch tensor doesn't share the same memory.
  return jnp.empty(sizes, dtype=dtype)


@op(torch.ops.aten.index_put_)
@op(torch.ops.aten.index_put)
def _aten_index_put(self, indexes, values, accumulate=False):
  indexes = [slice(None, None, None) if i is None else i for i in indexes]
  indexes = tuple(indexes)
  if accumulate:
    return self.at[indexes].add(values)
  else:
    return self.at[indexes].set(values)


@op(torch.ops.aten.index)
@op(torch.ops.aten._unsafe_index)
@op(torch.ops.aten.index.Tensor)
def _aten_index(self, indexes):
  indexes = [slice(None, None, None) if i is None else i for i in indexes]
  indexes = tuple(indexes)
  return self[indexes]


@op(torch.ops.aten.split)
@op(torch.ops.aten.split_copy)
@op(torch.ops.aten.split_with_sizes)
def split_with_sizes(x, sizes, dim=0):
  """Splits an array `x` into sub-arrays based on static sizes `sizes`.

  Args:
    x: The input array to split.
    sizes: A 1D array of integer sizes for each sub-array.

  Returns:
    A list of sub-arrays.
  """
  if isinstance(sizes, int):
    # split equal size
    new_sizes = [sizes] * (x.shape[dim] // sizes)
    sizes = new_sizes
  rank = x.ndim
  splits = np.cumsum(sizes)  # Cumulative sum for split points

  def make_range(rank, dim, start, end):
    res = [slice(None, None, None)] * rank
    res[dim] = slice(start, end)
    return tuple(res)

  return [
    x[make_range(rank, dim, start, end)]
    for start, end in zip([0] + list(splits[:-1]), splits)
  ]


@op(torch.ops.aten.permute)
@op(torch.ops.aten.permute_copy)
def permute(t, dims):
  return jnp.transpose(t, dims)


@op(torch.ops.aten.unsqueeze)
@op(torch.ops.aten.unsqueeze_copy)
def _aten_unsqueeze(self, dim):
  if dim < 0:
    dim += self.ndim + 1
  return jnp.expand_dims(self, dim)


@op(torch.ops.aten.ne)
def _aten_ne(x, y):
  return jnp.not_equal(x, y)

# Create indices along a specific axis
#
# For example
# x = jnp.zeros((3,4))
#
# _indices_along_axis(x, axis=0)
# >> [[0], [1], [2]] shape (3, 1)
#
# _indices_along_axis(x, axis=1)
# >> [[0, 1, 2, 3]] shape (1, 4)
def _indices_along_axis(x, axis):
  return jnp.expand_dims(
      jnp.arange(x.shape[axis]),
      axis = [d for d in range(len(x.shape)) if d != axis]
  )

def _broadcast_indices(indices, shape):
  return jnp.broadcast_to(
      indices,
      shape
  )

@op(torch.ops.aten.cummax)
def _aten_cummax(x, dim):
  if not x.shape:
    return x, jnp.zeros_like(x, dtype=jnp.int64)

  axis = dim

  indice_along_axis = _indices_along_axis(x, axis)
  indices = _broadcast_indices(indice_along_axis, x.shape)


  def cummax_reduce_func(carry, elem):
    v1, v2 = carry['val'], elem['val'] 
    i1, i2 = carry['idx'], elem['idx']

    v = jnp.maximum(v1, v2)
    i = jnp.where(v1 > v2, i1, i2)
    return {'val': v, 'idx': i}
  res = jax.lax.associative_scan(cummax_reduce_func, {'val': x, 'idx': indices}, axis=axis)
  return res['val'], res['idx']

@op(torch.ops.aten.cummin)
def _aten_cummin(x, dim):
  if not x.shape:
    return x, jnp.zeros_like(x, dtype=jnp.int64)
 
  axis = dim

  indice_along_axis = _indices_along_axis(x, axis)
  indices = _broadcast_indices(indice_along_axis, x.shape)

  def cummin_reduce_func(carry, elem):
    v1, v2 = carry['val'], elem['val'] 
    i1, i2 = carry['idx'], elem['idx']

    v = jnp.minimum(v1, v2)
    i = jnp.where(v1 < v2, i1, i2)
    return {'val': v, 'idx': i}

  res = jax.lax.associative_scan(cummin_reduce_func, {'val': x, 'idx': indices}, axis=axis)
  return res['val'], res['idx']


@op(torch.ops.aten.cumsum)
def _aten_cumsum(x, y, dtype=None):
  if dtype:
    dtype = mappings.t2j_dtype(dtype)
  if not x.shape:
    return x
  res = jnp.cumsum(x, y, dtype)
  return res


@op(torch.ops.aten.cumprod)
def _aten_cumprod(input, dim, dtype=None, out=None):
  if dtype:
    dtype = mappings.t2j_dtype(dtype)
  if len(input.shape) > 0:
    res = jnp.cumprod(input, axis=dim, dtype=dtype)
  elif dtype:
    res = input.astype(dtype)
  else:
    res = input
  return res


@op(torch.ops.aten.native_layer_norm)
def _aten_native_layer_norm(
  input, normalized_shape, weight=None, bias=None, eps=1e-5
):
  """Implements layer normalization in Jax as defined by `aten::native_layer_norm`.

  Args:
    input: The input tensor.
    normalized_shape: A list of integer dimensions to be normalized over.
    weight: Optional weight tensor for the affine transformation.
    bias: Optional bias tensor for the affine transformation.
    eps: A small epsilon value for numerical stability.

  Returns:
    output: The normalized tensor.
    mean: The calculated mean tensor.
    std: The calculated standard deviation tensor.
  """
  if isinstance(normalized_shape, int):
    normalized_shape = [normalized_shape]
  axis = [len(input.shape) - i - 1 for i in range(len(normalized_shape))]

  # Calculate mean and standard deviation
  mean = jnp.mean(input, axis=axis, keepdims=True)
  var = jnp.var(input, axis=axis, keepdims=True)
  rstd = jax.lax.rsqrt(var + eps)

  # Normalize the input
  norm_x = (input - mean) * rstd

  # Apply affine transformation (if provided)
  if weight is not None:
    norm_x *= weight
  if bias is not None:
    norm_x += bias
  return norm_x, mean, rstd


# - func: addmm(Tensor self, Tensor mat1, Tensor mat2, *, Scalar beta=1, Scalar alpha=1) -> Tensor
@op(torch.ops.aten.addmm)
@op(torch.ops.aten.addmv)
def _aten_addmm(self, mat1, mat2, *, beta=1.0, alpha=1.0):
  alpha = jnp.array(alpha).astype(mat1.dtype)
  beta = jnp.array(beta).astype(mat1.dtype)
  self *= beta
  self += alpha * jnp.matmul(mat1, mat2)
  return self

@op(torch.ops.aten.sparse_sampled_addmm)
def _aten_sparse_addmm(self, mat1, mat2, *, beta=1.0, alpha=1.0):
  alpha = jnp.array(alpha).astype(mat1.dtype)
  beta = jnp.array(beta).astype(mat1.dtype)
  self *= beta
  self += alpha * jnp.matmul(mat1, mat2) * (self != 0)
  return self


@op(torch.ops.aten.addbmm.default)
def _aten_addbmm(input, batch1, batch2, *, beta=1, alpha=1):
  alpha = jnp.array(alpha).astype(batch1.dtype)
  beta = jnp.array(beta).astype(batch1.dtype)
  mm = jnp.einsum("bxy, byz -> xz", batch1, batch2)
  return jax.lax.cond(
    beta == 0, lambda: alpha * mm, lambda: beta * input + alpha * mm
  )


@op(torch.ops.aten.gelu)
def _aten_gelu(self, *, approximate="none"):
  approx = approximate == "tanh"
  return jax.nn.gelu(self, approx)


@op(torch.ops.aten.squeeze)
@op(torch.ops.aten.squeeze_copy)
def _aten_squeeze_dim(self, dim):
  """Squeezes a Jax tensor by removing a single dimension of size 1.

  Args:
    self: The input tensor.
    dim: The dimension to squeeze.

  Returns:
    The squeezed tensor with the specified dimension removed if it is 1,
    otherwise the original tensor is returned.
  """

  # Validate input arguments
  if not isinstance(self, jnp.ndarray):
    raise TypeError(f"Expected a Jax tensor, got {type(self)}.")
  if isinstance(dim, int):
    dim = [dim]

  # Check if the specified dimension has size 1
  if (len(self.shape) == 0) or all([self.shape[d] != 1 for d in dim]):
    return self

  # Use slicing to remove the dimension if it is 1
  new_shape = list(self.shape)

  def fix_dim(p):
    if p < 0:
      return p + len(self.shape)
    return p

  dim = [fix_dim(d) for d in dim]
  new_shape = [p for i, p in enumerate(self.shape) if i not in dim or p != 1]
  return self.reshape(new_shape)

@op(torch.ops.aten.bucketize)
def _aten_bucketize(input, boundaries, *, out_int32=False, right=False, out=None):
  assert boundaries[0] < boundaries[-1], "boundaries must contain a strictly increasing sequence"
  return_type = jnp.int32 if out_int32 else jnp.int64
  return jnp.digitize(input, boundaries, right=not right).astype(return_type)

@op(torch.ops.aten.convolution)
def _aten_convolution(
  input,
  weight,
  bias,
  stride,
  padding,
  dilation,
  transposed,
  output_padding,
  groups,
):
  if transposed:
    raise NotImplementedError("Transposed convolution is not implemented.")

  def make_padding(padding, num_spatial_dims):
    # Expand single padding to pairs expected by jax
    if len(padding) == 1 and len(padding) < num_spatial_dims:
      padding *= num_spatial_dims
    return ((p, p) for p in padding)

  def create_default_conv_dimension_numbers(num_spatial_dims):
    # Ref: https://github.com/openxla/xla/blob/main/xla/client/xla_builder.cc#L4211
    # (batch dimension, feature dimension, spatial dimensions...)
    lhs_spec = [0, 1]
    # (out feature dimension, in feature dimension, spatial dimensions...)
    rhs_spec = [0, 1]
    # (batch dimension, feature dimension, spatial dimensions...)
    out_spec = [0, 1]
    for i in range(0, num_spatial_dims):
      lhs_spec.append(i + 2)
      rhs_spec.append(i + 2)
      out_spec.append(i + 2)
    return jax.lax.ConvDimensionNumbers(
      *map(tuple, (lhs_spec, rhs_spec, out_spec))
    )

  res = jax.lax.conv_general_dilated(
    input,
    weight,
    stride,
    make_padding(padding, len(stride)),
    lhs_dilation=(1,) * len(stride),
    rhs_dilation=dilation,
    dimension_numbers=create_default_conv_dimension_numbers(len(stride)),
    feature_group_count=groups,
    batch_group_count=1,
  )

  if bias is not None:
    # TODO(qihqi): bias always on channel?
    if len(bias.shape) == 1:
      shape = [1] * len(res.shape)
      shape[1] = bias.shape[0]
      bias = bias.reshape(tuple(shape))
    res = res + bias
  return res


# _native_batch_norm_legit(Tensor input, Tensor? weight, Tensor? bias, Tensor(a!) running_mean, Tensor(b!) running_var, bool training, float momentum, float eps)
@op(torch.ops.aten._native_batch_norm_legit)
def _aten__native_batch_norm_legit(
  input, weight, bias, running_mean, running_var, training, momentum, eps
):
  """JAX implementation of batch normalization with optional parameters.
  Refers to https://github.com/pytorch/pytorch/blob/cd3a71f754a2248bcfe500de7c9860bd7d2002bf/torch/_decomp/decompositions.py#L1713.

  Args:
    input (DeviceArray): Input data (N, C, H, W).
    running_mean ([DeviceArray]): Running mean of input (C,).
    running_var ([DeviceArray]): Running variance of input (C,).
    weight (Optional[DeviceArray]): Scaling factor (gamma) (C,). Can be None.
    bias (Optional[DeviceArray]): Shift factor (beta) (C,). Can be None.
    training (bool): If True, use batch statistics for normalization.
                     If False, use running statistics.
    momentum (float): Momentum factor for updating running statistics.
    eps (float): Small constant for numerical stability.

  Returns:
    DeviceArray: Normalized output
    DeviceArray: Batch mean (C,) or empty if training is False
    DeviceArray: Reversed batch variance (C,) or empty if training is False
  """
  reduction_dims = [0] + list(range(2, input.ndim))
  reshape_dims = [1, -1] + [1]*(input.ndim-2)

  if training:
    # Calculate batch mean and variance
    mean = jnp.mean(input, axis=reduction_dims, keepdims=True)
    saved_mean = jnp.squeeze(mean, reduction_dims)
    var = jnp.var(input, axis=reduction_dims)
    rstd = jax.lax.rsqrt(var.reshape(reshape_dims) + eps)
    # Update running statistics using momentum
    running_mean = (1 - momentum) * running_mean + momentum * saved_mean
    running_var = (1 - momentum) * running_var + momentum * var
    saved_rstd = jnp.squeeze(rstd, reduction_dims)
  else:
    rstd = jax.lax.rsqrt(running_var.reshape(reshape_dims) + eps)
    saved_mean = jnp.array([], dtype=input.dtype)  # No need to calculate batch statistics in inference mode
    saved_rstd = jnp.array([], dtype=input.dtype)

  # Normalize
  if training:
    # use batch statistics if training
    x_hat = (input - mean) * rstd
  else:
    # Use running statistics in inference mode
    x_hat = (input - running_mean.reshape(reshape_dims)) * rstd

  # Scale and shift
  if weight is not None:
    x_hat *= weight.reshape(reshape_dims)  # Reshape weight for broadcasting
  if bias is not None:
    x_hat += bias.reshape(reshape_dims)    # Reshape bias for broadcasting

  return x_hat, saved_mean, saved_rstd



@op(torch.ops.aten._native_batch_norm_legit_no_training)
def _aten__native_batch_norm_legit_no_training(
  input, weight, bias, running_mean, running_var, momentum, eps
):
  return _aten__native_batch_norm_legit(
    input, weight, bias, running_mean, running_var, False, momentum, eps
  )


@op(torch.ops.aten.relu)
def _aten_relu(self):
  return jax.nn.relu(self)


@op(torch.ops.aten.cat)
def _aten_cat(tensors, dims=0):
  return jnp.concatenate(tensors, dims)


def _ceil_mode_padding(
    padding: list[int],
    input_shape: list[int],
    kernel_size: list[int],
    stride: list[int],
    ceil_mode: bool,
):
  """Creates low and high padding specification for the given padding (which is symmetric) and ceil mode.

  Additional high padding could be required when ceil mode is set.
  """
  ceil_mode_padding = []
  for i in range(len(padding)):
    left_padding = padding[i]
    right_padding = left_padding

    input_size = input_shape[2 + i]
    output_size_rem = (input_size + 2 * left_padding - kernel_size[i]) % stride[
        i
    ]
    if ceil_mode and output_size_rem != 0:
      extra_padding = stride[i] - output_size_rem
      new_output_size = (
          input_size
          + left_padding
          + right_padding
          + extra_padding
          - kernel_size[i]
          + stride[i]
          - 1
      ) // stride[i] + 1
      # Ensure that the last pooling starts inside the image.
      size_to_compare = input_size + left_padding

      if (new_output_size - 1) * stride[i] < size_to_compare:
        right_padding += extra_padding

    ceil_mode_padding.append((left_padding, right_padding))
  return ceil_mode_padding


@op(torch.ops.aten.max_pool2d_with_indices)
@op(torch.ops.aten.max_pool3d_with_indices)
def _aten_max_pool2d_with_indices(
  inputs, kernel_size, strides, padding=0, dilation=1, ceil_mode=False
):
  num_batch_dims = len(inputs.shape) - len(kernel_size) - 1
  kernel_size = tuple(kernel_size)
  strides = tuple(strides)
  if isinstance(padding, int):
    padding = [padding for _ in range(len(kernel_size))]

  input_shape = inputs.shape
  if num_batch_dims == 0:
    input_shape = [1, *input_shape]
  padding = _ceil_mode_padding(
      padding, input_shape, kernel_size, strides, ceil_mode
  )

  window_shape = kernel_size
  num_batch_dims = inputs.ndim - (len(window_shape) + 1)
  strides = strides or (1,) * len(window_shape)
  assert len(window_shape) == len(
    strides
  ), f"len({window_shape}) must equal len({strides})"
  strides = (1,) * (1 + num_batch_dims) + strides
  dims = (1,) * (1 + num_batch_dims) + window_shape

  is_single_input = False
  if num_batch_dims == 0:
    # add singleton batch dimension because lax.reduce_window always
    # needs a batch dimension.
    inputs = inputs[None]
    strides = (1,) + strides
    dims = (1,) + dims
    is_single_input = True

  assert inputs.ndim == len(dims), f"len({inputs.shape}) != len({dims})"
  if not isinstance(padding, str):
    padding = tuple(map(tuple, padding))
    assert len(padding) == len(window_shape), (
      f"padding {padding} must specify pads for same number of dims as "
      f"window_shape {window_shape}"
    )
    assert all(
      [len(x) == 2 for x in padding]
    ), f"each entry in padding {padding} must be length 2"
    padding = ((0, 0), (0, 0)) + padding

  indices = jnp.arange(np.prod(inputs.shape)).reshape(inputs.shape)

  def reduce_fn(a, b):
    ai, av = a
    bi, bv = b
    which = av > bv
    return jnp.where(which, ai, bi), jnp.where(which, av, bv)

  init_val = -jnp.inf
  if inputs.dtype in (jnp.int32, jnp.int64):
    init_val = -(1 << 31)
  init_val = jnp.array(init_val).astype(inputs.dtype)

  # Separate maxpool result and indices into two reduce_window ops. Since 
  # the indices tensor is usually unused in inference, separating the two 
  # can help DCE computations for argmax.
  y = jax.lax.reduce_window(
      inputs, init_val, jax.lax.max, dims, strides, padding
  )
  indices, _ = jax.lax.reduce_window(
      (indices, inputs), (0, init_val), reduce_fn, dims, strides, padding
  )
  if is_single_input:
    indices = jnp.squeeze(indices, axis=0)
    y = jnp.squeeze(y, axis=0)
    
  return y, indices


# TODO add more ops


@op(torch.ops.aten.min)
def _aten_min(x, axis=None):
  if axis:
    return jnp.min(x, axis=axis), jnp.argmin(x, axis=axis).astype(jnp.int64)
  else:
    return jnp.min(x, axis=axis)


@op(torch.ops.aten.amin)
def _aten_amin(x, dim=None, keepdim=False):
  return _with_reduction_scalar(jnp.amin, x, dim, keepdim)


@op(torch.ops.aten.argmin)
def _aten_argmin(self, dim=None, keepdim=False):
  return _with_reduction_scalar(jnp.argmin, self, dim, keepdim)


@op(torch.ops.aten.sin)
@op_base.promote_int_input
def _aten_sin(x):
  return jnp.sin(x)


@op(torch.ops.aten.sym_size)
def _aten_sym_size(x, dim):
  return x.shape[dim]


@op(torch.ops.aten.var.correction)
@op(torch.ops.prims.var)
def _aten_var(x, dim=None, *, correction=1, keepdim=False, out=None):
  return jnp.var(x, axis=dim, ddof=correction, keepdims=keepdim)


@op(torch.ops.prims.broadcast_in_dim)
def _prims_broadcast_in_dim(t, shape, broadcast_dimensions):
  return jax.lax.broadcast_in_dim(
    t, shape, broadcast_dimensions=broadcast_dimensions
  )


# aten.native_group_norm -- should use decomp table
# func: native_group_norm(Tensor input, Tensor? weight, Tensor? bias, SymInt N, SymInt C, SymInt HxW, int group, float eps) -> (Tensor, Tensor, Tensor)


@op(torch.ops.aten.native_group_norm)
def _aten_native_group_norm(input, weight, bias, N, C, HxW, group, eps=1e-5):
  """Group Normalization implementation in JAX.

  Args:
    input: Input tensor. Expected shape (batch_size, channels, ... spatial dims
      ...)
    weight: Optional scaling (gamma) parameter. Shape (channels,)
    bias: Optional shifting (beta) parameter. Shape (channels,)
    N: Batch size.
    C: Number of channels.
    HxW: Product of spatial dimensions (number of elements per channel after
      flattening).
    group: Number of groups for Group Normalization.
    eps: Small value added for numerical stability.

  Returns:
    A tuple of (normalized_output, mean, rstd)
  """

  input_shape = input.shape

  # Reshape for group-wise normalization
  reshaped_input = jnp.reshape(input, (1, N * group, -1))

  # **Core Group Normalization**
  def group_norm_body(x):  # Function to apply within each group
    mean = jnp.mean(x, axis=-1, keepdims=True)
    var = jnp.var(x, axis=-1, keepdims=True)
    rstd = jax.lax.rsqrt(var + eps)  # Reciprocal of std with epsilon
    normalized = (x - mean) * rstd
    return normalized, mean, rstd

  normalized, group_mean, group_rstd = jax.lax.map(
    group_norm_body, reshaped_input
  )

  # Reshape back to original input shape
  output = jnp.reshape(normalized, input_shape)

  # **Affine transformation**
  affine_shape = [
    -1 if i == 1 else 1 for i in range(input.ndim)
  ]  # Shape for broadcasting
  if weight is not None and bias is not None:
    output = bias.reshape(affine_shape) + output * weight.reshape(affine_shape)
  elif weight is not None:
    output = output * weight.reshape(affine_shape)
  elif bias is not None:
    output = output + bias.reshape(affine_shape)

  # Reshape mean and rstd
  mean = jnp.reshape(group_mean, (N, group))
  rstd = jnp.reshape(group_rstd, (N, group))

  return output, mean, rstd


@op(torch.ops.aten.linalg_vector_norm)
def _aten_linalg_vector_norm(self, ord=2, dim=None, keepdim=False, dtype=None):
  """Calculates the vector norm along specified dimensions.

  Args:
      self: The input tensor.
      ord: The order of the norm. Can be a float or 'inf', '-inf', 'fro'.
        Default is 2 (Euclidean norm).
      dim: Dimensions along which to calculate the norm. If None, the norm is
        calculated over all dimensions.
      keepdim: Whether to keep the reduced dimensions.
      dtype: Optional data type for the output.

  Returns:
      The tensor containing the calculated vector norms.
  """

  if ord not in {2, float("inf"), float("-inf"), "fro"} and not isinstance(ord, (int, float)):
    raise ValueError(
      f"Unsupported ord value: {ord}. Supported values are 2, inf, -inf, and"
      " 'fro'."
    )
    
  # Special cases (for efficiency and clarity)
  if ord == 0:
    if self.shape == ():
      result = jnp.array(float(self != 0))
    else:
      result = _with_reduction_scalar(jnp.sum, jnp.where(self != 0, 1, 0), dim, keepdim)

  elif ord == 2:  # Euclidean norm
    result = jnp.sqrt(_with_reduction_scalar(jnp.sum, jnp.abs(self) ** 2, dim, keepdim))

  elif ord == float("inf"):
    result = _with_reduction_scalar(jnp.max, jnp.abs(self), dim, keepdim)

  elif ord == float("-inf"):
    result = _with_reduction_scalar(jnp.min, jnp.abs(self), dim, keepdim)

  elif ord == "fro":  # Frobenius norm
    result = jnp.sqrt(_with_reduction_scalar(jnp.sum, jnp.abs(self) ** 2, dim, keepdim))

  else:  # General case (e.g., ord = 1, ord = 3)
    result = _with_reduction_scalar(jnp.sum, jnp.abs(self) ** ord, dim, keepdim) ** (
      1.0 / ord
    )

  # (Optional) dtype conversion
  if dtype is not None:
    result = jnp.astype(result, self.dtype)

  new_dtype = mappings.t2j_dtype(torch.get_default_dtype())
  if result.dtype == jax.numpy.int64:
    result = result.astype(new_dtype)
  return result


# aten.reflection_pad1d
@op(torch.ops.aten.reflection_pad1d)
def _aten_reflection_pad1d(input, padding):
  rank = len(input.shape)
  pad_size = [(0, 0)] * rank
  pad_size[-1] = padding
  return jnp.pad(input, pad_size, mode="reflect")


# aten.alias
@op(torch.ops.aten.alias)
def _aten_alias(self, *args):
  return self


# aten.sinh
@op(torch.ops.aten.sinh)
@op_base.promote_int_input
def _aten_sinh(self):
  return jnp.sinh(self)


# aten.native_layer_norm_backward
@op(torch.ops.aten.native_layer_norm_backward)
def _aten_native_layer_norm_backward(
  grad_out, input, normalized_shape, weight, bias, eps=1e-5
):
  """Implements the backward pass of layer normalization in Jax as defined by `aten::native_layer_norm_backward`.

  Args:
    grad_out: The gradient of the output tensor.
    input: The input tensor.
    normalized_shape: A list of integer dimensions to be normalized over.
    weight: Optional weight tensor for the affine transformation.
    bias: Optional bias tensor for the affine transformation.
    eps: A small epsilon value for numerical stability.

  Returns:
    A tuple of (grad_input, grad_weight, grad_bias).
  """
  return jax.lax.native_layer_norm_backward(
    grad_out, input, normalized_shape, weight, bias, eps
  )


# aten.reflection_pad3d_backward
# aten.reflection_pad2d


# aten.atanh
@op(torch.ops.aten.atanh)
@op_base.promote_int_input
def _aten_atanh(self):
  res = jnp.arctanh(self)
  return res


# aten.bincount
@op(torch.ops.aten.bincount)
def _aten_bincount(input, weights=None, minlength=0):
  return jnp.bincount(input, weights, minlength)


# aten.bitwise_not
@op(torch.ops.aten.bitwise_not)
def _aten_bitwise_not(self):
  return ~self


# aten.bitwise_left_shift
@op(torch.ops.aten.bitwise_left_shift)
def _aten_bitwise_left_shift(input, other):
  return jnp.left_shift(input, other)


# aten.bitwise_right_shift
@op(torch.ops.aten.bitwise_right_shift)
def _aten_bitwise_right_shift(input, other):
  return jnp.right_shift(input, other)


# aten.embedding_dense_backward


# aten.sum
@op(torch.ops.aten.sum)
def _aten_sum(self, dim=None, keepdim=False, dtype=None):
  if not dim:
    dim = None
  return _with_reduction_scalar(jnp.sum, self, dim, keepdim)


# aten.sqrt
@op(torch.ops.aten.sqrt)
@op_base.promote_int_input
def _aten_sqrt(self):
  return jnp.sqrt(self)


@op(torch.ops.aten.tan)
@op_base.promote_int_input
def _aten_tanh(self):
  res = jnp.tan(self)
  return res


# aten.tanh
@op(torch.ops.aten.tanh)
@op_base.promote_int_input
def _aten_tanh(self):
  res = jnp.tanh(self)
  return res


# aten.ceil
@op(torch.ops.aten.ceil)
def _aten_ceil(self):
  return jnp.ceil(self)


# aten.asin
@op(torch.ops.aten.asin)
@op_base.promote_int_input
def _aten_asin(self):
  res = jnp.arcsin(self)
  return res


# aten.minimum
@op(torch.ops.aten.minimum)
def _aten_minimum(self, other):
  return jnp.minimum(self, other)


# aten.max_pool2d_backward


def _scatter_index(dim, index):
  """Returns a tuple of indexes;

  The first is to select in input (to modify),
  the second is to select from the values.
  """
  index_shape = list(index.shape)
  input_indexes = []
  source_indexes = []
  if dim < 0:
    dim += len(index_shape)
  for i in range(len(index_shape)):
    source_indexes.append(slice(0, index_shape[i]))
    if i == dim:
      input_indexes.append(index)
    else:
      target_shape = [1] * len(index_shape)
      target_shape[i] = index_shape[i]
      input_indexes.append(
        jnp.broadcast_to(
          jnp.arange(index_shape[i]).reshape(target_shape), index_shape
        )
      )
  return tuple(input_indexes), tuple(source_indexes)


# aten.scatter_add
@op(torch.ops.aten.scatter_add)
def _aten_scatter_add(input, dim, index, src):
  """JAX implementation of scatter, mimicking torch.scatter behavior"""

  input_indexes, source_indexes = _scatter_index(dim, index)
  return input.at[input_indexes].add(src[source_indexes])

# aten.masked_scatter
@op(torch.ops.aten.masked_scatter)
def _aten_masked_scatter(self, mask, source):

  broadcast_shape = jnp.broadcast_shapes(self.shape, mask.shape)

  if self.shape != broadcast_shape:
    self = jnp.broadcast_to(self, broadcast_shape)
  elif mask.shape != broadcast_shape:
    mask = jnp.broadcast_to(mask, broadcast_shape)

  self_flat = self.flatten()
  mask_flat = mask.flatten()
  source_flat = source.flatten()

  true_indices = jnp.where(mask_flat)[0]
  self_flat = self_flat.at[true_indices].set(source_flat[:len(true_indices)])
  final_arr = self_flat.reshape(self.shape)

  return final_arr

@op(torch.ops.aten.masked_select)
def _aten_masked_select(self, mask, *args, **kwargs):
  broadcast_shape = jnp.broadcast_shapes(self.shape, mask.shape)

  if self.shape != broadcast_shape:
    self = jnp.broadcast_to(self, broadcast_shape)
  if mask.shape != broadcast_shape:
    mask = jnp.broadcast_to(mask, broadcast_shape)

  self_flat = self.flatten()
  mask_flat = mask.flatten()
  true_indices = jnp.where(mask_flat)[0]

  return self_flat[true_indices]

# aten.logical_not


# aten.sign
@op(torch.ops.aten.sign)
def _aten_sign(x):
  return jnp.sign(x)

# aten.signbit
@op(torch.ops.aten.signbit)
def _aten_signbit(x):
  return jnp.signbit(x)

# aten.sigmoid
@op(torch.ops.aten.sigmoid)
@op_base.promote_int_input
def _aten_sigmoid(x):
  return jax.nn.sigmoid(x)


# implement aten.asinh in jax
@op(torch.ops.aten.asinh)
@op_base.promote_int_input
def _aten_asinh(self):
  res = jnp.arcsinh(self)
  return res


# aten.atan
@op(torch.ops.aten.atan)
@op_base.promote_int_input
def _aten_atan(self):
  res = jnp.arctan(self)
  return res


# aten.scatter_reduce
@op(torch.ops.aten.scatter)
@op(torch.ops.aten.scatter_reduce)
def _aten_scatter_reduce(input, dim, index, src, reduce, *, include_self=True):
  if isinstance(src, float):
    dtype = _torch_binary_scalar_type(src, input)
    src = jnp.array(src, dtype=dtype)
  input_indexes, source_indexes = _scatter_index(dim, index)
  # "Zero out" target elements when not included
  if not include_self:
    if reduce in ["sum", "mean"]:
      base_input = jnp.zeros_like(src)
    elif reduce == "prod":
      base_input = jnp.ones_like(src)
    elif reduce == "amax":
      base_input = jnp.full_like(src, -jnp.inf)
    else:  # amin
      base_input = jnp.full_like(src, jnp.inf)
    input = input.at[input_indexes].set(base_input[source_indexes])

  if reduce == "sum" or reduce == "add":
    return input.at[input_indexes].add(src[source_indexes])
  elif reduce == "prod" or reduce == "multiply":
    return input.at[input_indexes].multiply(src[source_indexes])
  elif reduce == "mean":
    if include_self:
      count = jnp.ones_like(input)
    else:
      count = jnp.zeros_like(input)
    count = count.at[input_indexes].add(jnp.ones_like(src)[source_indexes])
    count = jnp.clip(count, min=1)
    mean = input.at[input_indexes].add(src[source_indexes])
    if _is_int(input):
      return mean // count
    return mean / count
  elif reduce == "amax":
    return input.at[input_indexes].max(src[source_indexes])
  elif reduce == "amin":
    return input.at[input_indexes].min(src[source_indexes])
  else:
    raise RuntimeError("Unknown reduction type: ", reduce)


# aten.acos
@op(torch.ops.aten.acos)
@op_base.promote_int_input
def _aten_acos(self):
  return jnp.arccos(self)


# aten.sym_storage_offset
# aten.native_layer_norm_backward
# aten.max_pool3d_with_indices


# aten.gt
@op(torch.ops.aten.gt)
def _aten_gt(self, other):
  return self > other


# aten.pixel_shuffle
@op(torch.ops.aten.pixel_shuffle)
def _aten_pixel_shuffle(x, upscale_factor):
  """PixelShuffle implementation in JAX.

  Args:
    x: Input tensor. Typically a feature map.
    upscale_factor: Integer by which to upscale the spatial dimensions.

  Returns:
    Tensor after PixelShuffle operation.
  """

  batch_size, channels, height, width = x.shape

  if channels % (upscale_factor**2) != 0:
    raise ValueError(
      "Number of channels must be divisible by the square of the upscale factor."
    )

  new_channels = channels // (upscale_factor**2)
  new_height = height * upscale_factor
  new_width = width * upscale_factor

  x = x.reshape(
    batch_size, new_channels, upscale_factor, upscale_factor, height, width
  )
  x = jnp.transpose(
    x, (0, 1, 2, 4, 3, 5)
  )  # Move channels to spatial dimensions
  x = x.reshape(batch_size, new_channels, new_height, new_width)

  return x


# aten.sym_stride
# aten.lt
@op(torch.ops.aten.lt)
def _aten_lt(self, other):
  return self < other


def pool(inputs, init, reduce_fn, window_shape, strides, padding):
  """Helper function to define pooling functions.

  Pooling functions are implemented using the ReduceWindow XLA op.
  NOTE: Be aware that pooling is not generally differentiable.
  That means providing a reduce_fn that is differentiable does not imply that
  pool is differentiable.

  Args:
    inputs: input data with dimensions (batch, window dims..., features).
    init: the initial value for the reduction
    reduce_fn: a reduce function of the form ``(T, T) -> T``.
    window_shape: a shape tuple defining the window to reduce over.
    strides: a sequence of ``n`` integers, representing the inter-window
      strides (default: ``(1, ..., 1)``).
    padding: either the string ``'SAME'``, the string ``'VALID'``, or a sequence
      of ``n`` ``(low, high)`` integer pairs that give the padding to apply before
      and after each spatial dimension.
  Returns:
    The output of the reduction for each window slice.
  """
  num_batch_dims = inputs.ndim - (len(window_shape) + 1)
  strides = strides or (1,) * len(window_shape)
  assert len(window_shape) == len(
    strides
  ), f"len({window_shape}) must equal len({strides})"
  strides = (1,) * (1 + num_batch_dims) + strides
  dims = (1,) * (1 + num_batch_dims) + window_shape

  is_single_input = False
  if num_batch_dims == 0:
    # add singleton batch dimension because lax.reduce_window always
    # needs a batch dimension.
    inputs = inputs[None]
    strides = (1,) + strides
    dims = (1,) + dims
    is_single_input = True

  assert inputs.ndim == len(dims), f"len({inputs.shape}) != len({dims})"
  if not isinstance(padding, str):
    padding = tuple(map(tuple, padding))
    assert len(padding) == len(window_shape), (
      f"padding {padding} must specify pads for same number of dims as "
      f"window_shape {window_shape}"
    )
    assert all(
      [len(x) == 2 for x in padding]
    ), f"each entry in padding {padding} must be length 2"
    padding = ((0, 0), (0, 0)) + padding
  y = jax.lax.reduce_window(inputs, init, reduce_fn, dims, strides, padding)
  if is_single_input:
    y = jnp.squeeze(y, axis=0)
  return y


@op(torch.ops.aten._adaptive_avg_pool3d)
def _aten_adaptive_avg_pool3d(x, output_shape):
  return _aten_adaptive_avg_pool(x, output_shape, 3)


@op(torch.ops.aten._adaptive_avg_pool2d)
def _aten_adaptive_avg_pool3d(x, output_shape):
  return _aten_adaptive_avg_pool(x, output_shape, 2)


def _aten_adaptive_avg_pool(x, output_shape, pool_dim):
  def adaptive_kernel_size(input_shape, output_shape):
    sizes = [1, 1]
    spatial_dim_off = len(input_shape) - pool_dim
    for spatial_dim in range(pool_dim):
      sizes.append(
        input_shape[spatial_dim_off + spatial_dim] // output_shape[spatial_dim]
      )
    return tuple(sizes)

  kernel_sizes = adaptive_kernel_size(x.shape, output_shape)
  y = pool(x, 0.0, jax.lax.add, kernel_sizes, kernel_sizes, padding="VALID")

  div_shape = list(x.shape)
  num_batch_dims = len(x.shape) - pool_dim - 1
  div_shape[num_batch_dims] = 1
  div_shape = tuple(div_shape)
  if len(div_shape) - 2 == len(kernel_sizes):
    div_shape = (1,) + div_shape[1:]
  y = y / pool(
    jnp.ones(div_shape), 0.0, jax.lax.add, kernel_sizes, kernel_sizes, "VALID"
  )
  return y


# aten.avg_pool2d
@op(torch.ops.aten.avg_pool2d)
@op(torch.ops.aten.avg_pool3d)
def _aten_avg_pool(
  inputs,
  kernel_size,
  strides=None,
  padding=0,
  ceil_mode=False,
  count_include_pad=True,
  divisor_override=None,
):
  num_batch_dims = len(inputs.shape) - len(kernel_size) - 1
  kernel_size = tuple(kernel_size)
  strides = tuple(strides) if strides else kernel_size
  if isinstance(padding, int):
    padding = [padding for _ in range(len(kernel_size))]

  input_shape = inputs.shape
  if num_batch_dims == 0:
    input_shape = [1, *input_shape]
  padding = _ceil_mode_padding(padding, input_shape, kernel_size, strides,
                               ceil_mode)

  y = pool(inputs, 0.0, jax.lax.add, kernel_size, strides, padding)
  if divisor_override is not None:
    y = y / jnp.array(divisor_override, y.dtype)
  elif count_include_pad:
    y = y / jnp.array(np.prod(kernel_size), y.dtype)
  else:
    div_shape = list(inputs.shape)
    div_shape[num_batch_dims] = 1
    div_shape = tuple(div_shape)
    if len(div_shape) - 2 == len(kernel_size):
      div_shape = (1,) + div_shape[1:]
    y = y / pool(
        jnp.ones(div_shape, y.dtype),
        jnp.array(0.0, y.dtype),
        jax.lax.add,
        kernel_size,
        strides,
        padding,
    )
  return y


# aten.sym_numel
# aten.reciprocal
@op(torch.ops.aten.reciprocal)
def _aten_reciprocal(a):
  if _is_int(a):
    return (1 / a).astype(jnp.dtype('float32'))
  return 1 / a


# aten.select_scatter
@op(torch.ops.aten.select_scatter)
def _aten_select_scatter(input, src, dim, index):
  input_indexes = []
  if dim < 0:
    dim += len(input.shape)
  for x in range(len(input.shape)):
    if x == dim:
      input_indexes.append(index)
    else:
      input_indexes.append(slice(None, None, None))
  return input.at[tuple(input_indexes)].set(src)


@op(torch.ops.aten.scatter.src)
def _aten_scatter_src(input, dim, index, src, reduce=None):
  input_index, source_indexes = _scatter_index(dim, index)
  return input.at[input_index].set(src[source_indexes])


@op(torch.ops.aten.scatter.value)
def _aten_scatter(input, dim, index, src, reduce=None):
  input_index, source_indexes = _scatter_index(dim, index)
  return input.at[input_index].set(src)


# aten.acosh
@op(torch.ops.aten.acosh)
@op_base.promote_int_input
def _aten_acosh(self):
  return jnp.arccosh(self)


# aten.avg_pool2d_backward
# aten.col2im
# aten.avg_pool3d
# aten.round
@op(torch.ops.aten.round)
def _aten_round(input, decimals=0):
  return jnp.round(input, decimals)


# aten.max
@op(torch.ops.aten.max)
def _aten_max(self, dim=None, keepdim=False):
  if dim is not None:
    return _with_reduction_scalar(jnp.max, self, dim, keepdim), _with_reduction_scalar(jnp.argmax, self, dim, keepdim).astype(jnp.int64)
  else:
    return _with_reduction_scalar(jnp.max, self, dim, keepdim)

# aten.maximum
@op(torch.ops.aten.maximum)
def _aten_maximum(self, other):
  return jnp.maximum(self, other)


# aten.abs
@op(torch.ops.aten.abs)
def _aten_abs(self):
  return jnp.abs(self)


# generate aten.amax only
@op(torch.ops.aten.amax)
def _aten_amax(self, dim=None, keepdim=False):
  return _with_reduction_scalar(jnp.amax, self, dim, keepdim)


def _with_reduction_scalar(jax_func, self, dim, keepdim):
  expanded = False
  if self.ndim == 0:
    # for self of rank 0:
    # torch.any(x, 0), torch.any(x, -1) works;
    # torch.any(x, 1) throws out of bounds, so it's
    # behavior is the same as a jnp array of rank 1
    expanded = True
    self = jnp.expand_dims(self, 0)
  res = jax_func(self, axis=dim, keepdims=keepdim)
  if expanded:
    res = res.squeeze()
  return res


# aten.any
@op(torch.ops.aten.any)
def _aten_any(self, dim=None, keepdim=False):
  return _with_reduction_scalar(jnp.any, self, dim, keepdim)

# aten.arange
@op(torch.ops.aten.arange.start_step)
@op(torch.ops.aten.arange.start)
@op(torch.ops.aten.arange.default)
@op_base.convert_dtype(use_default_dtype=False)
def _aten_arange(
  start,
  end=None,
  step=None,
  *,
  dtype=None,
  layout=None,
  requires_grad=False,
  device=None,
  pin_memory=False,
):
  return jnp.arange(
    op_base.maybe_convert_constant_dtype(start, dtype),
    op_base.maybe_convert_constant_dtype(end, dtype),
    op_base.maybe_convert_constant_dtype(step, dtype),
    dtype=dtype,
  )


# aten.argmax
@op(torch.ops.aten.argmax)
def _aten_argmax(self, dim=None, keepdim=False):
  return _with_reduction_scalar(jnp.argmax, self, dim, keepdim)

def _strided_index(sizes, strides, storage_offset=None):
  ind = jnp.zeros(sizes, dtype=jnp.int32)

  for i, (size, stride) in enumerate(zip(sizes, strides)):
    result_shape = (1,) * i + (size,) + (1,) * (len(sizes) - i - 1)
    indexes = (jnp.arange(size) * stride).reshape(result_shape)
    ind += indexes

  if storage_offset is not None:
    ind += storage_offset
  return ind

# aten.as_strided
@op(torch.ops.aten.as_strided)
@op(torch.ops.aten.as_strided_copy)
def _aten_as_strided(x, sizes, strides, storage_offset=None):
  ind = _strided_index(sizes, strides, storage_offset)
  flattened = jnp.ravel(x)
  return flattened[ind]


@op(torch.ops.aten.as_strided_scatter)
def _aten_as_strided_scatter(x, src, sizes, strides, storage_offset):
  ind = _strided_index(sizes, strides, storage_offset)
  flattened = jnp.ravel(x)
  modified = flattened.at[ind].set(src)
  return modified.reshape(x.shape)


# aten.atan2
@op(torch.ops.aten.atan2)
@op_base.promote_int_input
def _aten_atan2(input, other):
  return jnp.arctan2(input, other)


# aten.bitwise_and
@op(torch.ops.aten.bitwise_and)
@op(torch.ops.aten.__and__)
def _aten_bitwise_and(self, other):
  return self & other


# aten.bitwise_or
@op(torch.ops.aten.bitwise_or)
def _aten_bitwise_or(self, other):
  return self | other


# aten.bitwise_xor
@op(torch.ops.aten.bitwise_xor)
def _aten_bitwise_xor(self, other):
  return self ^ other


# aten.broadcast_tensors
@op(torch.ops.aten.broadcast_tensors)
def _aten_broadcast_tensors(*tensors):

  def _get_broadcast_shape(shapes):
    """
    Determines the output shape by broadcasting all input shapes.

    Args:
      shapes: A list of tuples representing the shapes of the input tensors.

    Returns: 
      A tuple representing the broadcasted output shape.
    """

    # Find the maximum number of dimensions among all input tensors
    max_dims = max(len(shape) for shape in shapes)
    # Pad shorter shapes with 1s on the left to match the maximum number of dimensions
    padded_shapes = [(1,) * (max_dims - len(shape)) + shape for shape in shapes]

    # Initialize the output shape with 1s
    output_shape = [1] * max_dims
    # Iterate through each dimension and apply broadcasting rules
    for dim in range(max_dims):
      dim_sizes = [shape[dim] for shape in padded_shapes]
      max_size = max(dim_sizes)
      if all(size == 1 or size == max_size for size in dim_sizes):
        output_shape[dim] = max_size
      else:
        raise ValueError("Incompatible shapes for broadcasting")
    return tuple(output_shape)

  def _broadcast_dimensions(input_shape, output_shape):
    """
    Determines the broadcast_dimensions argument for jax.lax.broadcast_in_dim.

    Args:
      input_shape: The shape of the input tensor.
      output_shape: The desired output shape after broadcasting.

    Returns:
      A tuple specifying which dimensions of the input tensor should be broadcasted.
    """

    res = tuple(i for i, (in_dim, out_dim) in enumerate(zip(input_shape, output_shape)))
    return res

  # clean some function's previous wrap
  if len(tensors)==1 and len(tensors[0])>=1 and isinstance(tensors[0][0], jax.Array):
    tensors = tensors[0]

  # Get the shapes of all input tensors
  shapes = [t.shape for t in tensors]
  # Find the output shape by broadcasting all input shapes
  output_shape = _get_broadcast_shape(shapes)
  # Broadcast each tensor to the output shape
  broadcasted_tensors = [
      jax.lax.broadcast_in_dim(t, output_shape, _broadcast_dimensions(t.shape, output_shape))
      for t in tensors
  ]

  return broadcasted_tensors


# aten.broadcast_to
@op(torch.ops.aten.broadcast_to)
def _aten_broadcast_to(input, shape):
  return jnp.broadcast_to(input, shape)


# aten.clamp
@op(torch.ops.aten.clamp.default)
@op(torch.ops.aten.clamp.Tensor)
def _aten_clamp(self, min=None, max=None):
  return jnp.clip(self, min, max)


# aten.constant_pad_nd
@op(torch.ops.aten.constant_pad_nd)
def _aten_constant_pad_nd(input, padding, value=0):
  # NOTE: Torch padding is flat and reversed: (1, 1, 2, 2)
  #  means last dim get padded 1 in front and 1 in back;
  #  and second last dim get padded 2 in front and 2 in back.
  # Jax padding tuple of 3-tuple: the same padding is
  # [(0, 0, 0), ..., (2,2,0), (1,1,0)], where the last dimension
  # is the amount of padding added between any two elements in each dimension
  m = len(padding)
  rev_padding = [(padding[i - 1], padding[i], 0) for i in range(m - 1, 0, -2)]
  pad_dim = tuple(([(0, 0, 0)] * (len(input.shape) - m // 2)) + rev_padding)
  value_casted = jax.numpy.array(value, dtype=input.dtype)
  return jax.lax.pad(input, padding_value=value_casted, padding_config = pad_dim)


# aten.convolution_backward
@op(torch.ops.aten.lift_fresh_copy)
def _aten_lift_fresh_copy(x):
  return jnp.copy(x)


@op(torch.ops.aten.copy)
def _aten_copy(self, src):
  return jnp.broadcast_to(src, self.shape).astype(self.dtype)


@op(torch.ops.aten._cdist_forward)
def _aten_cdist_forward(x1, x2, p, compute_mode=""):
  # x1 is B x P x M
  # x2 is B x Q x M
  # res is B x P x Q
  x1 = jnp.expand_dims(x1, len(x1.shape) - 1)
  x2 = jnp.expand_dims(x2, len(x2.shape) - 2)
  return jnp.linalg.norm(x1 - x2, ord=p, axis=-1)


@op(torch.ops.aten._pdist_forward)
def _aten__pdist_forward(x, p=2):
  pairwise_dists = _aten_cdist_forward(x, x, p)
  condensed_dists = pairwise_dists[
    jnp.triu_indices(pairwise_dists.shape[0], k=1)
  ]
  return condensed_dists


# aten.cos
@op(torch.ops.aten.cos)
@op_base.promote_int_input
def _aten_cos(input):
  return jnp.cos(input)


# aten.cosh
@op(torch.ops.aten.cosh)
@op_base.promote_int_input
def _aten_cosh(input):
  return jnp.cosh(input)


# aten.diagonal
@op(torch.ops.aten.diagonal)
def _aten_diagonal(input, offset=0, dim1=0, dim2=1):
  return jnp.diagonal(input, offset, dim1, dim2)


# aten.diagflat
@op(torch.ops.aten.diagflat)
def _aten_diagflat(input, offset=0):
  return jnp.diagflat(jnp.array(input), offset)


@op(torch.ops.aten.movedim)
def _aten_movedim(input, source, destination):
  return jnp.moveaxis(input, source, destination)


# aten.eq
@op(torch.ops.aten.eq)
def _aten_eq(input1, input2):
  return input1 == input2


# aten.equal
@op(torch.ops.aten.equal, is_jax_function=False)
def _aten_equal(input, other):
  res = jnp.array_equal(input._elem, other._elem)
  return bool(res)


# aten.erf
@op(torch.ops.aten.erf)
@op_base.promote_int_input
def _aten_erf(x):
  return jax.lax.erf(x)


@op(torch.ops.aten.erfinv)
@op_base.promote_int_input
def _aten_erfinv(input):
  return jax.lax.erf_inv(input)


# aten.exp
@op(torch.ops.aten.exp)
def _aten_exp(input):
  res = jnp.exp(input)
  new_dtype = mappings.t2j_dtype(torch.get_default_dtype())
  if input.dtype == jax.numpy.int64:
    res = res.astype(new_dtype)
  return res


# aten.expm1
@op(torch.ops.aten.expm1)
def _aten_expm1(input):
  res = jnp.expm1(input)
  new_dtype = mappings.t2j_dtype(torch.get_default_dtype())
  if input.dtype == jax.numpy.int64:
    res = res.astype(new_dtype)
  return res


# aten.exp2
@op(torch.ops.aten.exp2)
def _aten_exp2(input):
  res = jnp.exp2(input)
  new_dtype = mappings.t2j_dtype(torch.get_default_dtype())
  if input.dtype == jax.numpy.int64:
    res = res.astype(new_dtype)
  return res


# aten.fill
@op(torch.ops.aten.fill)
@op(torch.ops.aten.full_like)
def _aten_fill(x, value, dtype=None, pin_memory=None, memory_format=None, device=None):
  if dtype is None:
    dtype = x.dtype
  else:
    dtype = mappings.t2j_dtype(dtype)
  return jnp.full(x.shape, value, dtype)


# aten.flip
@op(torch.ops.aten.flip)
def _aten_flip(input, dims):
  if dims is not None:
    return jnp.flip(input, tuple(dims))
  else:
    return jnp.flip(input)


# aten.floor
@op(torch.ops.aten.floor)
def _aten_floor(input):
  return jnp.floor(input).astype(input.dtype)


# aten.fmax
@op(torch.ops.aten.fmax)
def _aten_fmax(input, other):
  return jnp.fmax(input, other)


# aten.fmin
@op(torch.ops.aten.fmin)
def _aten_fmin(input, other):
  return jnp.fmin(input, other)


# aten.fmod
@op(torch.ops.aten.fmod)
def _aten_fmod(input, other):
  return input - other * _aten_div(input, other, "trunc")


# aten.frexp
@op(torch.ops.aten.frexp)
def _aten_frexp(input):
  return jnp.frexp(input)


# aten.gather
@op(torch.ops.aten.gather)
def _aten_gather(input, dim, index):
  if input.ndim == 0:
    return jnp.broadcast_to(input, index.shape)
  if dim < 0:
    dim += input.ndim
  input_indexes, source_indexes = _scatter_index(dim, index)
  return input[input_indexes]


# aten.ge
@op(torch.ops.aten.ge)
def _aten_ge(self, other):
  return self >= other


@op(torch.ops.aten.glu)
def _aten_glu(x, dim=-1):
  return jax.nn.glu(x, dim)


# aten.hardtanh
@op(torch.ops.aten.hardtanh)
def _aten_hardtanh(input, min_val=-1, max_val=1, inplace=False):
  if input.dtype == np.int64 and isinstance(max_val, float) and isinstance(min_val, float):
    min_val = int(min_val)
    max_val = int(max_val)
  return jnp.clip(input, min_val, max_val)


# aten.histc
@op(torch.ops.aten.histc)
def _aten_histc(input, bins=100, min=0, max=0):
  # TODO(@manfei): this function might cause some uncertainty
  if min==0 and max==0:
    if isinstance(input, jnp.ndarray) and input.size == 0:
      min = 0
      max = 0
    else:
      min = jnp.min(input)
      max = jnp.max(input)
  range_value = (min, max)
  hist, bin_edges = jnp.histogram(input, bins=bins, range=range_value, weights=None, density=None)
  return hist


@op(torch.ops.aten.hypot)
def _aten_hypot(input, other):
  return jnp.hypot(input, other)


@op(torch.ops.aten.igamma)
def _aten_igamma(input, other):
  return jax.scipy.special.gammainc(input, other)


@op(torch.ops.aten.linalg_eig)
def _aten_linalg_eig(A):
  return jnp.linalg.eig(A)

@op(torch.ops.aten._linalg_eigh)
def _aten_linalg_eigh(A, UPLO='L'):
  return jnp.linalg.eigh(A, UPLO)

# aten.lcm
@op(torch.ops.aten.lcm)
def _aten_lcm(input, other):
  return jnp.lcm(input, other)


# aten.isinf
@op(torch.ops.aten.isinf)
def _aten_isinf(input):
  return jnp.isinf(input)


# aten.isnan
@op(torch.ops.aten.isnan)
def _aten_isnan(input):
  return jnp.isnan(input)


@op(torch.ops.aten.le)
def _aten_le(self, other):
  return self <= other


# aten.leaky_relu
@op(torch.ops.aten.leaky_relu)
def _aten_leaky_relu(x, negative_slope=0.01):
  return jax.nn.leaky_relu(x, negative_slope)


# aten.log
@op(torch.ops.aten.log)
@op_base.promote_int_input
def _aten_log(x):
  return jnp.log(x)


# aten.log10
@op(torch.ops.aten.log10)
@op_base.promote_int_input
def _aten_log10(x):
  return jnp.log10(x)


# aten.log1p
@op(torch.ops.aten.log1p)
@op_base.promote_int_input
def _aten_log1p(x):
  return jnp.log1p(x)


# aten.log2
@op(torch.ops.aten.log2)
@op_base.promote_int_input
def _aten_log2(x):
  return jnp.log2(x)


# aten.logical_and
@op(torch.ops.aten.logical_and)
def _aten_logical_and(self, other):
  return jnp.logical_and(self, other)


# aten.logical_or
@op(torch.ops.aten.logical_or)
def _aten_logical_or(self, other):
  return jnp.logical_or(self, other)


# aten.logical_not
@op(torch.ops.aten.logical_not)
def _aten_logical_not(self):
  return jnp.logical_not(self)


# aten.log_softmax
@op(torch.ops.aten._log_softmax)
def _aten_log_softmax(self, axis=-1, half_to_float=False):
  if self.shape == ():
      return jnp.astype(0.0, self.dtype)
  return jax.nn.log_softmax(self, axis)


# aten.logaddexp
@op(torch.ops.aten.logaddexp)
def _aten_logaddexp(self, other):
  return jnp.logaddexp(self, other)


# aten.logaddexp2
@op(torch.ops.aten.logaddexp2)
def _aten_logaddexp2(self, other):
  return jnp.logaddexp2(self, other)


# aten.logcumsumexp
@op(torch.ops.aten.logcumsumexp)
def _aten_logcumsumexp(self, dim=None):
  if self.shape == ():
    return self
  return jax.lax.cumlogsumexp(self, axis=dim)


# aten.max_pool3d_backward
# aten.logical_xor
@op(torch.ops.aten.logical_xor)
def _aten_logical_xor(self, other):
  return jnp.logical_xor(self, other)


# aten.max_pool2d_with_indices_backward
# aten.native_dropout
# aten.native_group_norm_backward
# aten.neg
@op(torch.ops.aten.neg)
def _aten_neg(x):
  return -1 * x


# aten.nonzero
@op(torch.ops.aten.nonzero)
def _aten_nonzero(x):
  index_tuple = jnp.nonzero(x)
  index_tuple = [jnp.expand_dims(p, -1) for p in index_tuple]
  return jnp.concatenate(index_tuple, axis=-1)


# aten.prod


@op(torch.ops.aten.prod)
def _aten_prod(self, dim=None, keepdim=False):
  return _with_reduction_scalar(jnp.prod, self, dim, keepdim)


# aten.randperm
# randperm.generator(SymInt n, *, Generator? generator, ScalarType? dtype=long, Layout? layout=None, Device? device=None, bool? pin_memory=None)
@op(torch.ops.aten.randperm, needs_env=True)
def _aten_randperm(
  n, *, 
  generator=None, 
  dtype=None, 
  layout=None, 
  device=None, 
  pin_memory=None,
  env=None):
    """
    Generates a random permutation of integers from 0 to n-1.

    Args:
        n: The upper bound (exclusive) of the permutation range.
        generator: A PRNGKey used as the random key. If None, a new key is created.
        dtype: The desired data type of the output array. Default is jnp.int64.
        layout: The desired layout of the output array (e.g., 'row-major', 'column-major').
        device: The desired device on which to place the output array (e.g., jax.devices()[0]).
        pin_memory: Whether to pin the output array's memory to the host.

    Returns:
        A DeviceArray containing a random permutation of integers from 0 to n-1.
    """
    if dtype:
      dtype = mappings.t2j_dtype(dtype)
    else:
      dtype = jnp.int64.dtype
    key = env.get_and_rotate_prng_key(generator)
    indices = jnp.arange(n, dtype=dtype)
    permutation = jax.random.permutation(key, indices)
    return permutation


# aten.reflection_pad3d


# aten.remainder
@op(torch.ops.aten.remainder)
def _aten_remainder(inputs, other):
  return inputs % other


# aten.repeat
@op(torch.ops.aten.repeat)
def _aten_repeat(x, reps):
  return jnp.tile(x, reps)


# aten.replication_pad2d
# aten.replication_pad3d
# aten.roll
@op(torch.ops.aten.roll)
def _aten_roll(input, shifts, dims=None):
  return jnp.roll(input, shifts, dims)


# aten.slice_scatter
@op(torch.ops.aten.slice_scatter)
def _aten_slice_scatter(input, src, dim=0, start=None, end=None, step=1):
  input_index = []
  for x in range(len(input.shape)):
    if x == dim:
      input_index.append(slice(start, end, step))
    else:
      input_index.append(slice(None, None, None))
  return input.at[tuple(input_index)].set(src)


# aten.sort
# torch.sort(input, dim=-1, descending=False, stable=False, *, out=None)
@op(torch.ops.aten.sort)
def _aten_sort(a, dim=-1, descending=False, stable=False):
  if a.shape == ():
    return (a, jnp.astype(0, 'int64'))
  return (
    jnp.sort(a, axis=dim, stable=stable, descending=descending),
    jnp.argsort(a, axis=dim, stable=stable, descending=descending),
  )


# aten.sym_size


# aten.topk
@op(torch.ops.aten.topk)
def _aten_topk(input, k, dim=None, largest=True, sorted=True, *, out=None):
  """JAX top-k implementation using jax.lax.top_k for improved efficiency.

  Args:
      input: The input JAX array.
      k: The number of top elements to return.
      dim: The dimension along which to find the top-k. If None, operates on the
        flattened array.
      largest: If True, returns the largest k elements. Otherwise, smallest k.
      sorted: If True, returns the elements in sorted order.

  Returns:
      A tuple (values, indices) containing:
          - values: The top k values.
          - indices: The indices of the top k values in the original array.
  """
  if dim is None:
    # last dim is chosen
    dim = input.ndim - 1

  if dim < 0:
    dim = dim + input.ndim

  if not largest:
    input = -input  # Find top-k of negated input if we want the smallest

  if input.ndim == 0:
    return input, jnp.array(0, dtype=jnp.int64.dtype)

  transpose_shape = None
  if dim != -1 and dim != len(input.shape) - 1:
    transpose_shape = list(range(len(input.shape)))
    transpose_shape[dim], transpose_shape[-1] = (
      transpose_shape[-1],
      transpose_shape[dim],
    )
    input = jnp.transpose(input, transpose_shape)

  values, indices = jax.lax.top_k(input, k)

  if sorted:
    values = jnp.sort(values, descending=True)
    indices = jnp.take_along_axis(
      indices, jnp.argsort(values, axis=-1, descending=True), axis=-1
    )

  if not largest:
    values = -values  # Negate values back if we found smallest

  if transpose_shape is not None:
    values = jnp.transpose(values, transpose_shape)
    indices = jnp.transpose(indices, transpose_shape)

  return values, indices


# aten.tril_indices
#tril_indices(int row, int col, int offset=0, *, ScalarType? dtype=long, Layout? layout=None, Device? device=None, bool? pin_memory=None)
@op(torch.ops.aten.tril_indices)
def _aten_tril_indices(row, col, offset=0, *, dtype=jnp.int64.dtype, layout=None, device=None, pin_memory=None):
  a, b = jnp.tril_indices(row, offset, col)
  return jnp.stack((a, b))

# aten.tril_indices
#tril_indices(int row, int col, int offset=0, *, ScalarType? dtype=long, Layout? layout=None, Device? device=None, bool? pin_memory=None)
@op(torch.ops.aten.triu_indices)
def _aten_triu_indices(row, col, offset=0, *, dtype=jnp.int64.dtype, layout=None, device=None, pin_memory=None):
  a, b = jnp.triu_indices(row, offset, col)
  return jnp.stack((a, b))

# aten.trunc
@op(torch.ops.aten.trunc)
def _aten_trunc(a):
  return jnp.trunc(a)


@op(torch.ops.aten.unbind_copy)
def _aten_unbind(a, dim=0):
  return [jax.lax.index_in_dim(a, i, dim, keepdims=False) for i in range(a.shape[dim])]


# NOTE: skip aten.upsample_nearest2d and aten.upsample_bilinear2d
# despite those being core aten ops, they also have decompositions.
# here we are using torch decompositions.


# aten.where
@op(torch.ops.aten.where.self)
@op(torch.ops.aten.where.ScalarSelf)
@op(torch.ops.aten.where.ScalarOther)
@op(torch.ops.aten.where.Scalar)
def _aten_where(condition, x, y):
  return jnp.where(condition, x, y)


# aten.to.dtype
# Tensor(a) self, ScalarType dtype, bool non_blocking=False, bool copy=False, MemoryFormat? memory_format=None
@op(torch.ops.aten.to.dtype)
def _aten_to_dtype(
  a, dtype, non_blocking=False, copy=False, memory_format=None
):
  if dtype:
    jaxdtype = mappings.t2j_dtype(dtype)
  return a.astype(jaxdtype)


@op(torch.ops.aten.to.dtype_layout)
def _aten_to_dtype_layout(
  a, *, dtype=None, layout=None, device=None, pin_memory=None, non_blocking=False, copy=False, memory_format=None
):
  return _aten_to_dtype(
      a,
      dtype,
      non_blocking=non_blocking,
      copy=copy,
      memory_format=memory_format)

# aten.to.device


# Tensor self, int[1]? dim=None, *, Scalar? correction=None, bool keepdim=False
@op(torch.ops.aten.var_mean.correction)
def _aten_var_mean_correction(self, dim=None, correction=None, keepdim=False):
  return (
    jnp.var(self, axis=dim, ddof=correction, keepdims=keepdim),
    jnp.mean(self, dim, keepdims=keepdim),
  )


@op(torch.ops.aten.scalar_tensor)
@op_base.convert_dtype()
def _aten_scalar_tensor(
  s, dtype=None, layout=None, device=None, pin_memory=None
):
  return jnp.array(s, dtype=dtype)


@op(torch.ops.aten.to.device)
def _aten_to_device(x, device, dtype):
  return x


@op(torch.ops.aten.max_pool2d_with_indices_backward)
def max_pool2d_with_indices_backward_custom(
  grad_output, self, kernel_size, stride, padding, dilation, ceil_mode, indices
):
  """
  Approximates the gradient calculation of PyTorch's max_pool2d_with_indices_backward.

  Args:
      grad_output: The gradient tensor from the preceding layer.
      self: The input tensor on which the original max pooling was performed.
      kernel_size: The size of the pooling window.
      stride: The stride of the pooling window.
      padding: The padding applied during max pooling.
      dilation: The dilation factor for the pooling operation.
      ceil_mode: Whether to use ceil or floor when calculating output shapes.
      indices: The indices of the maximum values, as produced by max_pool2d_with_indices.

  Returns:
      The calculated gradient with respect to the input (grad_input).
  """

  kH, kW = kernel_size
  dH, dW = stride
  padH, padW = padding
  dilH, dilW = dilation

  # Calculate output shape (may need adjustment based on ceil_mode)
  out_shape = jnp.array(self.shape)
  grad_input = jnp.zeros_like(self)

  # Iterate over the flattened input and output tensors
  for i, idx in enumerate(indices.flatten()):
    # Calculate input coordinates corresponding to the maximum value
    out_y, out_x = i // grad_output.shape[3], i % grad_output.shape[3]
    in_y = out_y * dH - padH + out_y * (dilH - 1)
    in_x = out_x * dW - padW + out_x * (dilW - 1)

    # Scatter the gradient to the appropriate input locations (handling potential overlaps)
    for y in range(in_y, in_y + kH):
      for x in range(in_x, in_x + kW):
        if 0 <= y < grad_input.shape[2] and 0 <= x < grad_input.shape[3]:
          grad_input = grad_input.at[y, x].add(grad_output.flatten()[i])

  return grad_input


@op(torch.ops.aten._local_scalar_dense)
def _aten_local_scalar_dense(x):
  return x.item()


@op(torch.ops.aten.tensor_split.sections)
def _aten_tensor_split(ary, indices_or_sections, axis=0):
  return jnp.array_split(ary, indices_or_sections, axis)


@op(torch.ops.aten.randn, needs_env=True)
@op_base.convert_dtype()
def _randn(
  *size,
  generator=None,
  out=None,
  dtype=None,
  layout=torch.strided,
  device=None,
  requires_grad=False,
  pin_memory=False,
  env=None,
):
  shape = size
  if len(shape) == 1 and isinstance(shape[0], (list, tuple)):
    shape = shape[0]
  key = env.get_and_rotate_prng_key(generator)
  res = jax.random.normal(key, shape)
  if dtype is not None:
    res = res.astype(dtype)
  return res

@op(torch.ops.aten.bernoulli.p, needs_env=True)
def _bernoulli(
  self,
  p = 0.5,
  *,
  generator=None,
  env=None,
):
  key = env.get_and_rotate_prng_key(generator)
  res = jax.random.uniform(key, self.shape) < p
  return res



@op(torch.ops.aten.randn_like, needs_env=True)
@op_base.convert_dtype()
def _aten_randn_like(
  x,
  *,
  dtype=None,
  layout=None,
  device=None,
  pin_memory=False,
  memory_format=torch.preserve_format,
  env=None,
):
  key = env.get_and_rotate_prng_key()
  return jax.random.normal(key, dtype=dtype or x.dtype, shape=x.shape)


@op(torch.ops.aten.rand, needs_env=True)
@op_base.convert_dtype()
def _rand(
  *size,
  generator=None,
  out=None,
  dtype=None,
  layout=torch.strided,
  device=None,
  requires_grad=False,
  pin_memory=False,
  env=None,
):
  shape = size
  if len(shape) == 1 and isinstance(shape[0], (list, tuple)):
    shape = shape[0]
  key = env.get_and_rotate_prng_key(generator)
  res = jax.random.uniform(key, shape)
  if dtype is not None:
    res = res.astype(dtype)
  return res


@op(torch.ops.aten.outer)
def _aten_outer(a, b):
  return jnp.outer(a, b)


@op(torch.ops.aten.allclose)
def _aten_allclose(input, other, rtol=1e-05, atol=1e-08, equal_nan=False):
  return jnp.allclose(input, other, rtol, atol, equal_nan)

@op(torch.ops.aten.native_batch_norm)
def _aten_native_batch_norm(input, weight, bias, running_mean, running_var, training=False, momentum=0.1, eps=1e-5):

  if running_mean is None:
    running_mean = jnp.zeros(input.shape[1], dtype=input.dtype)  # Initialize running mean if None
  if running_var is None:
    running_var = jnp.ones(input.shape[1], dtype=input.dtype)   # Initialize running variance if None

  if training:
    return torch.ops.aten._native_batch_norm_legit(input, weight, bias, running_mean, running_var, training, momentum, eps)
  else:
    return torch.ops.aten._native_batch_norm_legit_no_training(input, weight, bias, running_mean, running_var, momentum, eps)


@op(torch.ops.aten.normal, needs_env=True)
def _aten_normal(self, mean=0, std=1, generator=None, env=None):
  shape = self.shape
  res = _randn(*shape, generator=generator, env=env)
  return res * std + mean

# TODO: not clear what this function should actually do
# https://github.com/pytorch/pytorch/blob/d96c80649f301129219469d8b4353e52edab3b78/aten/src/ATen/native/native_functions.yaml#L7933-L7940
@op(torch.ops.aten.lift_fresh)
def _aten_lift_fresh(self):
  return self

@op(torch.ops.aten.uniform, needs_env=True)
def _aten_uniform(self, from_=0, to=1, *, generator=None, env=None):
  assert from_ <= to, f'Uniform from(passed in {from_}) must be less than to(passed in {to})'
  shape = self.shape
  res = _rand(*shape, generator=generator, env=env)
  return res * (to - from_) + from_

#func: randint.low_generator(SymInt low, SymInt high, SymInt[] size, *, Generator? generator, ScalarType? dtype=long, Layout? layout=None, Device? device=None, bool? pin_memory=None) -> Tensor

@op(torch.ops.aten.randint, needs_env=True)
@op_base.convert_dtype(use_default_dtype=False)
def _aten_randint(
  *args,
  generator=None,
  dtype=None,
  env=None,
  **kwargs,
):
  if len(args) == 3:
    # low, high, size
    low, high, size = args
  elif len(args) == 2:
    high, size = args
    low = 0
  else:
    raise AssertionError(f'Expected at 2 or 3 args for Aten::randint, got {len(args)}')

  key = env.get_and_rotate_prng_key(generator)
  res = jax.random.randint(key, size, low, high)
  if dtype is not None:
    res = res.astype(dtype)
  return res

@op(torch.ops.aten.randint_like, torch.ops.aten.randint.generator, needs_env=True)
@op_base.convert_dtype(use_default_dtype=False)
def _aten_randint_like(
  input,
  *args,
  generator=None,
  dtype=None,
  env=None,
  **kwargs,
):
  if len(args) == 2:
    low, high = args
  elif len(args) == 1:
    high = args[0]
    low = 0
  else:
    raise AssertionError(f'Expected at 1 or 2 args for Aten::randint_like, got {len(args)}')

  shape = input.shape
  dtype = dtype or input.dtype
  key = env.get_and_rotate_prng_key(generator)
  res = jax.random.randint(key, shape, low, high)
  if dtype is not None:
    res = res.astype(dtype)
  return res

@op(torch.ops.aten.dim, is_jax_function=False)
def _aten_dim(self):
  return len(self.shape)


@op(torch.ops.aten.copysign)
def _aten_copysign(input, other, *, out=None):
  result = jnp.copysign(input, other)
  # torch.copysign(x, y) returns float32 for integer x and y,
  # regardless of their exact integer dtype, whereas jax.copysign returns
  # float64 when one or both of them is int64.
  if jnp.issubdtype(input.dtype, jnp.integer) and jnp.issubdtype(
    other.dtype, jnp.integer
  ):
    result = result.astype(jnp.float32)
  return result
@op(torch.ops.aten.i0)
@op_base.promote_int_input
def _aten_i0(self):
  return jax.scipy.special.i0(self)


@op(torch.ops.aten.special_i0e)
@op_base.promote_int_input
def _aten_i0e(self):
  return jax.scipy.special.i0e(self)


@op(torch.ops.aten.special_i1)
@op_base.promote_int_input
def _aten_special_i1(self):
  return jax.scipy.special.i1(self)


@op(torch.ops.aten.special_i1e)
@op_base.promote_int_input
def _aten_special_i1e(self):
  return jax.scipy.special.i1e(self)


@op(torch.ops.aten.special_laguerre_polynomial_l)
@op_base.promote_int_input
def _aten_special_laguerre_polynomial_l(self, n):
  # Adapted from https://github.com/pytorch/pytorch/blob/f8f41dcb24cb4f4e87a51bb04847942dd835e496/aten/src/ATen/native/Math.h#L3106-L3134

  @jnp.vectorize
  def vectorized(x, n_i):
    def negative_n(x):
      return jnp.zeros_like(x)

    def zero_n(x):
      return jnp.ones_like(x)

    def one_n(x):
      return jnp.ones_like(x) - x

    def zero_abs(x):
      return jnp.ones_like(x)

    def default(x):
      def f(k, carry):
        p, q = carry
        return (q, ((k * 2 + (jnp.ones_like(x) - x)) * q - k * p) / (k + 1))

      _, q = jax.lax.fori_loop(1, n_i, f, init_val=(1.0, jnp.ones_like(x) - x))
      return q

    return jnp.piecewise(
        x, [n_i == 1, n_i == 0, jnp.abs(n_i) == jnp.zeros_like(x), n_i < 0], [
            one_n, zero_n, zero_abs, negative_n, default]
    )

  return vectorized(self, n.astype(jnp.int64))


@op(torch.ops.aten.special_modified_bessel_i0)
@op_base.promote_int_input
def _aten_special_modified_bessel_i0(self):
  # Adapted from https://github.com/pytorch/pytorch/blob/f8f41dcb24cb4f4e87a51bb04847942dd835e496/aten/src/ATen/native/Math.h#L3182-L3268

  def small(x):
    A = jnp.array(
        [
            -4.41534164647933937950e-18,
            3.33079451882223809783e-17,
            -2.43127984654795469359e-16,
            1.71539128555513303061e-15,
            -1.16853328779934516808e-14,
            7.67618549860493561688e-14,
            -4.85644678311192946090e-13,
            2.95505266312963983461e-12,
            -1.72682629144155570723e-11,
            9.67580903537323691224e-11,
            -5.18979560163526290666e-10,
            2.65982372468238665035e-09,
            -1.30002500998624804212e-08,
            6.04699502254191894932e-08,
            -2.67079385394061173391e-07,
            1.11738753912010371815e-06,
            -4.41673835845875056359e-06,
            1.64484480707288970893e-05,
            -5.75419501008210370398e-05,
            1.88502885095841655729e-04,
            -5.76375574538582365885e-04,
            1.63947561694133579842e-03,
            -4.32430999505057594430e-03,
            1.05464603945949983183e-02,
            -2.37374148058994688156e-02,
            4.93052842396707084878e-02,
            -9.49010970480476444210e-02,
            1.71620901522208775349e-01,
            -3.04682672343198398683e-01,
            6.76795274409476084995e-01,
        ],
        dtype=self.dtype,
    )

    def f(carry, val):
      p, q, a = carry
      p, q = q, a
      return (p, q, ((x / 2.0) - 2.0) * q - p + val), None

    (p, _, a), _ = jax.lax.scan(
        f, init=(jnp.zeros_like(x), jnp.zeros_like(x), 0), xs=A)

    return jnp.exp(x) * (0.5 * (a - p))

  def default(x):
    B = jnp.array(
        [
            -7.23318048787475395456e-18,
            -4.83050448594418207126e-18,
            4.46562142029675999901e-17,
            3.46122286769746109310e-17,
            -2.82762398051658348494e-16,
            -3.42548561967721913462e-16,
            1.77256013305652638360e-15,
            3.81168066935262242075e-15,
            -9.55484669882830764870e-15,
            -4.15056934728722208663e-14,
            1.54008621752140982691e-14,
            3.85277838274214270114e-13,
            7.18012445138366623367e-13,
            -1.79417853150680611778e-12,
            -1.32158118404477131188e-11,
            -3.14991652796324136454e-11,
            1.18891471078464383424e-11,
            4.94060238822496958910e-10,
            3.39623202570838634515e-09,
            2.26666899049817806459e-08,
            2.04891858946906374183e-07,
            2.89137052083475648297e-06,
            6.88975834691682398426e-05,
            3.36911647825569408990e-03,
            8.04490411014108831608e-01,
        ],
        dtype=self.dtype,
    )

    def f(carry, val):
      p, q, b = carry
      p, q = q, b
      return (p, q, (32.0 / x - 2.0) * q - p + val), None

    (p, _, b), _ = jax.lax.scan(
        f, init=(jnp.zeros_like(x), jnp.zeros_like(x), 0), xs=B)

    return jnp.exp(x) * (0.5 * (b - p)) / jnp.sqrt(x)

  self = jnp.abs(self)
  return jnp.piecewise(
      self, [self <= 8], [small, default]
  )

@op(torch.ops.aten.special_modified_bessel_i1)
@op_base.promote_int_input
def _aten_special_modified_bessel_i1(self):
    # Adapted from https://github.com/pytorch/pytorch/blob/f8f41dcb24cb4f4e87a51bb04847942dd835e496/aten/src/ATen/native/Math.h#L3271-L3364

    def small(x):
        A = jnp.array(
            [
                2.77791411276104639959e-18,
                -2.11142121435816608115e-17,
                1.55363195773620046921e-16,
                -1.10559694773538630805e-15,
                7.60068429473540693410e-15,
                -5.04218550472791168711e-14,
                3.22379336594557470981e-13,
                -1.98397439776494371520e-12,
                1.17361862988909016308e-11,
                -6.66348972350202774223e-11,
                3.62559028155211703701e-10,
                -1.88724975172282928790e-09,
                9.38153738649577178388e-09,
                -4.44505912879632808065e-08,
                2.00329475355213526229e-07,
                -8.56872026469545474066e-07,
                3.47025130813767847674e-06,
                -1.32731636560394358279e-05,
                4.78156510755005422638e-05,
                -1.61760815825896745588e-04,
                5.12285956168575772895e-04,
                -1.51357245063125314899e-03,
                4.15642294431288815669e-03,
                -1.05640848946261981558e-02,
                2.47264490306265168283e-02,
                -5.29459812080949914269e-02,
                1.02643658689847095384e-01,
                -1.76416518357834055153e-01,
                2.52587186443633654823e-01,
            ],
            dtype=self.dtype,
        )

        def f(carry, val):
            p, q, a = carry
            p, q = q, a
            return (p, q, ((jnp.abs(x) / 2.0) - 2.0) * q - p + val), None

        (p, _, a), _ = jax.lax.scan(
            f, init=(jnp.zeros_like(x), jnp.zeros_like(x), 0), xs=A)
        
        return jax.lax.cond(
          x < 0, lambda: -(0.5 * (a - p) * jnp.abs(x) * jnp.exp(jnp.abs(x))), lambda: 0.5 * (a - p) * jnp.abs(x) * jnp.exp(jnp.abs(x))
        )

    def default(x):
        B = jnp.array(
            [
                7.51729631084210481353e-18,
                4.41434832307170791151e-18,
                -4.65030536848935832153e-17,
                -3.20952592199342395980e-17,
                2.96262899764595013876e-16,
                3.30820231092092828324e-16,
                -1.88035477551078244854e-15,
                -3.81440307243700780478e-15,
                1.04202769841288027642e-14,
                4.27244001671195135429e-14,
                -2.10154184277266431302e-14,
                -4.08355111109219731823e-13,
                -7.19855177624590851209e-13,
                2.03562854414708950722e-12,
                1.41258074366137813316e-11,
                3.25260358301548823856e-11,
                -1.89749581235054123450e-11,
                -5.58974346219658380687e-10,
                -3.83538038596423702205e-09,
                -2.63146884688951950684e-08,
                -2.51223623787020892529e-07,
                -3.88256480887769039346e-06,
                -1.10588938762623716291e-04,
                -9.76109749136146840777e-03,
                7.78576235018280120474e-01,
            ],
            dtype=self.dtype,
        )

        def f(carry, val):
            p, q, b = carry
            p, q = q, b
            return (p, q, (32.0 / jnp.abs(x) - 2.0) * q - p + val), None

        (p, _, b), _ = jax.lax.scan(
            f, init=(jnp.zeros_like(x), jnp.zeros_like(x), 0), xs=B)
        
        return jax.lax.cond(
          x < 0, lambda: -(jnp.exp(jnp.abs(x)) * (0.5 * (b - p)) / jnp.sqrt(jnp.abs(x))), lambda: jnp.exp(jnp.abs(x)) * (0.5 * (b - p)) / jnp.sqrt(jnp.abs(x))
        )

    return jnp.piecewise(
        self, [self <= 8], [small, default]
    )

@op(torch.ops.aten.special_modified_bessel_k0)
@op_base.promote_int_input
def _aten_special_modified_bessel_k0(self):
    # Adapted from https://github.com/pytorch/pytorch/blob/f8f41dcb24cb4f4e87a51bb04847942dd835e496/aten/src/ATen/native/Math.h#L3367-L3441

    def zero(x):
      return jnp.array(jnp.inf, x.dtype)

    def negative(x):
        return jnp.array(jnp.nan, x.dtype)

    def small(x):
        A = jnp.array(
            [
            1.37446543561352307156e-16,
            4.25981614279661018399e-14,
            1.03496952576338420167e-11,
            1.90451637722020886025e-09,
            2.53479107902614945675e-07,
            2.28621210311945178607e-05,
            1.26461541144692592338e-03,
            3.59799365153615016266e-02,
            3.44289899924628486886e-01,
            -5.35327393233902768720e-01,
            ],
            dtype=self.dtype,
        )

        def f(carry, val):
            p, q, a = carry
            p, q = q, a
            return (p, q, (x * x - 2.0) * q - p + val), None

        (p, _, a), _ = jax.lax.scan(
            f, init=(jnp.zeros_like(x), jnp.zeros_like(x), 0), xs=A)
        
        return 0.5 * (a - p) - jnp.log(0.5 * x) * _aten_special_modified_bessel_i0(x)

    def default(x):
        B = jnp.array(
            [
            5.30043377268626276149e-18,
            -1.64758043015242134646e-17,
            5.21039150503902756861e-17,
            -1.67823109680541210385e-16,
            5.51205597852431940784e-16,
            -1.84859337734377901440e-15,
            6.34007647740507060557e-15,
            -2.22751332699166985548e-14,
            8.03289077536357521100e-14,
            -2.98009692317273043925e-13,
            1.14034058820847496303e-12,
            -4.51459788337394416547e-12,
            1.85594911495471785253e-11,
            -7.95748924447710747776e-11,
            3.57739728140030116597e-10,
            -1.69753450938905987466e-09,
            8.57403401741422608519e-09,
            -4.66048989768794782956e-08,
            2.76681363944501510342e-07,
            -1.83175552271911948767e-06,
            1.39498137188764993662e-05,
            -1.28495495816278026384e-04,
            1.56988388573005337491e-03,
            -3.14481013119645005427e-02,
            2.44030308206595545468e+00,
            ],
            dtype=self.dtype,
        )

        def f(carry, val):
            p, q, b = carry
            p, q = q, b
            return (p, q, (8.0 / x - 2.0) * q - p + val), None

        (p, _, b), _ = jax.lax.scan(
            f, init=(jnp.zeros_like(x), jnp.zeros_like(x), 0), xs=B)
        
        return jnp.exp(-x) * (0.5 * (b - p)) / jnp.sqrt(x)

    return jnp.piecewise(
        self, [self <= 2, self < 0, self == 0], [small, negative, zero, default]
    )

@op(torch.ops.aten.special_modified_bessel_k1)
@op_base.promote_int_input
def _aten_special_modified_bessel_k1(self):
    # Adapted from https://github.com/pytorch/pytorch/blob/f8f41dcb24cb4f4e87a51bb04847942dd835e496/aten/src/ATen/native/Math.h#L3444-L3519

    def zero(x):
      return jnp.array(jnp.inf, x.dtype)

    def negative(x):
        return jnp.array(jnp.nan, x.dtype)

    def small(x):
        A = jnp.array(
            [
            -7.02386347938628759343e-18,
            -2.42744985051936593393e-15,
            -6.66690169419932900609e-13,
            -1.41148839263352776110e-10,
            -2.21338763073472585583e-08,
            -2.43340614156596823496e-06,
            -1.73028895751305206302e-04,
            -6.97572385963986435018e-03,
            -1.22611180822657148235e-01,
            -3.53155960776544875667e-01,
            1.52530022733894777053e+00,
            ],
            dtype=self.dtype,
        )

        def f(carry, val):
            p, q, a = carry
            p, q = q, a
            a = (x * x - 2.0) * q - p + val
            return (p, q, a), None

        (p, _, a), _ = jax.lax.scan(
            f, init=(jnp.zeros_like(x), jnp.zeros_like(x), 0), xs=A)
        
        return jnp.log(0.5 * x) * _aten_special_modified_bessel_i1(x) + 0.5 * (a - p) / x

    def default(x):
        B = jnp.array(
            [
            -5.75674448366501715755e-18,
            1.79405087314755922667e-17,
            -5.68946255844285935196e-17,
            1.83809354436663880070e-16,
            -6.05704724837331885336e-16,
            2.03870316562433424052e-15,
            -7.01983709041831346144e-15,
            2.47715442448130437068e-14,
            -8.97670518232499435011e-14,
            +3.34841966607842919884e-13,
            -1.28917396095102890680e-12,
            5.13963967348173025100e-12,
            -2.12996783842756842877e-11,
            9.21831518760500529508e-11,
            -4.19035475934189648750e-10,
            2.01504975519703286596e-09,
            -1.03457624656780970260e-08,
            5.74108412545004946722e-08,
            -3.50196060308781257119e-07,
            2.40648494783721712015e-06,
            -1.93619797416608296024e-05,
            1.95215518471351631108e-04,
            -2.85781685962277938680e-03,
            1.03923736576817238437e-01,
            2.72062619048444266945e+00,
            ],
            dtype=self.dtype,
        )

        def f(carry, val):
            p, q, b = carry
            p, q = q, b
            b = (8.0 / x - 2.0) * q - p + val
            return (p, q, b), None

        (p, _, b), _ = jax.lax.scan(
            f, init=(jnp.zeros_like(x), jnp.zeros_like(x), 0), xs=B)
        
        return jnp.exp(-x) * (0.5 * (b - p)) / jnp.sqrt(x)

    return jnp.piecewise(
        self, [self <= 2, self < 0, self == 0], [small, negative, zero, default]
    )

@op(torch.ops.aten.polygamma)
def _aten_polygamma(x, n):
    if n.dtype in [jnp.int8, jnp.int16, jnp.int32, jnp.int64]:
      n = n.astype(mappings.t2j_dtype(torch.get_default_dtype()))
    return jax.lax.polygamma(jnp.float32(x), n)

@op(torch.ops.aten.special_ndtri)
@op_base.promote_int_input
def _aten_special_ndtri(self):
    return jax.scipy.special.ndtri(self)

@op(torch.ops.aten.special_bessel_j0)
@op_base.promote_int_input
def _aten_special_bessel_j0(self):
  # Adapted from https://github.com/pytorch/pytorch/blob/f8f41dcb24cb4f4e87a51bb04847942dd835e496/aten/src/ATen/native/Math.h#L2379-L2489

  def very_small(x):
    return 1.0 - x * x / 4.0

  def small(x):
    RP = jnp.array(
      [
        -4.79443220978201773821e09,
        1.95617491946556577543e12,
        -2.49248344360967716204e14,
        9.70862251047306323952e15,
      ],
      dtype=self.dtype,
    )
    RQ = jnp.array(
      [
        4.99563147152651017219e02,
        1.73785401676374683123e05,
        4.84409658339962045305e07,
        1.11855537045356834862e10,
        2.11277520115489217587e12,
        3.10518229857422583814e14,
        3.18121955943204943306e16,
        1.71086294081043136091e18,
      ],
      dtype=self.dtype,
    )

    rp = op_base.foreach_loop(RP, lambda carry, rp_i: carry * (x * x) + rp_i)
    rq = op_base.foreach_loop(RQ, lambda carry, rq_i: carry * (x * x) + rq_i)

    return (
      (x * x - 5.78318596294678452118e00)
      * (x * x - 3.04712623436620863991e01)
      * rp
      / rq
    )

  def default(x):
    PP = jnp.array(
      [
        7.96936729297347051624e-04,
        8.28352392107440799803e-02,
        1.23953371646414299388e00,
        5.44725003058768775090e00,
        8.74716500199817011941e00,
        5.30324038235394892183e00,
        9.99999999999999997821e-01,
      ],
      dtype=self.dtype,
    )
    PQ = jnp.array(
      [
        9.24408810558863637013e-04,
        8.56288474354474431428e-02,
        1.25352743901058953537e00,
        5.47097740330417105182e00,
        8.76190883237069594232e00,
        5.30605288235394617618e00,
        1.00000000000000000218e00,
      ],
      dtype=self.dtype,
    )
    QP = jnp.array(
      [
        -1.13663838898469149931e-02,
        -1.28252718670509318512e00,
        -1.95539544257735972385e01,
        -9.32060152123768231369e01,
        -1.77681167980488050595e02,
        -1.47077505154951170175e02,
        -5.14105326766599330220e01,
        -6.05014350600728481186e00,
      ],
      dtype=self.dtype,
    )
    QQ = jnp.array(
      [
        6.43178256118178023184e01,
        8.56430025976980587198e02,
        3.88240183605401609683e03,
        7.24046774195652478189e03,
        5.93072701187316984827e03,
        2.06209331660327847417e03,
        2.42005740240291393179e02,
      ],
      dtype=self.dtype,
    )

    pp = op_base.foreach_loop(PP, lambda carry, pp_i: carry * (25.0 / (x * x)) + pp_i)
    pq = op_base.foreach_loop(PQ, lambda carry, pq_i: carry * (25.0 / (x * x)) + pq_i)
    qp = op_base.foreach_loop(QP, lambda carry, qp_i: carry * (25.0 / (x * x)) + qp_i)
    qq = op_base.foreach_loop(QQ, lambda carry, qq_i: carry * (25.0 / (x * x)) + qq_i)

    return (
      (
        pp / pq * jnp.cos(x - 0.785398163397448309615660845819875721)
        - 5.0
        / x
        * (qp / qq)
        * jnp.sin(x - 0.785398163397448309615660845819875721)
      )
      * 0.797884560802865355879892119868763737
      / jnp.sqrt(x)
    )

  self = jnp.abs(self)
  # Last True condition in  `piecewise` takes priority, but last function is
  # default. See https://github.com/numpy/numpy/issues/16475
  return jnp.piecewise(
    self, [self <= 5.0, self < 0.00001], [small, very_small, default]
  )


@op(torch.ops.aten.special_bessel_j1)
@op_base.promote_int_input
def _aten_special_bessel_j1(self):
  # Adapted from https://github.com/pytorch/pytorch/blob/f8f41dcb24cb4f4e87a51bb04847942dd835e496/aten/src/ATen/native/Math.h#L2491-L2597

  def small(x):
    RP = jnp.array(
      [
        -8.99971225705559398224e08,
        4.52228297998194034323e11,
        -7.27494245221818276015e13,
        3.68295732863852883286e15,
      ],
      dtype=self.dtype,
    )
    RQ = jnp.array(
      [
        6.20836478118054335476e02,
        2.56987256757748830383e05,
        8.35146791431949253037e07,
        2.21511595479792499675e10,
        4.74914122079991414898e12,
        7.84369607876235854894e14,
        8.95222336184627338078e16,
        5.32278620332680085395e18,
      ],
      dtype=self.dtype,
    )

    rp = op_base.foreach_loop(RP, lambda carry, rp_i: carry * (x * x) + rp_i)
    rq = op_base.foreach_loop(RQ, lambda carry, rq_i: carry * (x * x) + rq_i)

    return (
      rp
      / rq
      * x
      * (x * x - 1.46819706421238932572e01)
      * (x * x - 4.92184563216946036703e01)
    )

  def default(x):
    PP = jnp.array(
      [
        7.62125616208173112003e-04,
        7.31397056940917570436e-02,
        1.12719608129684925192e00,
        5.11207951146807644818e00,
        8.42404590141772420927e00,
        5.21451598682361504063e00,
        1.00000000000000000254e00,
      ],
      dtype=self.dtype,
    )
    PQ = jnp.array(
      [
        5.71323128072548699714e-04,
        6.88455908754495404082e-02,
        1.10514232634061696926e00,
        5.07386386128601488557e00,
        8.39985554327604159757e00,
        5.20982848682361821619e00,
        9.99999999999999997461e-01,
      ],
      dtype=self.dtype,
    )
    QP = jnp.array(
      [
        5.10862594750176621635e-02,
        4.98213872951233449420e00,
        7.58238284132545283818e01,
        3.66779609360150777800e02,
        7.10856304998926107277e02,
        5.97489612400613639965e02,
        2.11688757100572135698e02,
        2.52070205858023719784e01,
      ],
      dtype=self.dtype,
    )
    QQ = jnp.array(
      [
        7.42373277035675149943e01,
        1.05644886038262816351e03,
        4.98641058337653607651e03,
        9.56231892404756170795e03,
        7.99704160447350683650e03,
        2.82619278517639096600e03,
        3.36093607810698293419e02,
      ],
      dtype=self.dtype,
    )

    pp = op_base.foreach_loop(PP, lambda carry, pp_i: carry * (25.0 / (x * x)) + pp_i)
    pq = op_base.foreach_loop(PQ, lambda carry, pq_i: carry * (25.0 / (x * x)) + pq_i)
    qp = op_base.foreach_loop(QP, lambda carry, qp_i: carry * (25.0 / (x * x)) + qp_i)
    qq = op_base.foreach_loop(QQ, lambda carry, qq_i: carry * (25.0 / (x * x)) + qq_i)

    return (
      (
        pp / pq * jnp.cos(x - 2.356194490192344928846982537459627163)
        - 5.0
        / x
        * (qp / qq)
        * jnp.sin(x - 2.356194490192344928846982537459627163)
      )
      * 0.797884560802865355879892119868763737
      / jnp.sqrt(x)
    )

  # If x < 0, bessel_j1(x) = -bessel_j1(-x)
  sign = jnp.sign(self)
  self = jnp.abs(self)
  return sign * jnp.piecewise(
    self,
    [self <= 5.0],
    [small, default],
  )


@op(torch.ops.aten.special_bessel_y0)
@op_base.promote_int_input
def _aten_special_bessel_y0(self):
  # Adapted from https://github.com/pytorch/pytorch/blob/f8f41dcb24cb4f4e87a51bb04847942dd835e496/aten/src/ATen/native/Math.h#L2599-L2712

  def zero(x):
    return jnp.array(-jnp.inf, x.dtype)

  def negative(x):
    return jnp.array(jnp.nan, x.dtype)

  def small(x):
    YP = jnp.array(
      [
        1.55924367855235737965e04,
        -1.46639295903971606143e07,
        5.43526477051876500413e09,
        -9.82136065717911466409e11,
        8.75906394395366999549e13,
        -3.46628303384729719441e15,
        4.42733268572569800351e16,
        -1.84950800436986690637e16,
      ],
      dtype=self.dtype,
    )
    YQ = jnp.array(
      [
        1.04128353664259848412e03,
        6.26107330137134956842e05,
        2.68919633393814121987e08,
        8.64002487103935000337e10,
        2.02979612750105546709e13,
        3.17157752842975028269e15,
        2.50596256172653059228e17,
      ],
      dtype=self.dtype,
    )

    yp = op_base.foreach_loop(YP, lambda carry, yp_i: carry * (x * x) + yp_i)
    yq = op_base.foreach_loop(YQ, lambda carry, yq_i: carry * (x * x) + yq_i)

    return yp / yq + (0.636619772367581343075535053490057448 * jnp.log(x) * _aten_special_bessel_j0(x))

  def default(x):
    PP = jnp.array(
      [
        7.96936729297347051624e-04,
        8.28352392107440799803e-02,
        1.23953371646414299388e00,
        5.44725003058768775090e00,
        8.74716500199817011941e00,
        5.30324038235394892183e00,
        9.99999999999999997821e-01,
      ],
      dtype=self.dtype,
    )
    PQ = jnp.array(
      [
        9.24408810558863637013e-04,
        8.56288474354474431428e-02,
        1.25352743901058953537e00,
        5.47097740330417105182e00,
        8.76190883237069594232e00,
        5.30605288235394617618e00,
        1.00000000000000000218e00,
      ],
      dtype=self.dtype,
    )
    QP = jnp.array(
      [
        -1.13663838898469149931e-02,
        -1.28252718670509318512e00,
        -1.95539544257735972385e01,
        -9.32060152123768231369e01,
        -1.77681167980488050595e02,
        -1.47077505154951170175e02,
        -5.14105326766599330220e01,
        -6.05014350600728481186e00,
      ],
      dtype=self.dtype,
    )
    QQ = jnp.array(
      [
        6.43178256118178023184e01,
        8.56430025976980587198e02,
        3.88240183605401609683e03,
        7.24046774195652478189e03,
        5.93072701187316984827e03,
        2.06209331660327847417e03,
        2.42005740240291393179e02,
      ],
      dtype=self.dtype,
    )

    factor = 25.0 / (x * x)
    pp = op_base.foreach_loop(PP, lambda carry, pp_i: carry * factor + pp_i)
    pq = op_base.foreach_loop(PQ, lambda carry, pq_i: carry * factor + pq_i)
    qp = op_base.foreach_loop(QP, lambda carry, qp_i: carry * factor + qp_i)
    qq = op_base.foreach_loop(QQ, lambda carry, qq_i: carry * factor + qq_i)

    return (
      (
        pp / pq * jnp.sin(x - 0.785398163397448309615660845819875721)
        + 5.0
        / x
        * (qp / qq)
        * jnp.cos(x - 0.785398163397448309615660845819875721)
      )
      * 0.797884560802865355879892119868763737
      / jnp.sqrt(x)
    )

  return jnp.piecewise(
    self,
    [self <= 5.0, self < 0., self == 0.],
    [small, negative, zero, default],
  )


@op(torch.ops.aten.special_bessel_y1)
@op_base.promote_int_input
def _aten_special_bessel_y1(self):
  # Adapted from https://github.com/pytorch/pytorch/blob/f8f41dcb24cb4f4e87a51bb04847942dd835e496/aten/src/ATen/native/Math.h#L2714-L2826

  def zero(x):
    return jnp.array(-jnp.inf, x.dtype)

  def negative(x):
    return jnp.array(jnp.nan, x.dtype)

  def small(x):
    YP = jnp.array(
      [
        1.26320474790178026440e09,
        -6.47355876379160291031e11,
        1.14509511541823727583e14,
        -8.12770255501325109621e15,
        2.02439475713594898196e17,
        -7.78877196265950026825e17,
      ],
      dtype=self.dtype,
    )
    YQ = jnp.array(
      [
        5.94301592346128195359e02,
        2.35564092943068577943e05,
        7.34811944459721705660e07,
        1.87601316108706159478e10,
        3.88231277496238566008e12,
        6.20557727146953693363e14,
        6.87141087355300489866e16,
        3.97270608116560655612e18,
      ],
      dtype=self.dtype,
    )

    yp = op_base.foreach_loop(YP, lambda carry, yp_i: carry * (x * x) + yp_i)
    yq = op_base.foreach_loop(YQ, lambda carry, yq_i: carry * (x * x) + yq_i)

    return (
      x * (yp / yq)
      + (
        0.636619772367581343075535053490057448
        * (_aten_special_bessel_j1(x) * jnp.log(x) - 1.0 / x)
      )
    )

  def default(x):
    PP = jnp.array(
      [
        7.62125616208173112003e-04,
        7.31397056940917570436e-02,
        1.12719608129684925192e00,
        5.11207951146807644818e00,
        8.42404590141772420927e00,
        5.21451598682361504063e00,
        1.00000000000000000254e00,
      ],
      dtype=self.dtype,
    )
    PQ = jnp.array(
      [
        5.71323128072548699714e-04,
        6.88455908754495404082e-02,
        1.10514232634061696926e00,
        5.07386386128601488557e00,
        8.39985554327604159757e00,
        5.20982848682361821619e00,
        9.99999999999999997461e-01,
      ],
      dtype=self.dtype,
    )
    QP = jnp.array(
      [
        5.10862594750176621635e-02,
        4.98213872951233449420e00,
        7.58238284132545283818e01,
        3.66779609360150777800e02,
        7.10856304998926107277e02,
        5.97489612400613639965e02,
        2.11688757100572135698e02,
        2.52070205858023719784e01,
      ],
      dtype=self.dtype,
    )
    QQ = jnp.array(
      [
        7.42373277035675149943e01,
        1.05644886038262816351e03,
        4.98641058337653607651e03,
        9.56231892404756170795e03,
        7.99704160447350683650e03,
        2.82619278517639096600e03,
        3.36093607810698293419e02,
      ],
      dtype=self.dtype,
    )

    factor = 25.0 / (x * x)
    pp = op_base.foreach_loop(PP, lambda carry, pp_i: carry * factor + pp_i)
    pq = op_base.foreach_loop(PQ, lambda carry, pq_i: carry * factor + pq_i)
    qp = op_base.foreach_loop(QP, lambda carry, qp_i: carry * factor + qp_i)
    qq = op_base.foreach_loop(QQ, lambda carry, qq_i: carry * factor + qq_i)

    return (
      (
        pp / pq * jnp.sin(x - 2.356194490192344928846982537459627163)
        + 5.0
        / x
        * (qp / qq)
        * jnp.cos(x - 2.356194490192344928846982537459627163)
      )
      * 0.797884560802865355879892119868763737
      / jnp.sqrt(x)
    )

  return jnp.piecewise(
    self,
    [self <= 5.0, self < 0., self == 0.],
    [small, negative, zero, default],
  )


@op(torch.ops.aten.special_chebyshev_polynomial_t)
@op_base.promote_int_input
def _aten_special_chebyshev_polynomial_t(self, n):
  # Adapted from https://github.com/pytorch/pytorch/blob/f8f41dcb24cb4f4e87a51bb04847942dd835e496/aten/src/ATen/native/Math.h#L2828-L2865

  @jnp.vectorize
  def vectorized(x, n_i):
    def negative_n(x):
      return jnp.zeros_like(x)

    def one_x(x):
      return jnp.where((x > 0) | (n_i % 2 == 0), jnp.ones_like(x), -jnp.ones_like(x))

    def large_n_small_x(x):
      return jnp.cos(n_i * jnp.acos(x))

    def zero_n(x):
      return jnp.ones_like(x)

    def one_n(x):
      return x

    def default(x):
      def f(_, carry):
        p, q = carry
        return (q, 2 * x * q - p)

      _, r  = jax.lax.fori_loop(0, n_i - 1, f, init_val=(1., x))
      return r

    return jnp.piecewise(
      x,
      [
        n_i == 1,
        n_i == 0,
        (n_i == 6) & (jnp.abs(x) < 1),
        jnp.abs(x) == 1.,
        n_i < 0
      ],
      [one_n, zero_n, large_n_small_x, one_x, negative_n, default]
    )

  # Explcicitly vectorize since we must vectorizes over both self and n
  return vectorized(self, n.astype(jnp.int64))


@op(torch.ops.aten.special_chebyshev_polynomial_u)
@op_base.promote_int_input
def _aten_special_chebyshev_polynomial_u(self, n):
  # Adapted from https://github.com/pytorch/pytorch/blob/f8f41dcb24cb4f4e87a51bb04847942dd835e496/aten/src/ATen/native/Math.h#L2872-L2913

  @jnp.vectorize
  def vectorized(x, n_i):
    def negative_n(x):
      return jnp.zeros_like(x)

    def one_x(x):
      return jnp.where((x > 0) | (n_i % 2 == 0), n_i + 1, -(n_i + 1))

    def large_n_small_x(x):
      sin_acos_x = jnp.sin(jnp.acos(x))
      return jnp.where(
        sin_acos_x != 0,
        jnp.sin((n_i + 1) * jnp.acos(x)) / sin_acos_x,
        (n_i + 1) * jnp.cos((n_i + 1) * jnp.acos(x)) / x,
      )

    def zero_n(x):
      return jnp.ones_like(x)

    def one_n(x):
      return 2 * x

    def default(x):
      def f(_, carry):
        p, q = carry
        return (q, 2 * x * q - p)

      _, r = jax.lax.fori_loop(0, n_i - 1, f, init_val=(1.0, 2 * x))
      return r

    return jnp.piecewise(
      x,
      [
        n_i == 1,
        n_i == 0,
        (n_i > 8) & (jnp.abs(x) < 1),
        jnp.abs(x) == 1.0,
        n_i < 0,
      ],
      [one_n, zero_n, large_n_small_x, one_x, negative_n, default],
    )

  return vectorized(self, n.astype(jnp.int64))


@op(torch.ops.aten.special_erfcx)
@op_base.promote_int_input
def _aten_special_erfcx(x):
  return jnp.exp(x * x) * jax.lax.erfc(x)

@op(torch.ops.aten.erfc)
@op_base.promote_int_input
def _aten_erfcx(x):
  return jax.lax.erfc(x)


@op(torch.ops.aten.special_hermite_polynomial_h)
@op_base.promote_int_input
def _aten_special_hermite_polynomial_h(self, n):
  # Adapted from https://github.com/pytorch/pytorch/blob/f8f41dcb24cb4f4e87a51bb04847942dd835e496/aten/src/ATen/native/Math.h#L3036-L3061

  @jnp.vectorize
  def vectorized(x, n_i):
    def negative_n(x):
      return jnp.zeros_like(x)

    def zero_n(x):
      return jnp.ones_like(x)

    def one_n(x):
      return 2 * x

    def default(x):
      def f(k, carry):
        p, q = carry
        return (q, 2 * x * q - 2 * k * p)

      _, r = jax.lax.fori_loop(1, n_i, f, init_val=(1.0, 2 * x))
      return r

    return jnp.piecewise(
      x, [n_i == 1, n_i == 0, n_i < 0], [one_n, zero_n, negative_n, default]
    )

  return vectorized(self, n.astype(jnp.int64))


@op(torch.ops.aten.special_hermite_polynomial_he)
@op_base.promote_int_input
def _aten_special_hermite_polynomial_he(self, n):
  # Adapted from https://github.com/pytorch/pytorch/blob/f8f41dcb24cb4f4e87a51bb04847942dd835e496/aten/src/ATen/native/Math.h#L3073-L3098

  @jnp.vectorize
  def vectorized(x, n_i):
    def negative_n(x):
      return jnp.zeros_like(x)

    def zero_n(x):
      return jnp.ones_like(x)

    def one_n(x):
      return x

    def default(x):
      def f(k, carry):
        p, q = carry
        return (q, x * q - k * p)

      _, r = jax.lax.fori_loop(1, n_i, f, init_val=(1.0, x))
      return r

    return jnp.piecewise(
      x, [n_i == 1.0, n_i == 0.0, n_i < 0], [one_n, zero_n, negative_n, default]
    )

  return vectorized(self, n.astype(jnp.int64))


@op(torch.ops.aten.narrow)
@op(torch.ops.aten.narrow_copy)
def _aten_narrow(input, dim, start, length):
  return jax.lax.dynamic_slice_in_dim(input, start, length, axis=dim)


@op(torch.ops.aten.flatten)
def _aten_flatten(x, start_dim=0, end_dim=-1):
  """
  Flattens a JAX array (similar to torch.flatten).

  Args:
      x: The JAX array to be flattened.
      start_dim: The first dimension to include in the flattening.
      end_dim: The last dimension to include in the flattening.

  Returns:
      A flattened JAX array.
  """
  shape = x.shape

  if end_dim < 0:
    end_dim += len(shape)  # Handle negative indexing

  new_shape = (*shape[:start_dim], -1, *shape[end_dim + 1:])
  return jnp.reshape(x, new_shape)


@op(torch.ops.aten.new_empty_strided)
def _new_empty_strided(self, size, stride, **kwargs):
  return jnp.empty(size)


@op(torch.ops.aten._unsafe_index_put, is_jax_function=False)
def _aten_unsafe_index_put(self, indices, values, accumulate=False):
  return self.index_put_(indices, values, accumulate)


@op(torch.ops.aten.conj_physical,
    torch.ops.aten.conj,
    torch.ops.aten._conj_physical,
    torch.ops.aten._conj)
def _aten_conj_physical(self):
  return jnp.conjugate(self)


@op(torch.ops.aten.log_sigmoid)
def _aten_log_sigmoid(x):
  return jax.nn.log_sigmoid(x)

# torch.qr
@op(torch.ops.aten.qr)
def _aten_qr(input, *args, **kwargs):
  jax_mode = "reduced"
  # torch bool param 'simple=True' corresponds to jax 'reduced' mode,
  # and simple=False corresponds to jax 'complete' mode.
  if kwargs.get("simple") is False:
    jax_mode = "complete"
  return jax.numpy.linalg.qr(input, mode=jax_mode)

# torch.linalg.qr
@op(torch.ops.aten.linalg_qr)
def _aten_linalg_qr(input, *args, **kwargs):
  mode = kwargs.get("mode", "reduced")
  return jax.numpy.linalg.qr(input, mode=mode)


# torch.linalg.matrix_exp
@op(torch.ops.aten.linalg_matrix_exp)
def _aten_linalg_matrix_exp(input):
  return jax.scipy.linalg.expm(input)


# torch._linalg.slogdet
@op(torch.ops.aten._linalg_slogdet)
def _aten__linalg_slogdet(input):
  res = jnp.linalg.slogdet(input)
  return res.sign, res.logabsdet


# torch.linalg.svd
@op(torch.ops.aten._linalg_svd)
def _aten__linalg_svd(a, full_matrices=True):
  return jnp.linalg.svd(a, full_matrices)


# torch.linalg.pinv
@op(torch.ops.aten.linalg_pinv.atol_rtol_tensor)
def _aten_linalg_pinv_atol_rtol_tensor(a, rtol=None, **kwargs):
  return jnp.linalg.pinv(a, rtol, hermitian=False)


# torch.linalg.solve
@op(torch.ops.aten._linalg_solve_ex)
def _aten__linalg_solve_ex(a, b):
  return jnp.linalg.solve(a, b), jnp.array(0)


@op(torch.ops.aten.median)
def _aten_median(self, dim=None, keepdim=False):
  output = _with_reduction_scalar(functools.partial(jnp.quantile, q=0.5, method='lower'), self, dim=dim, keepdim=keepdim).astype(self.dtype)
  if dim is None:
    return output
  else:
    index = _with_reduction_scalar(_get_median_index, self, dim, keepdim).astype(jnp.int64)
    return output, index

def _get_median_index(x, axis=None, keepdims=False):
  sorted_arg = jnp.argsort(x, axis=axis)
  n = x.shape[axis] if axis is not None else x.size
  if n % 2 == 1:
      index = n // 2
  else:
      index = (n // 2) - 1
  if axis is None:
      median_index = sorted_arg[index]
  else:
      median_index = jnp.take(sorted_arg, index, axis=axis)
  if keepdims and axis is not None:
          median_index = jnp.expand_dims(median_index, axis)
  return median_index

@op(torch.ops.aten.triangular_solve)
def _aten_triangular_solve(b, a, upper=True, transpose=False, unittriangular=False):
  return (jax.lax.linalg.triangular_solve(a, b, left_side=True, lower=not upper, transpose_a=transpose, unit_diagonal=unittriangular), a)


# func: _fft_c2c(Tensor self, SymInt[] dim, int normalization, bool forward) -> Tensor
@op(torch.ops.aten._fft_c2c)
def _aten__fft_c2c(self, dim, normalization, forward):
  if forward:
    norm = [
      'backward', 
      'ortho', 
      'forward',
    ][normalization]
    return jnp.fft.fftn(self, axes=dim, norm=norm)
  else:
    norm = [
      'forward',
      'ortho', 
      'backward', 
    ][normalization]
    return jnp.fft.ifftn(self, axes=dim, norm=norm)


@op(torch.ops.aten._fft_r2c)
def _aten__fft_r2c(self, dim, normalization, onesided):
  norm = [
    'backward', 
    'ortho', 
    'forward',
  ][normalization]
  if onesided:
    return jnp.fft.rfftn(self, axes=dim, norm=norm)
  else:
    return jnp.fft.fftn(self, axes=dim, norm=norm)

@op(torch.ops.aten._fft_c2r)
def _aten__fft_c2r(self, dim, normalization, last_dim_size):
  norm = [
    'forward',
    'ortho', 
    'backward', 
  ][normalization]
  if len(dim) == 1:
    s = [last_dim_size]
  else:
    s = None
  return jnp.fft.irfftn(self, norm=norm, axes=dim, s=s)

<<<<<<< HEAD
@op(torch.ops.aten.max_unpool2d)
@op(torch.ops.aten.max_unpool3d)
def _aten_max_unpoolxd(input, indices, output_size, stride=None, padding=0):
=======

@op(torch.ops.aten.max_unpool3d)
def _aten_max_unpool3d(input, indices, output_size, stride=None, padding=0):
>>>>>>> 5f3c983e
    if output_size is None:
      raise ValueError("output_size value is not set correctly. It cannot be None or empty.")

    output_size = [input.shape[0], input.shape[1]] + output_size
    output = jnp.zeros(output_size, dtype=input.dtype)

    for idx in np.ndindex(input.shape):
        max_index = indices[idx]
        spatial_dims = output_size[2:]  # (D, H, W)
        unpooled_spatial_idx = np.unravel_index(max_index, spatial_dims)
        full_idx = idx[:2] + unpooled_spatial_idx
        output = output.at[full_idx].set(input[idx])

    return output
<<<<<<< HEAD
=======

@op(torch.ops.aten.max_unpool2d)
def _aten_max_unpool2d(input, indices, output_size, stride=None, padding=0):
    if output_size is None:
        raise ValueError("output_size value is not set correctly. It cannot be None or empty.")

    output_size = [input.shape[0], input.shape[1]] + output_size

    output = jnp.zeros(output_size, dtype=input.dtype)

    for idx in np.ndindex(input.shape):
        max_index = indices[idx]
        spatial_dims = output_size[2:]
        unpooled_spatial_idx = np.unravel_index(max_index, spatial_dims)
        full_idx = idx[:2] + unpooled_spatial_idx
        output = output.at[full_idx].set(input[idx])

    return output
>>>>>>> 5f3c983e
<|MERGE_RESOLUTION|>--- conflicted
+++ resolved
@@ -4073,15 +4073,10 @@
     s = None
   return jnp.fft.irfftn(self, norm=norm, axes=dim, s=s)
 
-<<<<<<< HEAD
+
 @op(torch.ops.aten.max_unpool2d)
 @op(torch.ops.aten.max_unpool3d)
 def _aten_max_unpoolxd(input, indices, output_size, stride=None, padding=0):
-=======
-
-@op(torch.ops.aten.max_unpool3d)
-def _aten_max_unpool3d(input, indices, output_size, stride=None, padding=0):
->>>>>>> 5f3c983e
     if output_size is None:
       raise ValueError("output_size value is not set correctly. It cannot be None or empty.")
 
@@ -4096,24 +4091,3 @@
         output = output.at[full_idx].set(input[idx])
 
     return output
-<<<<<<< HEAD
-=======
-
-@op(torch.ops.aten.max_unpool2d)
-def _aten_max_unpool2d(input, indices, output_size, stride=None, padding=0):
-    if output_size is None:
-        raise ValueError("output_size value is not set correctly. It cannot be None or empty.")
-
-    output_size = [input.shape[0], input.shape[1]] + output_size
-
-    output = jnp.zeros(output_size, dtype=input.dtype)
-
-    for idx in np.ndindex(input.shape):
-        max_index = indices[idx]
-        spatial_dims = output_size[2:]
-        unpooled_spatial_idx = np.unravel_index(max_index, spatial_dims)
-        full_idx = idx[:2] + unpooled_spatial_idx
-        output = output.at[full_idx].set(input[idx])
-
-    return output
->>>>>>> 5f3c983e
