import unittest

import torch
from torch.testing._internal.common_utils import TestCase
from torch.testing._internal.common_methods_invocations import op_db
from torch.testing._internal.common_device_type import (
    instantiate_device_type_tests, ops)
from torch.utils import _pytree as pytree
from torch_xla2 import tensor
import torch_xla2


skiplist = {
    "_segment_reduce",
    "bincount", # NOTE: dtype for int input torch gives float. This is weird.
    "byte",
    "cat",
    "cholesky",
    "cholesky_solve",
    "diagonal_copy",
    "digamma",
    "geqrf",
    "histogram", # hard op: AssertionError: Tensor-likes are not close!
    "histogramdd", # TypeError: histogram requires ndarray or scalar arguments, got <class 'list'> at position 1.
    "igammac",
    "index_reduce",
    "kthvalue",
    "linalg.cholesky",
    "linalg.cholesky_ex",
    "linalg.det",
    "linalg.ldl_solve",
    "linalg.lu_solve",
    "linalg.matrix_norm",
    "linalg.matrix_power",
    "linalg.tensorsolve",
    "masked.median",
    "max_pool2d_with_indices_backward",
    "nn.functional.adaptive_avg_pool3d",
    "nn.functional.adaptive_max_pool1d",
    "nn.functional.adaptive_max_pool2d",
    "nn.functional.adaptive_max_pool3d",
    "nn.functional.alpha_dropout",
    "nn.functional.conv_transpose1d",
    "nn.functional.conv_transpose2d",
    "nn.functional.conv_transpose3d",
    "nn.functional.cosine_embedding_loss",
    "nn.functional.cosine_similarity",
    "nn.functional.ctc_loss",
    "nn.functional.dropout2d",
    "nn.functional.dropout3d",
    "nn.functional.dropout",
    "nn.functional.embedding_bag",
    "nn.functional.fractional_max_pool2d",
    "nn.functional.fractional_max_pool3d",
    "nn.functional.group_norm",
    "nn.functional.hinge_embedding_loss",
    "nn.functional.interpolate",
    "nn.functional.margin_ranking_loss",
    "nn.functional.max_pool1d",
    "nn.functional.max_pool2d",
    "nn.functional.max_pool3d",
    "nn.functional.multi_head_attention_forward",
    "nn.functional.multi_margin_loss",
    "nn.functional.multilabel_margin_loss",
    "nn.functional.pad",
    "nn.functional.pairwise_distance",
    "nn.functional.poisson_nll_loss",
    "nn.functional.rrelu",
    "nn.functional.triplet_margin_loss",
    "nn.functional.triplet_margin_with_distance_loss",
    "nn.functional.unfold",
    "nn.functional.upsample_nearest",
    "nonzero",
    "nonzero_static",
    "norm",
    "normal",
    "ormqr",
    "pca_lowrank",
    "pinverse",
    "polar",
    "polygamma",
    "prod",
    "put",
    "searchsorted",
    "special.airy_ai",
    "special.scaled_modified_bessel_k0",
    "special.scaled_modified_bessel_k1",
    "special.spherical_bessel_j0",
    "special.zeta",
    "svd",
    "svd_lowrank",
    "unfold_copy",
    "unfold",
<<<<<<< HEAD
    "var_mean",
=======
    "unravel_index",
>>>>>>> 2d73a5fd
    "nanmean",
    "nn.functional.upsample_bilinear",
    "randint",
}

not_support_ops_list = {
  "chalf", # Skip due to jax not support complex32 with backend: https://github.com/google/jax/issues/14180
  "__rpow__",  # NOTE: cannot fix because torch test case has undefined behavior
               # such as 0 to negative power.
  "ceil", # only failed with python 3.9
  "trunc", # only failed with python 3.9
  "to_sparse", # We are not supporting sparse tensors yet.
}

# These inputs are themselves views
# We cannot know how are the views created so cannot replicate the behavior.
variant_test_name_to_skip = {
  "partial_views",
}

random_ops = {
  'empty',
  'empty_like',
  'empty_permuted',
  'empty_strided',
  'bernoulli',
  'geometric',
  'new_empty',
  'new_empty_strided',
  'randint_like',
  'randn',
  'randn_like',
  'rand',
  'rand_like',
  'uniform',
  'multinomial',
  # Dropout is not deterministic https://pytorch.org/docs/stable/generated/torch.nn.functional.feature_alpha_dropout.html
  'nn.functional.feature_alpha_dropout',
  'cauchy',
  'exponential',
  'log_normal',
}

atol_dict = {"linalg.eig": (2e0, 3e0),
             "linalg.eigh": (5e1, 3e0),
             "linalg.eigvalsh": (5e1, 3e0),
             "linalg.pinv": (8e-1, 2e0),
             "linalg.svd": (1e0, 1e0),
             "matrix_exp": (2e-1, 2e-4),
             "cdist": (5e1, 3e0)}

def diff_output(testcase, output1, output2, rtol, atol, equal_nan=True, check_output=True):
  if isinstance(output1, torch.Tensor):
    testcase.assertIsInstance(output2, torch.Tensor)
    output2_cpu = output2.detach().cpu()
    if output1.layout != torch.strided:
      # We only compare dense tensors. We dont currently support sparse tensors
      output1 = output1.to_dense()
    if check_output:
      torch.testing.assert_close(
          output2_cpu, output1, rtol=rtol, atol=atol, equal_nan=equal_nan)
    else:
      testcase.assertEqual(
        (output1.shape, output1.dtype),
        (output2.shape, output2.dtype)
      )
  elif isinstance(output1, (tuple, list)):
    testcase.assertIsInstance(output2, (tuple, list))
    testcase.assertEqual(len(output1), len(output2))
    for o1, o2 in zip(output1, output2):
      diff_output(testcase, o1, o2, rtol, atol)
  else:
    testcase.assertEqual(output1, output2)


def run_export_and_compare(testcase,
                           func,
                           sample_input,
                           check_output=True,
                           equal_nan=True,
                           ignore_indices=False):
  atol, rtol = (1e-3, 1e-5)
  if func.name in atol_dict:
    atol, rtol = atol_dict[func.name]

  with testcase.subTest("torch_eval"):
    res = func(sample_input.input, *sample_input.args, **sample_input.kwargs)
    with testcase.subTest("torch_xla2_eval"):
      input2, args2, kwargs2 = testcase.env.to_xla((
        sample_input.input, sample_input.args, sample_input.kwargs))
      with testcase.env:
        res2 = func(input2, *args2, **kwargs2)
      res2 = pytree.tree_map_only(tensor.XLATensor2, lambda t: t.torch(), res2)
      with testcase.subTest("torch_xla2_diff:" + str(atol)):
        if ignore_indices and isinstance(res, tuple) and len(res) == 2:
          diff_output(
              testcase,
              res[0],
              res2[0],
              atol=atol,
              rtol=rtol,
              equal_nan=equal_nan, check_output=check_output)
        else:
          diff_output(
              testcase, res, res2, atol=atol, rtol=rtol, equal_nan=equal_nan, check_output=check_output)


ops_to_test = [
    test for test in op_db
    if (test.name not in (skiplist | not_support_ops_list) and
        test.variant_test_name not in variant_test_name_to_skip)
]

# Sort related ops should ignore index;
# For example: sort( [1, 0, 0]) -> [0, 0, 1]
# the correct index can be [1, 2, 0] or [2, 1, 0]
should_ignore_indexes = {
  "topk",
  "mode"
}


class TestOpInfo(TestCase):

  @classmethod
  def setUpClass(cls):
    print('op_db size: ', len(op_db), 'testing: ', len(ops_to_test))

  def setUp(self):
    self.env = torch_xla2.default_env()
    torch_xla2.enable_accuracy_mode()
    #self.env.config.debug_accuracy_for_each_op = True 
    torch.manual_seed(0)

  # Replaces all values in the input torch_tensor that are less than the given threshold
  # with the threshold value itself.
  def replace_values_below_threshold(self, torch_tensor, threshold):
      return torch.where(torch_tensor < threshold, torch.tensor(threshold), torch_tensor)

  @ops(ops_to_test, allowed_dtypes=(torch.float32, torch.long))
  def test_reference_eager(self, device, dtype, op):
    sample_inputs = op.sample_inputs(device, dtype)
    for sample_input in sample_inputs:
      t = sample_input.input
      if isinstance(t, torch.Tensor) and t.is_sparse:
        continue
      check_output = op.name not in random_ops

      #print("[DEBUG] sample_input: ", sample_input)

      # TODO: this is a workaround to skip int64 cast for linspace
      # reference: https://github.com/pytorch/xla/issues/7505#issuecomment-2400895692 and subsequent comments
      # we have opened a bug in pytorch: https://github.com/pytorch/pytorch/issues/137546
      if op.name == "linspace":
        if 'dtype' in sample_input.kwargs:
          if sample_input.kwargs['dtype'] == torch.int64:
            sample_input.kwargs['dtype'] = torch.float
      if op.name == "special.polygamma":
        # The polygamma function is inaccurate for values < 1.
        # To avoid errors during testing, replace values below 1 with 1.
        sample_input.input = self.replace_values_below_threshold(
            sample_input.input, 1)
      if op.name == "nn.functional.scaled_dot_product_attention":
        check_output = sample_input.kwargs.get('dropout_p') == 0.0
      
      ignore_index = op.name in should_ignore_indexes

      run_export_and_compare(self, op, sample_input, check_output, 
                             ignore_indices=ignore_index)


instantiate_device_type_tests(TestOpInfo, globals())

if __name__ == '__main__':
  unittest.main()<|MERGE_RESOLUTION|>--- conflicted
+++ resolved
@@ -91,11 +91,6 @@
     "svd_lowrank",
     "unfold_copy",
     "unfold",
-<<<<<<< HEAD
-    "var_mean",
-=======
-    "unravel_index",
->>>>>>> 2d73a5fd
     "nanmean",
     "nn.functional.upsample_bilinear",
     "randint",
