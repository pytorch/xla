--- conflicted
+++ resolved
@@ -30,19 +30,6 @@
     "linalg.lu_solve",
     "linalg.matrix_power",
     "max_pool2d_with_indices_backward",
-<<<<<<< HEAD
-    "min",
-    "mode",
-    "multinomial",
-    "mvlgamma",
-    "nanmedian",
-    "nanquantile",
-    "new_empty",
-    "new_empty_strided",
-    "nextafter",
-    "nn.functional.adaptive_avg_pool1d",
-=======
->>>>>>> 3efe1ebf
     "nn.functional.adaptive_avg_pool3d",
     "nn.functional.adaptive_max_pool1d",
     "nn.functional.adaptive_max_pool2d",
