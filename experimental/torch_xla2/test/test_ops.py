--- conflicted
+++ resolved
@@ -42,12 +42,6 @@
     "linalg.matrix_power",
     "linalg.tensorsolve",
     "linalg.vector_norm",
-<<<<<<< HEAD
-    "log_normal",
-=======
-    "linspace",
-    "logspace",
->>>>>>> e5e6d528
     "lu",
     "lu_solve",
     "lu_unpack",
