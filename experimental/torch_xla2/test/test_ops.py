import unittest

import torch
from torch.testing._internal.common_utils import TestCase
from torch.testing._internal.common_methods_invocations import op_db
from torch.testing._internal.common_device_type import (
    instantiate_device_type_tests, ops)
from torch.utils import _pytree as pytree
from torch_xla2 import tensor
import torch_xla2


skiplist = {
    "__rpow__",  # NOTE: cannot fix because torch test case has undefined behavior
                 # such as 0 to negative power.
    "_segment_reduce",
    "_upsample_bilinear2d_aa",
    "bincount", # NOTE: dtype for int input torch gives float. This is weird.
    "byte",
    "cat",
    "cauchy",
    "cdist",
    "ceil",
    "cholesky",
    "cholesky_inverse",
    "cholesky_solve",
    "complex",
    "diagonal_copy",
    "diagonal_scatter",
    "digamma",
<<<<<<< HEAD
    "erfc",
    "expand",
    "exponential",
    "floor_divide",
=======
    "erfinv",
    "exponential",
>>>>>>> f088810a
    "gcd",
    "geometric",
    "geqrf",
    "histogram", # hard op: AssertionError: Tensor-likes are not close!
    "histogramdd", # TypeError: histogram requires ndarray or scalar arguments, got <class 'list'> at position 1.
    "igammac",
    "index_reduce",
    "kthvalue",
    "lgamma",
    "linalg.cholesky",
    "linalg.cholesky_ex",
    "linalg.det",
    "linalg.householder_product",
    "linalg.inv",
    "linalg.inv_ex",
    "linalg.ldl_factor",
    "linalg.ldl_factor_ex",
    "linalg.ldl_solve",
    "linalg.lstsq",
    "linalg.lu",
    "linalg.lu_factor",
    "linalg.lu_factor_ex",
    "linalg.lu_solve",
    "linalg.matrix_norm",
    "linalg.matrix_power",
    "linalg.matrix_rank",
    "linalg.solve_ex",
    "linalg.solve_triangular",
    "linalg.svd",
    "linalg.svdvals",
    "linalg.tensorinv",
    "linalg.tensorsolve",
    "linalg.vector_norm",
    "linspace",
    "log_normal",
    "logspace",
    "lu",
    "lu_solve",
    "lu_unpack",
    "masked.median",
    "max_pool2d_with_indices_backward",
    "min",
    "mode",
    "multinomial",
    "mvlgamma",
    "nanmedian",
    "new_empty",
    "new_empty_strided",
    "nextafter",
    "nn.functional.adaptive_avg_pool3d",
    "nn.functional.adaptive_max_pool1d",
    "nn.functional.adaptive_max_pool2d",
    "nn.functional.adaptive_max_pool3d",
    "nn.functional.alpha_dropout",
    "nn.functional.avg_pool1d",
    "nn.functional.avg_pool2d",
    "nn.functional.avg_pool3d",
    "nn.functional.bilinear",
    "nn.functional.conv_transpose1d",
    "nn.functional.conv_transpose2d",
    "nn.functional.conv_transpose3d",
    "nn.functional.cosine_embedding_loss",
    "nn.functional.cosine_similarity",
    "nn.functional.ctc_loss",
    "nn.functional.dropout2d",
    "nn.functional.dropout3d",
    "nn.functional.dropout",
    "nn.functional.embedding_bag",
    "nn.functional.embedding",
    "nn.functional.fractional_max_pool2d",
    "nn.functional.fractional_max_pool3d",
    "nn.functional.group_norm",
    "nn.functional.hinge_embedding_loss",
    "nn.functional.interpolate",
    "nn.functional.margin_ranking_loss",
    "nn.functional.max_pool1d",
    "nn.functional.max_pool2d",
    "nn.functional.max_pool3d",
    "nn.functional.max_unpool1d",
    "nn.functional.max_unpool2d",
    "nn.functional.max_unpool3d",
    "nn.functional.multi_head_attention_forward",
    "nn.functional.multi_margin_loss",
    "nn.functional.multilabel_margin_loss",
    "nn.functional.pad",
    "nn.functional.pairwise_distance",
    "nn.functional.poisson_nll_loss",
    "nn.functional.rrelu",
    "nn.functional.triplet_margin_loss",
    "nn.functional.triplet_margin_with_distance_loss",
    "nn.functional.unfold",
    "nn.functional.upsample_nearest",
    "nonzero",
    "nonzero_static",
    "norm",
    "normal",
    "ormqr",
    "pca_lowrank",
    "pinverse",
    "polar",
    "polygamma",
    "prod",
    "put",
<<<<<<< HEAD
    "repeat_interleave",
    "resize_",
    "resize_as_",
    "rot90",
=======
>>>>>>> f088810a
    "rsub",
    "searchsorted",
    "special.airy_ai",
    "special.scaled_modified_bessel_k0",
    "special.scaled_modified_bessel_k1",
    "special.spherical_bessel_j0",
    "special.zeta",
    "stft",
    "sub",
    "svd",
    "svd_lowrank",
    "to_sparse", # We are not supporting sparse tensors yet.
    "unfold_copy",
    "unfold",
    "unique_consecutive",
    "unique",
    "unravel_index",
    "trunc",
    "var_mean",
    "argwhere",
    "nanmean",
    "chalf", # Skip due to jax not support complex32 with backend: https://github.com/google/jax/issues/14180
    "nn.functional.upsample_bilinear",
    "randint",
}

# These inputs are themselves views
# We cannot know how are the views created so cannot replicate the behavior.
variant_test_name_to_skip = {
  "partial_views",
}

random_ops = {
  'empty',
  'empty_like',
  'empty_permuted',
  'empty_strided',
  'bernoulli',
  'randint_like',
  'randn',
  'randn_like',
  'rand',
  'rand_like',
  'uniform',
  # Dropout is not deterministic https://pytorch.org/docs/stable/generated/torch.nn.functional.feature_alpha_dropout.html
  'nn.functional.feature_alpha_dropout',
}

atol_dict = {"matrix_exp": (2e-1, 2e-4), "linalg.pinv": (8e-1, 2e0), "linalg.eig": (2e0, 3e0), "linalg.eigh": (5e1, 3e0), "linalg.eigvalsh": (5e1, 3e0)}

def diff_output(testcase, output1, output2, rtol, atol, equal_nan=True, check_output=True):
  if isinstance(output1, torch.Tensor):
    testcase.assertIsInstance(output2, torch.Tensor)
    output2_cpu = output2.detach().cpu()
    if output1.layout != torch.strided:
      # We only compare dense tensors. We dont currently support sparse tensors
      output1 = output1.to_dense()
    if check_output:
      torch.testing.assert_close(
          output2_cpu, output1, rtol=rtol, atol=atol, equal_nan=equal_nan)
    else:
      testcase.assertEqual(
        (output1.shape, output1.dtype),
        (output2.shape, output2.dtype)
      )
  elif isinstance(output1, (tuple, list)):
    testcase.assertIsInstance(output2, (tuple, list))
    testcase.assertEqual(len(output1), len(output2))
    for o1, o2 in zip(output1, output2):
      diff_output(testcase, o1, o2, rtol, atol)
  else:
    testcase.assertEqual(output1, output2)


def run_export_and_compare(testcase,
                           func,
                           sample_input,
                           check_output=True,
                           equal_nan=True,
                           ignore_indices=False):
  atol, rtol = (1e-3, 1e-5)
  if func.name in atol_dict:
    atol, rtol = atol_dict[func.name]
  
  with testcase.subTest("torch_eval"):
    res = func(sample_input.input, *sample_input.args, **sample_input.kwargs)
    with testcase.subTest("torch_xla2_eval"):
      input2, args2, kwargs2 = testcase.env.to_xla((
        sample_input.input, sample_input.args, sample_input.kwargs))
      with testcase.env:
        res2 = func(input2, *args2, **kwargs2)
      res2 = pytree.tree_map_only(tensor.XLATensor2, lambda t: t.torch(), res2)
      with testcase.subTest("torch_xla2_diff:" + str(atol)):
        if ignore_indices and isinstance(res, tuple) and len(res) == 2:
          diff_output(
              testcase,
              res[0],
              res2[0],
              atol=atol,
              rtol=rtol,
              equal_nan=equal_nan, check_output=check_output)
        else:
          diff_output(
              testcase, res, res2, atol=atol, rtol=rtol, equal_nan=equal_nan, check_output=check_output)


ops_to_test = [
    test for test in op_db
    if (test.name not in skiplist and
        test.variant_test_name not in variant_test_name_to_skip)
]

# Sort related ops should ignore index;
# For example: sort( [1, 0, 0]) -> [0, 0, 1]
# the correct index can be [1, 2, 0] or [2, 1, 0]
should_ignore_indexes = {
  "topk"
}


class TestOpInfo(TestCase):

  @classmethod
  def setUpClass(cls):
    print('op_db size: ', len(op_db), 'testing: ', len(ops_to_test))

  def setUp(self):
    self.env = torch_xla2.default_env()
    torch_xla2.enable_accuracy_mode()
    #self.env.config.debug_accuracy_for_each_op = True 
    torch.manual_seed(0)

  # Replaces all values in the input torch_tensor that are less than the given threshold
  # with the threshold value itself.
  def replace_values_below_threshold(self, torch_tensor, threshold):
      return torch.where(torch_tensor < threshold, torch.tensor(threshold), torch_tensor)

  @ops(ops_to_test, allowed_dtypes=(torch.float32, torch.long))
  def test_reference_eager(self, device, dtype, op):
    sample_inputs = op.sample_inputs(device, dtype)
    for sample_input in sample_inputs:
      t = sample_input.input
      if isinstance(t, torch.Tensor) and t.is_sparse:
        continue
      check_output = op.name not in random_ops

      if op.name == "special.polygamma":
        # The polygamma function is inaccurate for values < 1.
        # To avoid errors during testing, replace values below 1 with 1.
        sample_input.input = self.replace_values_below_threshold(
            sample_input.input, 1)
      if op.name == "nn.functional.scaled_dot_product_attention":
        check_output = sample_input.kwargs.get('dropout_p') == 0.0
      
      ignore_index = op.name in should_ignore_indexes

      run_export_and_compare(self, op, sample_input, check_output, 
                             ignore_indices=ignore_index)


instantiate_device_type_tests(TestOpInfo, globals())

if __name__ == '__main__':
  unittest.main()<|MERGE_RESOLUTION|>--- conflicted
+++ resolved
@@ -28,15 +28,7 @@
     "diagonal_copy",
     "diagonal_scatter",
     "digamma",
-<<<<<<< HEAD
-    "erfc",
-    "expand",
     "exponential",
-    "floor_divide",
-=======
-    "erfinv",
-    "exponential",
->>>>>>> f088810a
     "gcd",
     "geometric",
     "geqrf",
@@ -140,13 +132,6 @@
     "polygamma",
     "prod",
     "put",
-<<<<<<< HEAD
-    "repeat_interleave",
-    "resize_",
-    "resize_as_",
-    "rot90",
-=======
->>>>>>> f088810a
     "rsub",
     "searchsorted",
     "special.airy_ai",
