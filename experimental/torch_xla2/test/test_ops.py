import unittest

import torch
from torch.testing._internal.common_utils import TestCase
from torch.testing._internal.common_methods_invocations import op_db
from torch.testing._internal.common_device_type import (
    instantiate_device_type_tests, ops)
from torch.utils import _pytree as pytree
from torch_xla2 import tensor


skiplist = {
    "__rpow__",  # NOTE: cannot fix because torch test case has undefined behavior
                 # such as 0 to negative power.
    "_segment_reduce",
    "_upsample_bilinear2d_aa",
    "bincount", # NOTE: dtype for int input torch gives float. This is weird.
    "byte",
    "cat",
    "cauchy",
    "cdist",
    "ceil",
    "cholesky",
    "cholesky_inverse",
    "cholesky_solve",
    "combinations",
    "complex",
    "diag_embed",
    "diagflat",
    "diagonal_copy",
    "diagonal_scatter",
    "digamma",
    "erfinv",
    "exponential",
<<<<<<< HEAD
    "floor_divide",
=======
    "gather",
>>>>>>> 0415cc60
    "gcd",
    "geometric",
    "geqrf",
    "histogram", # hard op: AssertionError: Tensor-likes are not close!
    "histogramdd", # TypeError: histogram requires ndarray or scalar arguments, got <class 'list'> at position 1.
    "igammac",
    "index_reduce",
    "kthvalue",
    "lgamma",
    "linalg.cholesky",
    "linalg.cholesky_ex",
    "linalg.cond",
    "linalg.det",
    "linalg.eig",
    "linalg.eigh",
    "linalg.eigvalsh",
    "linalg.householder_product",
    "linalg.inv",
    "linalg.inv_ex",
    "linalg.ldl_factor",
    "linalg.ldl_factor_ex",
    "linalg.ldl_solve",
    "linalg.lstsq",
    "linalg.lu",
    "linalg.lu_factor",
    "linalg.lu_factor_ex",
    "linalg.lu_solve",
    "linalg.matrix_norm",
    "linalg.matrix_power",
    "linalg.matrix_rank",
    "linalg.norm",
    "linalg.pinv",
    "linalg.solve",
    "linalg.solve_ex",
    "linalg.solve_triangular",
    "linalg.svd",
    "linalg.svdvals",
    "linalg.tensorinv",
    "linalg.tensorsolve",
    "linalg.vector_norm",
    "linspace",
    "log_normal",
    "logspace",
    "lu",
    "lu_solve",
    "lu_unpack",
    "masked.median",
    "masked_scatter",
    "masked_select",
    "max_pool2d_with_indices_backward",
    "min",
    "mode",
    "multinomial",
    "mvlgamma",
    "nanmedian",
<<<<<<< HEAD
=======
    "nanquantile",
>>>>>>> 0415cc60
    "new_empty",
    "new_empty_strided",
    "nextafter",
    "nn.functional.adaptive_avg_pool3d",
    "nn.functional.adaptive_max_pool1d",
    "nn.functional.adaptive_max_pool2d",
    "nn.functional.adaptive_max_pool3d",
    "nn.functional.alpha_dropout",
    "nn.functional.avg_pool1d",
    "nn.functional.avg_pool2d",
    "nn.functional.avg_pool3d",
    "nn.functional.bilinear",
    "nn.functional.conv2d",
    "nn.functional.conv3d",
    "nn.functional.conv_transpose1d",
    "nn.functional.conv_transpose2d",
    "nn.functional.conv_transpose3d",
    "nn.functional.cosine_embedding_loss",
    "nn.functional.cosine_similarity",
    "nn.functional.ctc_loss",
    "nn.functional.dropout2d",
    "nn.functional.dropout3d",
    "nn.functional.dropout",
    "nn.functional.embedding_bag",
    "nn.functional.embedding",
    "nn.functional.fractional_max_pool2d",
    "nn.functional.fractional_max_pool3d",
    "nn.functional.group_norm",
    "nn.functional.hinge_embedding_loss",
    "nn.functional.interpolate",
    "nn.functional.margin_ranking_loss",
    "nn.functional.max_pool1d",
    "nn.functional.max_pool2d",
    "nn.functional.max_pool3d",
    "nn.functional.max_unpool1d",
    "nn.functional.max_unpool2d",
    "nn.functional.max_unpool3d",
    "nn.functional.multi_head_attention_forward",
    "nn.functional.multi_margin_loss",
    "nn.functional.multilabel_margin_loss",
    "nn.functional.pad",
    "nn.functional.pairwise_distance",
    "nn.functional.poisson_nll_loss",
    "nn.functional.rrelu",
    "nn.functional.triplet_margin_loss",
    "nn.functional.triplet_margin_with_distance_loss",
    "nn.functional.unfold",
    "nn.functional.upsample_nearest",
    "nonzero",
    "nonzero_static",
    "norm",
    "normal",
    "ormqr",
    "pca_lowrank",
    "pinverse",
    "polar",
    "polygamma",
    "prod",
    "put",
    "repeat_interleave",
    "resize_",
    "resize_as_",
    "rot90",
    "rsub",
    "scatter_add",
    "scatter",
    "scatter_reduce",
    "searchsorted",
    "special.airy_ai",
    "special.scaled_modified_bessel_k0",
    "special.scaled_modified_bessel_k1",
    "special.spherical_bessel_j0",
    "special.zeta",
    "stft",
    "sub",
    "svd",
    "svd_lowrank",
    "to_sparse", # We are not supporting sparse tensors yet.
    "unfold_copy",
    "unfold",
    "unique_consecutive",
    "unique",
    "unravel_index",
    "trunc",
    "var_mean",
    "argwhere",
    "nanmean",
    "chalf", # Skip due to jax not support complex32 with backend: https://github.com/google/jax/issues/14180
    "nn.functional.upsample_bilinear",
    "randint",
}

# These inputs are themselves views
# We cannot know how are the views created so cannot replicate the behavior.
variant_test_name_to_skip = {
  "partial_views",
}

random_ops = {
  'empty',
  'empty_like',
  'empty_permuted',
  'empty_strided',
  'bernoulli',
  'randint_like',
  'randn',
  'randn_like',
  'rand',
  'rand_like',
  'uniform',
  # Dropout is not deterministic https://pytorch.org/docs/stable/generated/torch.nn.functional.feature_alpha_dropout.html
  'nn.functional.feature_alpha_dropout',
}

atol_dict = {"matrix_exp": (2e-1, 2e-4)}

def diff_output(testcase, output1, output2, rtol, atol, equal_nan=True, check_output=True):
  if isinstance(output1, torch.Tensor):
    testcase.assertIsInstance(output2, torch.Tensor)
    output2_cpu = output2.detach().cpu()
    if output1.layout != torch.strided:
      # We only compare dense tensors. We dont currently support sparse tensors
      output1 = output1.to_dense()
    if check_output:
      torch.testing.assert_close(
          output2_cpu, output1, rtol=rtol, atol=atol, equal_nan=equal_nan)
    else:
      testcase.assertEqual(
        (output1.shape, output1.dtype),
        (output2.shape, output2.dtype)
      )
  elif isinstance(output1, (tuple, list)):
    testcase.assertIsInstance(output2, (tuple, list))
    testcase.assertEqual(len(output1), len(output2))
    for o1, o2 in zip(output1, output2):
      diff_output(testcase, o1, o2, rtol, atol)
  else:
    testcase.assertEqual(output1, output2)


def run_export_and_compare(testcase,
                           func,
                           sample_input,
                           check_output=True,
                           equal_nan=True,
                           ignore_indices=False):
  atol, rtol = (1e-3, 1e-5)
  if func.name in atol_dict:
    atol, rtol = atol_dict[func.name]
  
  with testcase.subTest("torch_eval"):
    res = func(sample_input.input, *sample_input.args, **sample_input.kwargs)
    with testcase.subTest("torch_xla2_eval"):
      input2, args2, kwargs2 = testcase.env.to_xla((
        sample_input.input, sample_input.args, sample_input.kwargs))
      with testcase.env:
        res2 = func(input2, *args2, **kwargs2)
      res2 = pytree.tree_map_only(tensor.XLATensor2, lambda t: t.torch(), res2)
      with testcase.subTest("torch_xla2_diff:" + str(atol)):
        if ignore_indices and isinstance(res, tuple) and len(res) == 2:
          diff_output(
              testcase,
              res[0],
              res2[0],
              atol=atol,
              rtol=rtol,
              equal_nan=equal_nan, check_output=check_output)
        else:
          diff_output(
              testcase, res, res2, atol=atol, rtol=rtol, equal_nan=equal_nan, check_output=check_output)


ops_to_test = [
    test for test in op_db
    if (test.name not in skiplist and
        test.variant_test_name not in variant_test_name_to_skip)
]

# Sort related ops should ignore index;
# For example: sort( [1, 0, 0]) -> [0, 0, 1]
# the correct index can be [1, 2, 0] or [2, 1, 0]
should_ignore_indexes = {
  "topk"
}


class TestOpInfo(TestCase):

  @classmethod
  def setUpClass(cls):
    print('op_db size: ', len(op_db), 'testing: ', len(ops_to_test))

  def setUp(self):
    self.env = tensor.Environment()
    #self.env.config.debug_accuracy_for_each_op = True 
    torch.manual_seed(0)

  # Replaces all values in the input torch_tensor that are less than the given threshold
  # with the threshold value itself.
  def replace_values_below_threshold(self, torch_tensor, threshold):
      return torch.where(torch_tensor < threshold, torch.tensor(threshold), torch_tensor)

  @ops(ops_to_test, allowed_dtypes=(torch.float32, torch.long))
  def test_reference_eager(self, device, dtype, op):
    sample_inputs = op.sample_inputs(device, dtype)
    for sample_input in sample_inputs:
      t = sample_input.input
      if isinstance(t, torch.Tensor) and t.is_sparse:
        continue
      check_output = op.name not in random_ops

      if op.name == "special.polygamma":
        # The polygamma function is inaccurate for values < 1.
        # To avoid errors during testing, replace values below 1 with 1.
        sample_input.input = self.replace_values_below_threshold(
            sample_input.input, 1)
      if op.name == "nn.functional.scaled_dot_product_attention":
        check_output = sample_input.kwargs.get('dropout_p') == 0.0
      
      ignore_index = op.name in should_ignore_indexes

      run_export_and_compare(self, op, sample_input, check_output, 
                             ignore_indices=ignore_index)


instantiate_device_type_tests(TestOpInfo, globals())

if __name__ == '__main__':
  unittest.main()<|MERGE_RESOLUTION|>--- conflicted
+++ resolved
@@ -32,11 +32,6 @@
     "digamma",
     "erfinv",
     "exponential",
-<<<<<<< HEAD
-    "floor_divide",
-=======
-    "gather",
->>>>>>> 0415cc60
     "gcd",
     "geometric",
     "geqrf",
@@ -92,10 +87,6 @@
     "multinomial",
     "mvlgamma",
     "nanmedian",
-<<<<<<< HEAD
-=======
-    "nanquantile",
->>>>>>> 0415cc60
     "new_empty",
     "new_empty_strided",
     "nextafter",
