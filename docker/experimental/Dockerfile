ARG python_version=3.8
ARG debian_version=buster

ARG cuda=0
ARG cuda_version=11.2
ARG cudnn_version=8.1.1.33
# Debian repo doesn't have libcudnn
ARG cuda_repo=ubuntu1804
ARG tf_cuda_compute_capabilities="7.0,7.5,8.0"

ARG bazel_jobs
ARG tpuvm=1
ARG build_cpp_tests=0
ARG package_version=2.1.0

# Contains all build dependencies for PT/XLA
FROM python:${python_version}-${debian_version} AS builder

RUN apt-get update
RUN apt-get install -y curl gnupg libomp5 libopenblas-dev
RUN pip install numpy pyyaml

ARG cuda
ARG cuda_version
ARG cudnn_version
ARG cuda_repo
COPY docker/experimental/maybe_install_cuda.sh .
RUN CUDA=${cuda} CUDA_REPO=${cuda_repo} CUDA_VERSION=${cuda_version} CUDNN_VERSION=${cudnn_version} ./maybe_install_cuda.sh build && rm maybe_install_cuda.sh
ENV LD_LIBRARY_PATH=${cuda:+"${LD_LIBRARY_PATH}:/usr/local/cuda-${cuda_version}/targets/x86_64-linux/lib:/usr/local/nvidia/lib64"}

ARG debian_version
RUN echo "deb http://apt.llvm.org/${debian_version}/ llvm-toolchain-${debian_version}-8 main" >> /etc/apt/sources.list
RUN echo "deb-src http://apt.llvm.org/${debian_version}/ llvm-toolchain-${debian_version}-8 main" >> /etc/apt/sources.list
RUN curl https://apt.llvm.org/llvm-snapshot.gpg.key | apt-key add -

RUN apt-get update
RUN apt-get -y install clang-8 clang++-8
RUN update-alternatives --install /usr/bin/clang++ clang++ $(which clang++-8) 70

ENV CC=clang-8
ENV CXX=clang++-8

RUN pip install mkl mkl-include setuptools typing_extensions cmake requests

RUN git clone --depth=1 https://github.com/pytorch/pytorch.git
WORKDIR /pytorch
COPY torch_patches/ torch_patches/
RUN bash -c 'torch_pin=$(cat torch_patches/.torch_pin &); git fetch origin ${torch_pin:-HEAD}; git checkout FETCH_HEAD'
RUN git submodule update --init --recursive
RUN find torch_patches -name '*.diff' | xargs -t -r -n 1 patch -N -p1 -l -i


# Disable CUDA for PyTorch
ENV USE_CUDA "0"

ARG package_version
RUN PYTORCH_BUILD_VERSION=${package_version} PYTORCH_BUILD_NUMBER=1 python setup.py bdist_wheel

RUN pip install dist/*.whl

RUN curl -LO https://github.com/bazelbuild/bazelisk/releases/download/v1.11.0/bazelisk-linux-amd64
RUN mv bazelisk-linux-amd64 /usr/local/bin/bazel
RUN chmod +x /usr/local/bin/bazel

RUN mkdir xla
WORKDIR /pytorch/xla/

# Contains actual build artifacts
FROM builder AS artifacts

COPY third_party/ third_party/
<<<<<<< HEAD
RUN cd third_party/tensorflow && find ../../tf_patches -name '*.diff' | xargs -t -r -n 1 patch -N -p1 -l -i

=======
COPY tf_patches/ tf_patches/
COPY .bazelrc .
COPY .bazelversion .
COPY WORKSPACE .
COPY bazel/ bazel/
>>>>>>> 486b32e5
COPY build_torch_xla_libs.sh .

COPY torch_xla/ torch_xla/
COPY setup.py .
COPY xla_native_functions.yaml .

COPY scripts/ scripts/

ARG tpuvm
ARG cuda
ARG tf_cuda_compute_capabilities
ARG bazel_jobs
ARG build_cpp_tests
ARG package_version
RUN TORCH_XLA_VERSION=${package_version} BUILD_CPP_TESTS=${build_cpp_tests} BAZEL_JOBS=${bazel_jobs} TPUVM_MODE=${tpuvm} BUNDLE_LIBTPU=${tpuvm} XLA_CUDA=${cuda} TF_CUDA_COMPUTE_CAPABILITIES=${tf_cuda_compute_capabilities} python setup.py bdist_wheel

# Expunge cache to keep image size under control
RUN bazel clean --expunge

RUN pip install dist/*.whl

# Contains only release artifacts
FROM python:${python_version}-slim-${debian_version} AS release

RUN apt-get update
RUN apt-get install -y libopenblas-base curl gnupg libomp5 git

RUN pip install numpy pyyaml

ARG cuda
ARG cudnn_version
ARG cuda_version
ARG cuda_repo

COPY docker/experimental/maybe_install_cuda.sh .
RUN CUDA=${cuda} CUDA_REPO=${cuda_repo} CUDA_VERSION=${cuda_version} CUDNN_VERSION=${cudnn_version} ./maybe_install_cuda.sh common && rm maybe_install_cuda.sh
ENV LD_LIBRARY_PATH=${cuda:+"${LD_LIBRARY_PATH}:/usr/local/cuda-${cuda_version}/targets/x86_64-linux/lib:/usr/local/nvidia/lib64"}

RUN echo "deb [signed-by=/usr/share/keyrings/cloud.google.gpg] https://packages.cloud.google.com/apt cloud-sdk main" >> /etc/apt/sources.list.d/google-cloud-sdk.list
RUN curl https://packages.cloud.google.com/apt/doc/apt-key.gpg | apt-key --keyring /usr/share/keyrings/cloud.google.gpg add -

RUN apt-get update
RUN apt-get -y install google-cloud-cli

COPY --from=artifacts /pytorch/dist/*.whl .
COPY --from=artifacts /pytorch/xla/dist/*.whl .

RUN pip install *.whl
RUN rm *.whl

ARG tpuvm
RUN if [ "${tpuvm}" = "1" ]; then pip install torch_xla[tpuvm]; fi

# TODO: make this version selectable
RUN pip install --no-deps torchvision pillow

RUN mkdir -p /pytorch/xla
COPY . /pytorch/xla

WORKDIR /pytorch/xla

# TODO: this fails without a git repository initialized for some reason
RUN python setup.py clean || exit 0

WORKDIR /<|MERGE_RESOLUTION|>--- conflicted
+++ resolved
@@ -69,16 +69,11 @@
 FROM builder AS artifacts
 
 COPY third_party/ third_party/
-<<<<<<< HEAD
-RUN cd third_party/tensorflow && find ../../tf_patches -name '*.diff' | xargs -t -r -n 1 patch -N -p1 -l -i
-
-=======
 COPY tf_patches/ tf_patches/
 COPY .bazelrc .
 COPY .bazelversion .
 COPY WORKSPACE .
 COPY bazel/ bazel/
->>>>>>> 486b32e5
 COPY build_torch_xla_libs.sh .
 
 COPY torch_xla/ torch_xla/
