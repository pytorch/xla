version: 2.1
orbs:
  browser-tools: circleci/browser-tools@1.2.3

update_submodule: &update_submodule
  name: Update Submodule
  command: |
    git submodule sync
    git submodule update --recursive --init

setup_base_docker: &setup_base_docker
  name: Setup Base Docker Image
  command: |
    .circleci/setup_ci_environment.sh

launch_docker_and_build: &launch_docker_and_build
  name: Launch Docker Container and Build
  no_output_timeout: "1h"
  command: |
    set -ex
    eval $(aws ecr get-login --region us-east-1 --no-include-email)
    docker pull ${GCR_DOCKER_IMAGE} >/dev/null
    # This is to stage PyTorch/XLA base image for use in the upstream.
    # To allow the upstream workflow to access PyTorch/XLA build images, we
    # need to have them in the ECR. This is not expensive, and only pushes it
    # if image layers are not present in the repo.
    # Note: disable the following 2 lines while testing a new image, so we do not
    # push to the upstream.
    docker tag ${GCR_DOCKER_IMAGE} ${ECR_DOCKER_IMAGE_BASE}:v1.0 >/dev/null
    docker push ${ECR_DOCKER_IMAGE_BASE}:v1.0 >/dev/null
    sudo pkill -SIGHUP dockerd
    # To enable remote caching, use SCCACHE_BUCKET=${SCCACHE_BUCKET}
    # To disable remote caching, use SCCACHE_BUCKET=${LOCAL_BUCKET}
    echo "declare -x SCCACHE_BUCKET=${SCCACHE_BUCKET}" >> /home/circleci/project/env
    echo "declare -x SCCACHE_CACHE_SIZE=${SCCACHE_CACHE_SIZE}" >> /home/circleci/project/env
    echo "declare -x AWS_ACCESS_KEY_ID=${CIRCLECI_AWS_ACCESS_KEY_FOR_SCCACHE_AND_XLA_BAZEL_S3_BUCKET_V1}" >> /home/circleci/project/env
    echo "declare -x AWS_SECRET_ACCESS_KEY=${CIRCLECI_AWS_SECRET_KEY_FOR_SCCACHE_AND_XLA_BAZEL_S3_BUCKET_V1}" >> /home/circleci/project/env
    echo "declare -x XLA_CLANG_CACHE_S3_BUCKET_NAME=${XLA_CLANG_CACHE_S3_BUCKET_NAME}" >> /home/circleci/project/env
    echo "declare -x CIRCLE_JOB=${CIRCLE_JOB}" >> /home/circleci/project/env
    echo "declare -x MAX_JOBS=8" >> /home/circleci/project/env
    echo "declare -x CC=clang-8 CXX=clang++-8" >> /home/circleci/project/xla_env
    echo "declare -x XLA_USE_XRT=1" >> /home/circleci/project/xla_env
    echo "declare -x XLA_CUDA=1" >> /home/circleci/project/xla_env
    echo "declare -x USE_CUDA=0" >> /home/circleci/project/env
    echo "declare -x GITHUB_TORCH_XLA_BOT_TOKEN=${GITHUB_TORCH_XLA_BOT_TOKEN}" >> /home/circleci/project/xla_env
    echo "declare -x CIRCLE_PULL_REQUEST=${CIRCLE_PULL_REQUEST}" >> /home/circleci/project/env
    echo "declare -x CIRCLE_PROJECT_USERNAME=${CIRCLE_PROJECT_USERNAME}" >> /home/circleci/project/env
    echo "declare -x CIRCLE_PROJECT_REPONAME=${CIRCLE_PROJECT_REPONAME}" >> /home/circleci/project/env

    # Set debug so that xla builds with coverage symbols
    echo "declare -x DEBUG=1" >> /home/circleci/project/env

    pid=$(docker run -t -d -w $WORKDIR ${GCR_DOCKER_IMAGE})
    docker cp /home/circleci/project/. "$pid:$WORKDIR"
    docker exec -u jenkins ${pid} sudo chown -R jenkins ${WORKDIR}
    echo ${pid} > .docker_pid

    # Build
    docker exec -u jenkins $(cat .docker_pid) bash -c '. ~/.bashrc && .circleci/build.sh'

    # Push built docker image
    output_image=${GCR_DOCKER_IMAGE}-${CIRCLE_SHA1}
    export COMMIT_DOCKER_IMAGE=$output_image
    docker commit "$pid" ${COMMIT_DOCKER_IMAGE}
    time docker push ${COMMIT_DOCKER_IMAGE}

download_docker: &download_docker
  name: Download Docker Container
  no_output_timeout: "1h"
  command: |
    set -e
    output_image=${GCR_DOCKER_IMAGE}-${CIRCLE_SHA1}
    export COMMIT_DOCKER_IMAGE=$output_image
    echo "DOCKER_IMAGE: "${COMMIT_DOCKER_IMAGE}

    sudo pip install awscli==1.16.35 -qqq
    time docker pull ${COMMIT_DOCKER_IMAGE} >/dev/null
    if [ -n "${USE_CUDA_DOCKER_RUNTIME:-}" ]; then
      pid=$(docker run --runtime=nvidia -t -d -w $WORKDIR ${COMMIT_DOCKER_IMAGE})
    else
      pid=$(docker run -t -d -w $WORKDIR ${COMMIT_DOCKER_IMAGE})
    fi
    echo ${pid} > .docker_pid

calculate_docker_image: &calculate_docker_image
  name: Calculate docker image
  command: |
    # For staging our build image in ECR for upstream testing
    echo "declare -x ECR_DOCKER_IMAGE_BASE=308535385114.dkr.ecr.us-east-1.amazonaws.com/pytorch/xla_base" >> "${BASH_ENV}"
    # For PyTorch/XLA CI workflow, we only pull & push to gcr.io
    echo "declare -x GCR_DOCKER_IMAGE=gcr.io/tpu-pytorch/xla_base:latest" >> "${BASH_ENV}"

run_build: &run_build
  resource_class: 2xlarge
  machine:
    image: ubuntu-2004:202111-02
  steps:
  - checkout
  - run:
      name: "Setup custom environment variables"
      command: |
        pyenv install 3.7.0
        pyenv global 3.7.0
        echo "export CLOUDSDK_PYTHON=$(which python3)" >> $BASH_ENV
  - run:
      <<: *update_submodule
  - run:
      <<: *setup_base_docker
  - run:
      <<: *calculate_docker_image
  - run:
      <<: *launch_docker_and_build

run_test: &run_test
  machine:
    image: ubuntu-2004:202111-02
  steps:
  - checkout
  - run:
      name: "Setup custom environment variables"
      command: |
        pyenv install 3.7.0
        pyenv global 3.7.0
        echo "export CLOUDSDK_PYTHON=$(which python3)" >> $BASH_ENV
  - run:
      <<: *update_submodule
  - run:
      <<: *setup_base_docker
  - run:
      <<: *calculate_docker_image
  - run:
      <<: *download_docker
  - run:
      name: Test
      no_output_timeout: "1h"
      command: |
        docker exec -u jenkins $(cat .docker_pid) bash -c '. ~/.bashrc && .circleci/test.sh'

run_test_and_push_doc: &run_test_and_push_doc
  machine:
    image: ubuntu-2004:202111-02
  steps:
  - checkout
  - run:
      name: "Setup custom environment variables"
      command: |
        pyenv install 3.7.0
        pyenv global 3.7.0
        echo "export CLOUDSDK_PYTHON=$(which python3)" >> $BASH_ENV
  - run:
      <<: *update_submodule
  - run:
      <<: *setup_base_docker
  - run:
      <<: *calculate_docker_image
  - run:
      <<: *download_docker
  - run:
      name: Test
      no_output_timeout: "1h"
      command: |
        docker exec -u jenkins $(cat .docker_pid) bash -c '. ~/.bashrc && .circleci/test.sh'
  - run:
      name: Push doc to public
      no_output_timeout: "1h"
      command: |
        docker exec -u jenkins $(cat .docker_pid) bash -c '. ~/.bashrc && .circleci/doc_push.sh'

run_test_coverage: &run_test_coverage
  machine:
    image: ubuntu-2004:202111-02
  steps:
  - checkout
  - browser-tools/install-browser-tools
  - run:
      name: "Setup custom environment variables"
      command: |
        pyenv install 3.7.0
        pyenv global 3.7.0
        echo "export CLOUDSDK_PYTHON=$(which python3)" >> $BASH_ENV
  - run:
      <<: *update_submodule
  - run:
      <<: *setup_base_docker
  - run:
      <<: *calculate_docker_image
  - run:
      <<: *download_docker
  - run:
      name: Test
      no_output_timeout: "1h"
      command: |
        docker exec -u jenkins $(cat .docker_pid) bash -c \
        '. ~/.bashrc && USE_COVERAGE=1 .circleci/test.sh'
        docker cp $(cat .docker_pid):/home/jenkins/htmlcov /home/circleci/project
        if [ -n "${USE_CUDA_DOCKER_RUNTIME:-}" ]; then
          # Python
          gsutil cp /home/circleci/project/htmlcov/lcov.info gs://ng3-metrics/ng3-pytorchxla-coverage/absolute/pytorchxla/${CIRCLE_WORKFLOW_ID}/gpu_python_coverage.out
          gsutil cp /home/circleci/project/htmlcov/lcov.info gs://ng3-metrics/ng3-pytorchxla-coverage/incremental/pytorchxla/${CIRCLE_WORKFLOW_ID}/gpu_python_coverage.out

          # CPP
          gsutil cp /home/circleci/project/htmlcov/cpp_lcov.info gs://ng3-metrics/ng3-pytorchxla-coverage/absolute/pytorchxla/${CIRCLE_WORKFLOW_ID}/gpu_cpp_coverage.out
          gsutil cp /home/circleci/project/htmlcov/cpp_lcov.info gs://ng3-metrics/ng3-pytorchxla-coverage/incremental/pytorchxla/${CIRCLE_WORKFLOW_ID}/gpu_cpp_coverage.out
        else
          # Python
          gsutil cp /home/circleci/project/htmlcov/lcov.info gs://ng3-metrics/ng3-pytorchxla-coverage/absolute/pytorchxla/${CIRCLE_WORKFLOW_ID}/cpu_python_coverage.out
          gsutil cp /home/circleci/project/htmlcov/lcov.info gs://ng3-metrics/ng3-pytorchxla-coverage/incremental/pytorchxla/${CIRCLE_WORKFLOW_ID}/cpu_python_coverage.out

          # CPP
          gsutil cp /home/circleci/project/htmlcov/cpp_lcov.info gs://ng3-metrics/ng3-pytorchxla-coverage/absolute/pytorchxla/${CIRCLE_WORKFLOW_ID}/cpu_cpp_coverage.out
          gsutil cp /home/circleci/project/htmlcov/cpp_lcov.info gs://ng3-metrics/ng3-pytorchxla-coverage/incremental/pytorchxla/${CIRCLE_WORKFLOW_ID}/cpu_cpp_coverage.out

          ABS_METADATA='{"host": "github", "project": "pytorchxla", "trace_type": "LCOV", "commit_id": '\"${CIRCLE_SHA1}\"', "ref": "HEAD", "source": "https://github.com/pytorch/xla", "owner": "cloud-tpu-pt-dev", "bug_component": "587012"}'
          echo $ABS_METADATA > abs_metadata.json
          gsutil cp abs_metadata.json gs://ng3-metrics/ng3-pytorchxla-coverage/absolute/pytorchxla/${CIRCLE_WORKFLOW_ID}/metadata.json

          INC_METADATA='{"host": "github", "project": "pytorchxla", "trace_type": "LCOV", "patchset_num": 1, "change_id": '\"${CIRCLE_BUILD_NUM}\"', "owner": "cloud-tpu-pt-dev", "bug_component": "587012"}'
          echo $INC_METADATA > inc_metadata.json
          gsutil cp inc_metadata.json gs://ng3-metrics/ng3-pytorchxla-coverage/incremental/pytorchxla/${CIRCLE_WORKFLOW_ID}/metadtaa.json
        fi

  - store_artifacts:
      path: htmlcov

run_clang_format: &run_clang_format
  name: Run clang-format
  command: |
    sudo apt-get update
    sudo apt install -y clang-format-7
    git_status=$(git status --porcelain)
    if [[ $git_status ]]; then
      echo "Checkout code is not clean"
      echo "${git_status}"
      exit 1
    fi

    find -name '*.cpp' -o -name '*.h' -name '*.cc' | xargs clang-format-7 -i -style=file
    git_status=$(git status --porcelain)
    if [[ $git_status ]]; then
      git diff
      echo "clang-format-7 recommends the changes above, please manually apply them OR automatically apply the changes "
      echo "by running \"clang-format-7 -i -style=file /PATH/TO/foo.cpp\" to the following files"
      echo "${git_status}"
      exit 1
    else
      echo "PASSED C++ format"
    fi

run_yapf: &run_yapf
  name: Run yapf
  command: |
    pyenv install 3.7.0
    pyenv global 3.7.0
    pip install --upgrade pip
    pip install yapf==0.30.0

    git_status=$(git status --porcelain)
    if [[ $git_status ]]; then
      echo "Checkout code is not clean"
      echo "${git_status}"
      exit 1
    fi

    yapf -i -r *.py test/ scripts/ torch_xla/
    git_status=$(git status --porcelain)
    if [[ $git_status ]]; then
      git diff
      echo "yapf recommends the changes above, please manually apply them OR automatically apply the changes "
      echo "by running `yapf -i /PATH/TO/foo.py` to the following files"
      echo "${git_status}"
      exit 1
    else
      echo "PASSED Python format"
    fi

assert_no_torch_pin: &assert_no_torch_pin
  name: Make sure torch_patches/.torch_pin is removed before merging
  command: |
      TORCH_PIN=./torch_patches/.torch_pin
      if [[ -f "${TORCH_PIN}" ]]; then
        echo "Please remove ${TORCH_PIN} before landing."
        exit 1
      else
        echo "No ${TORCH_PIN} found, safe to land..."
      fi

assert_continue_on_error_is_false: &assert_continue_on_error_is_false
  name: Make sure CONTINUE_ON_ERROR flags are set to false before merging
  command: |
      CONTINUE_ON_ERROR="CONTINUE_ON_ERROR=true"
      if grep -Fxq "$CONTINUE_ON_ERROR" ./test/run_tests.sh
      then
        echo "Please set CONTINUE_ON_ERROR at test/run_tests.sh to false before landing."
        exit 1
      fi
      if grep -Fxq "$CONTINUE_ON_ERROR" ./.circleci/common.sh
      then
        echo "Please set CONTINUE_ON_ERROR at .circleci/common.sh to false before landing."
        exit 1
      fi
      echo "CONTINUE_ON_ERROR flags are set to false, safe to land..."

ci_params: &ci_params
  parameters:
    resource_class:
      type: string
      default: "large"
    use_cuda_docker_runtime:
      type: string
      default: ""
  environment:
    USE_CUDA_DOCKER_RUNTIME: << parameters.use_cuda_docker_runtime >>
  resource_class: << parameters.resource_class >>

jobs:
  linter_check:
    machine:
      image: ubuntu-2004:202111-02
    steps:
    - checkout
    - run:
        <<: *run_clang_format
    - run:
        <<: *run_yapf

  linter_check_no_torch_pin:
    machine:
      image: ubuntu-2004:202111-02
    steps:
    - checkout
    - run:
        <<: *assert_no_torch_pin
    - run:
        <<: *run_clang_format
    - run:
        <<: *run_yapf

  continue_on_error_is_false:
    machine:
      image: ubuntu-2004:202111-02
    steps:
    - checkout
    - run:
        <<: *assert_continue_on_error_is_false

  pytorch_xla_run_build:
    <<: *run_build

  pytorch_xla_run_test:
    <<: *ci_params
    <<: *run_test

  pytorch_xla_run_test_and_push_doc:
    <<: *ci_params
    <<: *run_test_and_push_doc

  pytorch_xla_run_test_coverage:
    <<: *ci_params
    <<: *run_test_coverage

workflows:
  build:
    jobs:
      - linter_check:
          filters:
            branches:
              ignore:
                - master
                - ^r\d*\.?\d*$
      - linter_check_no_torch_pin:
          filters:
            branches:
              only:
                - master
                - ^r\d*\.?\d*$
      - pytorch_xla_run_build
      - pytorch_xla_run_test:
          name: pytorch_xla_run_CPU_test
          resource_class: 2xlarge
          requires:
            - pytorch_xla_run_build
          filters:
            branches:
              ignore:
                - master
                - ^r\d*\.?\d*$
      - pytorch_xla_run_test:
          name: pytorch_xla_run_GPU_test
          resource_class: gpu.nvidia.small.multi
          use_cuda_docker_runtime: "1"
          requires:
            - pytorch_xla_run_build
      - pytorch_xla_run_test_and_push_doc:
          name: pytorch_xla_run_CPU_test_and_push_doc
          requires:
            - pytorch_xla_run_build
          filters:
            branches:
              only:
                - master
<<<<<<< HEAD
                - ^r\d*\.?\d*$
=======
                - ^r\d*\.?\d*$
      - pytorch_xla_run_test_coverage:
          name: pytorch_xla_CPU_test_coverage
          resource_class: 2xlarge
          requires:
            - pytorch_xla_run_build
          filters:
            branches:
              only:
                - master
                - ci_test_coverage
                - stk_ci_test_coverage
      - pytorch_xla_run_test_coverage:
          name: pytorch_xla_GPU_test_coverage
          resource_class: gpu.nvidia.small.multi
          use_cuda_docker_runtime: "1"
          requires:
            - pytorch_xla_run_build
          filters:
            branches:
              only:
                - master
                - ci_test_coverage
>>>>>>> 486b32e5
<|MERGE_RESOLUTION|>--- conflicted
+++ resolved
@@ -398,9 +398,6 @@
             branches:
               only:
                 - master
-<<<<<<< HEAD
-                - ^r\d*\.?\d*$
-=======
                 - ^r\d*\.?\d*$
       - pytorch_xla_run_test_coverage:
           name: pytorch_xla_CPU_test_coverage
@@ -423,5 +420,4 @@
             branches:
               only:
                 - master
-                - ci_test_coverage
->>>>>>> 486b32e5
+                - ci_test_coverage