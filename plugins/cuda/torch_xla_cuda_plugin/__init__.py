--- conflicted
+++ resolved
@@ -1,15 +1,9 @@
 import os
 from torch_xla.experimental import plugins
-<<<<<<< HEAD
 import torch_xla.utils.utils as xu
 
 
-class GpuPlugin(plugins.DevicePlugin):
-=======
-
-
 class CudaPlugin(plugins.DevicePlugin):
->>>>>>> bc2ebed8
 
   def library_path(self) -> str:
     return os.path.join(
