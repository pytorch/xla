--- conflicted
+++ resolved
@@ -129,45 +129,23 @@
       return module
     else:
       return interop.jax_jit(fn)
-<<<<<<< HEAD
-  elif options.mode == "dynamo":
-    raise RuntimeError("dynamo mode is not supported yet")
-  elif options.mode == "export":
-    raise RuntimeError("export mode is not supported yet")
-=======
   elif options.mode == 'dynamo':
     raise RuntimeError('dynamo mode is not supported yet')
   elif options.mode == 'export':
     raise RuntimeError('export mode is not supported yet')
->>>>>>> 37c8eb16
 
 
 @contextmanager
 def jax_device(target_device: str, env: tensor.Environment | None = None):
   """
-<<<<<<< HEAD
-  to("jax") cannot differentiate the device/platform (cpu vs tpu).
-  Use this context manager to control jax array's storage device
-
-=======
   to("jax") cannot differentiate the device/platform (cpu vs tpu). 
   Use this context manager to control jax array's storage device
   
->>>>>>> 37c8eb16
   Examples:
 
   a = torch.ones(3, 3)
 
   with jax_device("cpu"):
-<<<<<<< HEAD
-    b = a.to("jax")
-
-  with jax_device("tpu"):
-    c = a.to("jax")
-
-  with jax_device("tpu"):
-    c = b.to("jax")
-=======
     b = a.to("jax") 
   
   with jax_device("tpu"):
@@ -175,7 +153,6 @@
   
   with jax_device("tpu"):
     c = b.to("jax") 
->>>>>>> 37c8eb16
 
   """
   if env is None:
