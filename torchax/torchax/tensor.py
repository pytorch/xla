import random
import logging
import sys
import contextlib
from typing import Optional, Any
import jax
import jax.numpy as jnp
import numpy
import torch
import torch.distributed._functional_collectives
import torch.func
import torch.utils._mode_utils as mode_utils
import torch.utils._python_dispatch as torch_dispatch
import torch.utils._pytree as torch_pytree
from torchax.view import View, NarrowInfo
from torchax import config
from torchax.ops import mappings, ops_registry

logger = logging.getLogger(__name__)


class OperatorNotFound(Exception):
  pass


def wrap(jaxarray):
  return torch_pytree.tree_map_only(jnp.ndarray, Tensor, jaxarray)


def unwrap(torchtensors):
  return torch_pytree.tree_map_only(Tensor, lambda x: x._elem, torchtensors)


def t2j(t):
  if isinstance(t, Tensor):
    return t._elem
  return mappings.t2j(t)


def j2t(x):
  return mappings.j2t(x)


def t2j_dtype(dtype):
  return mappings.t2j_dtype(dtype)


def j2t_dtype(dtype):
  return mappings.j2t_dtype(dtype)


@contextlib.contextmanager
def log_nested(env, message):
  if env.config.debug_print_each_op:
    print((" " * log_nested.level) + message, file=sys.stderr)
  log_nested.level += 1
  yield
  log_nested.level -= 1


log_nested.level = 0


class Tensor(torch.Tensor):
  @staticmethod
  def __new__(cls, elem, env):
    dtype = j2t_dtype(elem.dtype)
    shape = list(elem.shape)
    for i, s in enumerate(shape):
      if not isinstance(s, int):
        shape[i] = 1
    if dtype is None:
      dtype = torch.float32
    return torch.Tensor._make_wrapper_subclass(
      cls,
      shape,
      dtype=dtype,
      device="meta",
      requires_grad=False,
    )

  def __init__(self, elem: jax.Array, env: "Environment"):
    super().__init__()
    self._elem = elem
    self._env = env

  def __str__(self):
    return "Tensor({} {})".format(str(type(self._elem)), str(self._elem))

  __repr__ = __str__

  def __jax_array__(self):
    return self._elem

  @property
  def shape(self):
    return self._elem.shape

  @property
  def ndim(self):
    return len(self._elem.shape)

  def flatten(self, start_dim=0, end_dim=-1):
    if end_dim == -1:
      end_dim = self.ndim
    new_shape = (
      self._elem.shape[:start_dim] + (-1,) + self._elem.shape[end_dim + 1 :]
    )
    new_elem = jnp.reshape(self._elem, new_shape)
    return Tensor(new_elem, self._env)
    # return torch.reshape(self, new_shape)

  def __getitem__(self, index):
    return View(self, view_info=NarrowInfo(index), env=self._env)

  def __setitem__(self, key, val):
    key, val = self._env.t2j_iso((key, val))
    self._elem = self._elem.at[key].set(val)

  def type_as(self, other):
    self._elem = self._elem.astype(other._elem.dtype)
    return self

  __torch_function__ = torch._C._disabled_torch_function_impl

  @classmethod
  def __torch_dispatch__(cls, func, types, args=(), kwargs=None):
    env = None
    for arg in torch_pytree.arg_tree_leaves(*args, **kwargs):
      if isinstance(arg, Tensor) or isinstance(arg, View):
        env = arg._env
        break

    with env:
      return func(*args, **(kwargs or {}))

  def detach(self):
    return Tensor(jax.lax.stop_gradient(self.jax()), self._env)

  def numpy(self) -> numpy.ndarray:
    import numpy as np

    return np.array(self._elem)

  def jax(self) -> jax.Array:
    return self._elem

  def torch(self) -> torch.Tensor:
    return j2t(self.jax())

  @property
  def dtype(self):
    return j2t_dtype(self._elem.dtype)

  def dim(self):
    return self.ndim

  @property
  def device(self):
    return torch.device("jax:0")

  @property
  def jax_device(self):
    return self._elem.device

  @property
  def data(self):
    logger.warn("In-place to .data modifications still results a copy on TPU")
    return self

  @data.setter
  def data(self, other):
    if isinstance(other, Tensor):
      self._elem = other._elem

  def apply_jax(self, jax_function, *args, **kwargs):
    # Call a jax function on _elem
    res = jax_function(self._elem, *args, **kwargs)
    return self._env.j2t_iso(res)

  def apply_jax_(self, jax_function, *args, **kwargs):
    self._elem = jax_function(self._elem, *args, **kwargs)
    return self

  def tolist(self):
    return self._elem.tolist()

  def shard_(self, sharding):
    self.apply_jax_(jax.lax.with_sharding_constraint, sharding)


def debug_accuracy(func, args, kwargs, current_output):
  args_torch, kwargs_torch, out_torch = torch_pytree.tree_map_only(
    torch.Tensor, lambda x: j2t(x._elem), (args, kwargs, current_output)
  )

  with mode_utils.no_dispatch(), torch._C.DisableTorchFunction():
    if "device" in kwargs_torch:
      kwargs_torch["device"] = "cpu"  # do the torch native for comparison
    expected_out = func(*args_torch, **kwargs_torch)

  flattened_current_out, _ = torch_pytree.tree_flatten(out_torch)
  flattened_expected_out, _ = torch_pytree.tree_flatten(expected_out)

  for ex, real in zip(flattened_expected_out, flattened_current_out):
    if isinstance(ex, torch.Tensor) and ex.dtype != real.dtype:
      ex = ex.to(real.dtype)
    try:
      if isinstance(ex, torch.Tensor) and not torch.allclose(
        ex, real, atol=1e-3, equal_nan=True
      ):
        import pdb

        pdb.set_trace()
    except:
      import pdb

      pdb.set_trace()

  return True


def _make_debug_msg(is_dispatch, log_args, func, args, kwargs):
  def _display(a):
    if isinstance(a, torch.Tensor):
      return f"Tensor of {type(a)}: {a.dtype}{a.shape}"
    elif isinstance(a, jax.Array):
      return f"Jax Array of {type(a)}: {a.dtype}{a.shape}"
    else:
      return str(a)

  kwargs = kwargs or {}
  title = "DISPATCH" if is_dispatch else "FUNCTION"
  args_msg = "args: " + ",".join(_display(a) for a in args) if log_args else ""
  kwargs_msg = (
    "kwargs: " + ",".join(f"{key}: {_display(a)}" for key, a in kwargs.items())
    if log_args
    else ""
  )
  return f"{title}: {_name_of_func(func)} {args_msg} ~ {kwargs_msg}"


class XLAFunctionMode(torch.overrides.TorchFunctionMode):
  """Context manager that dispatches torch function calls to JAX."""

  def __init__(self, env):
    self.env = env

  def __torch_function__(
    self, func, types, args=(), kwargs=None
  ) -> torch.Tensor:
    message = f"FUNCTION: {_name_of_func(func)}"
    if self.env.config.debug_print_each_op_operands:
      message = message + "f"
    message = _make_debug_msg(
      False, self.env.config.debug_print_each_op_operands, func, args, kwargs
    )
    with log_nested(self.env, message):
      try:
        return self.env.dispatch(func, types, args, kwargs)
      except OperatorNotFound:
        pass
      if _name_of_func(func) in (
        "rot90"
      ):  # skip rot90 with k%4==0 due to no change
        if len(args) >= 2 and type(args[1]) == int:
          if (args[1]) % 4 == 0:
            return args[0]
      return func(*args, **(kwargs or {}))


class XLADispatchMode(torch_dispatch.TorchDispatchMode):
  def __init__(self, env):
    self.env = env

  def __torch_dispatch__(self, func, types, args=(), kwargs=None):
    message = _make_debug_msg(
      True, self.env.config.debug_print_each_op_operands, func, args, kwargs
    )
    with log_nested(self.env, message):
      if isinstance(func, torch._ops.OpOverloadPacket):
        with self:
          return func(*args, **kwargs)
      # Only functions under these namespaces will be intercepted
      if func.namespace not in (
        "aten",
        "_c10d_functional",
        "torchvision",
        "xla",
      ):
        return func(*args, **kwargs)
      return self.env.dispatch(func, types, args, kwargs)


def _name_of_func(func):
  if hasattr(func, "name"):
    return func.name()
  return func.__name__


# Constructors that don't take other tensor as input
TENSOR_CONSTRUCTORS = {
  torch.ones,
  torch.zeros,
  torch.empty,
  torch.empty_strided,
  torch.tensor,
  torch.arange,
  torch.eye,
  torch.randn,
  torch.rand,
  torch.randint,
  torch.full,
  torch.as_tensor,
}


class Environment(contextlib.ContextDecorator):
  """This class holds a set of configurations and "globals" needed

  for executing torch program using jax.
  Things included so far:

  op registry
  PRNGKey
  Configs

  Also helper functions to manipulate those.
  """

  def __init__(self, configuration=None):
    self._function_mode = XLAFunctionMode(self)
    self._dispatch_mode = XLADispatchMode(self)

<<<<<<< HEAD
    # name is torch callable
    self._ops = {}
    self.load_ops()
=======
    def _handle_tensor_constructor(self, func, args, kwargs):
      device = kwargs.get('device')
      jax_device = self.get_as_jax_device(device)
      # TODO(qihqi) figure out better ways for device propagation
      if not self._manually_entered and jax_device is None:
        # let torch handle it
        with mode_utils.no_dispatch(), torch._C.DisableTorchFunction():
          return func(*args, **kwargs)
      with jax.default_device(jax_device):
        requires_grad = kwargs.get('requires_grad', False)
        op = self._ops.get(func)
        if op is None and isinstance(func, torch._ops.OpOverload):
          op = self._ops.get(func.overloadpacket)
        res = op.func(*args, **kwargs)
        if isinstance(res, jax.Array):
          res = Tensor(res, self)
        if requires_grad:
          res.requires_grad = True
        return res

    def _torch_Tensor_to(self, args, kwargs):
      the_tensor = args[0]
      args = args[1:]
      if len(args) >= 1 and isinstance(args[0], torch.Tensor):
        dtype = args[0].dtype
        device = args[0].device
        return self._to_copy(the_tensor, dtype, device)
      device = kwargs.get('device')
      dtype = kwargs.get('dtype')
      # args like pin_memory etc that we will ignore
      args = list(filter(lambda x: not isinstance(x, bool), args))
      if len(args) >= 2:
        device, dtype, *_ = args
      elif len(args) == 1 and isinstance(args[0], torch.dtype):
        dtype = args[0]
      elif len(args) == 1:
        device = args[0]
      return self._to_copy(the_tensor, dtype, device)
>>>>>>> f177e762

    self._mesh = None
    self.config = configuration or config.Configuration()

    self._manually_entered = False
    self.enabled = False
    self._jax_devices = set(["jax", "jax_cpu", "xla"])
    self.prng_key = jax.random.key(torch.initial_seed() % (1 << 63))

  def manual_seed(self, key):
    self.prng_key = jax.random.key(key)

  def get_as_jax_device(self, device: Any):
    if device is None:
      device = torch.get_default_device()

    if isinstance(device, torch.device):
      device = str(device)

    if not self.config.use_torch_native_for_cpu_tensor and device.startswith(
      "cpu"
    ):
      return jax.devices("cpu")[0]

    if self.config.treat_cuda_as_jax_device and device.startswith("cuda"):
      return jax.local_devices()[0]

    if device.startswith("jax") or device.startswith("xla"):
      return jax.local_devices()[0]

    return None  # fallback to torch

  def load_ops(self):
    from torchax.ops import jaten, jtorch, jc10d, jtorchvision_nms

    self._ops.update(ops_registry.all_aten_ops)
    self._ops.update(ops_registry.all_torch_functions)
    from torchax.decompositions import DECOMPOSITIONS

    for k, v in DECOMPOSITIONS.items():
      if k not in self._ops:
        self._ops[k] = ops_registry.Operator(
          k, v, is_jax_function=False, is_user_defined=False, needs_env=False
        )

  def _to_copy(self, the_tensor, new_dtype, new_device):
    if isinstance(the_tensor, Tensor):
      arr = the_tensor.jax()
      if new_dtype is not None and new_dtype != arr.dtype:
        arr = arr.astype(mappings.t2j_dtype(new_dtype))
      if new_device is not None:
        # convert xla tensor to other device
        # only supported is CPU
        if str(new_device).startswith("cpu"):
          # converting to a non-jax device: let torch native handle it
          torch_tensor = j2t(arr) if isinstance(the_tensor, Tensor) else arr
          with mode_utils.no_dispatch(), torch._C.DisableTorchFunction():
            return torch_tensor.to(new_device)
    else:
      if new_dtype is not None and new_dtype != the_tensor.dtype:
        with mode_utils.no_dispatch(), torch._C.DisableTorchFunction():
          the_tensor = the_tensor.to(new_dtype)
      jax_device = self.get_as_jax_device(new_device)
      if jax_device:
        arr = t2j(the_tensor)
        arr = jax.device_put(arr, jax_device)
      else:
        with mode_utils.no_dispatch(), torch._C.DisableTorchFunction():
          return the_tensor.to(new_device)

    return Tensor(arr, self)

  def get_and_rotate_prng_key(
    self, generator: Optional[torch.Generator] = None
  ):
    if generator is not None:
      with mode_utils.no_dispatch(), torch._C.DisableTorchFunction():
        self.prng_key = jax.random.key(generator.initial_seed() % (2**63))
    self.prng_key, next_key = jax.random.split(self.prng_key)
    return next_key

  def _handle_tensor_constructor(self, func, args, kwargs):
    device = kwargs.get("device")
    jax_device = self.get_as_jax_device(device)
    # TODO(qihqi) figure out better ways for device propagation
    if not self._manually_entered and jax_device is None:
      # let torch handle it
      with mode_utils.no_dispatch(), torch._C.DisableTorchFunction():
        return func(*args, **kwargs)
    with jax.default_device(jax_device):
      op = self._ops.get(func)
      if op is None and isinstance(func, torch._ops.OpOverload):
        op = self._ops.get(func.overloadpacket)
      res = op.func(*args, **kwargs)
      if isinstance(res, jax.Array):
        res = Tensor(res, self)
      return res

  def _torch_Tensor_to(self, args, kwargs):
    the_tensor = args[0]
    args = args[1:]
    if len(args) >= 1 and isinstance(args[0], torch.Tensor):
      dtype = args[0].dtype
      device = args[0].device
      return self._to_copy(the_tensor, dtype, device)
    device = kwargs.get("device")
    dtype = kwargs.get("dtype")
    # args like pin_memory etc that we will ignore
    args = list(filter(lambda x: not isinstance(x, bool), args))
    if len(args) >= 2:
      device, dtype, *_ = args
    elif len(args) == 1 and isinstance(args[0], torch.dtype):
      dtype = args[0]
    elif len(args) == 1:
      device = args[0]
    return self._to_copy(the_tensor, dtype, device)

  def dispatch(self, func, types, args, kwargs):
    kwargs = kwargs or {}
    if func in TENSOR_CONSTRUCTORS:
      return self._handle_tensor_constructor(func, args, kwargs)
    if func in (
      torch.Tensor.to,
      torch.ops.aten.lift_fresh.default,
      torch.ops.aten._to_copy,
      torch.ops.aten._to_copy.default,
    ):
      return self._torch_Tensor_to(args, kwargs)

    # If the func doesn't act on Tensor, and is not a tensor constructor,
    # We should skip and let torch handle it.

    tensor_args = [
      t
      for t in torch_pytree.tree_flatten(args)[0]
      if isinstance(t, torch.Tensor)
    ]

    def is_not_torchax_tensor(x):
      return not isinstance(x, Tensor) and not isinstance(x, View)

    if tensor_args and all(is_not_torchax_tensor(t) for t in tensor_args):
      res = func(*args, **kwargs)
      return res

    with jax.named_scope(_name_of_func(func)):
      op = self._ops.get(func)

      if op is None and isinstance(func, torch._ops.OpOverloadPacket):
        op = self._ops.get(func.default)

      if op is None and isinstance(func, torch._ops.OpOverload):
        op = self._ops.get(func.overloadpacket)

      if op is None:
        raise OperatorNotFound(
          f"Operator with name {_name_of_func(func)} has no lowering"
        )

      old_args, old_kwargs = args, kwargs
      args, kwargs = torch_pytree.tree_map_only(
        torch.distributed._functional_collectives.AsyncCollectiveTensor,
        torch.distributed._functional_collectives.wait_tensor,
        (args, kwargs),
      )
      try:
        if op.is_jax_function:
          args, kwargs = self.t2j_iso((args, kwargs))
      except AssertionError:
        if self.config.debug_mixed_tensor:
          import pdb

          pdb.set_trace()
        else:
          raise

      if op.needs_env:
        kwargs["env"] = self

      with self:
        res = op.func(*args, **kwargs)

      if op.is_jax_function:
        res = self.j2t_iso(res)

      if self.config.debug_accuracy_for_each_op:
        debug_accuracy(func, old_args, old_kwargs, res)
      return res

  def enable_torch_modes(self):
    self._dispatch_mode.__enter__()
    self._function_mode.__enter__()
    self.enabled = True

  def disable_torch_modes(self, *exc):
    if not exc:
      exc = (None, None, None)
    self._function_mode.__exit__(*exc)
    self._dispatch_mode.__exit__(*exc)
    self.enabled = False

  def __enter__(self):
    self.enable_torch_modes()
    self._manually_entered = True
    return self

  def __exit__(self, *exc):
    self._manually_entered = False
    self.disable_torch_modes(*exc)

  def _move_one_value(self, val):
    if isinstance(val, torch.nn.Module):
      with self:
        return val.to("jax")
    if isinstance(val, Tensor):
      return val
    if isinstance(val, torch.Tensor):
      return Tensor(t2j(val), self)
    return val

  def to_xla(self, torchvalues):
    # tensors are torch.Tensors (not XLATensor)
    res = torch_pytree.tree_map(self._move_one_value, torchvalues)
    return res

  def t2j_iso(self, torchtensors):
    def to_jax(x):
      if isinstance(
        x, torch.distributed._functional_collectives.AsyncCollectiveTensor
      ):
        x = x.wait()
      assert isinstance(x, Tensor) or isinstance(x, View), (
        f"Expect a Tensor or a View but got {type(x)}; usually this means there is a mixed math between XLATensor and torch.Tensor"
      )
      return x.jax()

    res = torch_pytree.tree_map_only(torch.Tensor, to_jax, torchtensors)
    return res

  def j2t_iso(self, jaxarray):
    return torch_pytree.tree_map_only(
      jnp.ndarray, lambda x: Tensor(x, self), jaxarray
    )

  def j2t_copy(self, args):
    pass

  def override_op_definition(self, op_to_override, op_impl):
    self._ops[op_to_override] = ops_registry.Operator(
      op_to_override,
      op_impl,
      is_jax_function=False,
      is_user_defined=True,
      needs_env=False,
    )<|MERGE_RESOLUTION|>--- conflicted
+++ resolved
@@ -20,614 +20,569 @@
 
 
 class OperatorNotFound(Exception):
-  pass
+    pass
 
 
 def wrap(jaxarray):
-  return torch_pytree.tree_map_only(jnp.ndarray, Tensor, jaxarray)
+    return torch_pytree.tree_map_only(jnp.ndarray, Tensor, jaxarray)
 
 
 def unwrap(torchtensors):
-  return torch_pytree.tree_map_only(Tensor, lambda x: x._elem, torchtensors)
+    return torch_pytree.tree_map_only(Tensor, lambda x: x._elem, torchtensors)
 
 
 def t2j(t):
-  if isinstance(t, Tensor):
-    return t._elem
-  return mappings.t2j(t)
+    if isinstance(t, Tensor):
+        return t._elem
+    return mappings.t2j(t)
 
 
 def j2t(x):
-  return mappings.j2t(x)
+    return mappings.j2t(x)
 
 
 def t2j_dtype(dtype):
-  return mappings.t2j_dtype(dtype)
+    return mappings.t2j_dtype(dtype)
 
 
 def j2t_dtype(dtype):
-  return mappings.j2t_dtype(dtype)
+    return mappings.j2t_dtype(dtype)
 
 
 @contextlib.contextmanager
 def log_nested(env, message):
-  if env.config.debug_print_each_op:
-    print((" " * log_nested.level) + message, file=sys.stderr)
-  log_nested.level += 1
-  yield
-  log_nested.level -= 1
+    if env.config.debug_print_each_op:
+        print((" " * log_nested.level) + message, file=sys.stderr)
+    log_nested.level += 1
+    yield
+    log_nested.level -= 1
 
 
 log_nested.level = 0
 
 
 class Tensor(torch.Tensor):
-  @staticmethod
-  def __new__(cls, elem, env):
-    dtype = j2t_dtype(elem.dtype)
-    shape = list(elem.shape)
-    for i, s in enumerate(shape):
-      if not isinstance(s, int):
-        shape[i] = 1
-    if dtype is None:
-      dtype = torch.float32
-    return torch.Tensor._make_wrapper_subclass(
-      cls,
-      shape,
-      dtype=dtype,
-      device="meta",
-      requires_grad=False,
+    @staticmethod
+    def __new__(cls, elem, env):
+        dtype = j2t_dtype(elem.dtype)
+        shape = list(elem.shape)
+        for i, s in enumerate(shape):
+            if not isinstance(s, int):
+                shape[i] = 1
+        if dtype is None:
+            dtype = torch.float32
+        return torch.Tensor._make_wrapper_subclass(
+            cls,
+            shape,
+            dtype=dtype,
+            device="meta",
+            requires_grad=False,
+        )
+
+    def __init__(self, elem: jax.Array, env: "Environment"):
+        super().__init__()
+        self._elem = elem
+        self._env = env
+
+    def __str__(self):
+        return "Tensor({} {})".format(str(type(self._elem)), str(self._elem))
+
+    __repr__ = __str__
+
+    def __jax_array__(self):
+        return self._elem
+
+    @property
+    def shape(self):
+        return self._elem.shape
+
+    @property
+    def ndim(self):
+        return len(self._elem.shape)
+
+    def flatten(self, start_dim=0, end_dim=-1):
+        if end_dim == -1:
+            end_dim = self.ndim
+        new_shape = (
+            self._elem.shape[:start_dim] + (-1,) + self._elem.shape[end_dim + 1 :]
+        )
+        new_elem = jnp.reshape(self._elem, new_shape)
+        return Tensor(new_elem, self._env)
+        # return torch.reshape(self, new_shape)
+
+    def __getitem__(self, index):
+        return View(self, view_info=NarrowInfo(index), env=self._env)
+
+    def __setitem__(self, key, val):
+        key, val = self._env.t2j_iso((key, val))
+        self._elem = self._elem.at[key].set(val)
+
+    def type_as(self, other):
+        self._elem = self._elem.astype(other._elem.dtype)
+        return self
+
+    __torch_function__ = torch._C._disabled_torch_function_impl
+
+    @classmethod
+    def __torch_dispatch__(cls, func, types, args=(), kwargs=None):
+        env = None
+        for arg in torch_pytree.arg_tree_leaves(*args, **kwargs):
+            if isinstance(arg, Tensor) or isinstance(arg, View):
+                env = arg._env
+                break
+
+        with env:
+            return func(*args, **(kwargs or {}))
+
+    def detach(self):
+        return Tensor(jax.lax.stop_gradient(self.jax()), self._env)
+
+    def numpy(self) -> numpy.ndarray:
+        import numpy as np
+
+        return np.array(self._elem)
+
+    def jax(self) -> jax.Array:
+        return self._elem
+
+    def torch(self) -> torch.Tensor:
+        return j2t(self.jax())
+
+    @property
+    def dtype(self):
+        return j2t_dtype(self._elem.dtype)
+
+    def dim(self):
+        return self.ndim
+
+    @property
+    def device(self):
+        return torch.device("jax:0")
+
+    @property
+    def jax_device(self):
+        return self._elem.device
+
+    @property
+    def data(self):
+        logger.warn("In-place to .data modifications still results a copy on TPU")
+        return self
+
+    @data.setter
+    def data(self, other):
+        if isinstance(other, Tensor):
+            self._elem = other._elem
+
+    def apply_jax(self, jax_function, *args, **kwargs):
+        # Call a jax function on _elem
+        res = jax_function(self._elem, *args, **kwargs)
+        return self._env.j2t_iso(res)
+
+    def apply_jax_(self, jax_function, *args, **kwargs):
+        self._elem = jax_function(self._elem, *args, **kwargs)
+        return self
+
+    def tolist(self):
+        return self._elem.tolist()
+
+    def shard_(self, sharding):
+        self.apply_jax_(jax.lax.with_sharding_constraint, sharding)
+
+
+def debug_accuracy(func, args, kwargs, current_output):
+    args_torch, kwargs_torch, out_torch = torch_pytree.tree_map_only(
+        torch.Tensor, lambda x: j2t(x._elem), (args, kwargs, current_output)
     )
 
-  def __init__(self, elem: jax.Array, env: "Environment"):
-    super().__init__()
-    self._elem = elem
-    self._env = env
-
-  def __str__(self):
-    return "Tensor({} {})".format(str(type(self._elem)), str(self._elem))
-
-  __repr__ = __str__
-
-  def __jax_array__(self):
-    return self._elem
-
-  @property
-  def shape(self):
-    return self._elem.shape
-
-  @property
-  def ndim(self):
-    return len(self._elem.shape)
-
-  def flatten(self, start_dim=0, end_dim=-1):
-    if end_dim == -1:
-      end_dim = self.ndim
-    new_shape = (
-      self._elem.shape[:start_dim] + (-1,) + self._elem.shape[end_dim + 1 :]
+    with mode_utils.no_dispatch(), torch._C.DisableTorchFunction():
+        if "device" in kwargs_torch:
+            kwargs_torch["device"] = "cpu"  # do the torch native for comparison
+        expected_out = func(*args_torch, **kwargs_torch)
+
+    flattened_current_out, _ = torch_pytree.tree_flatten(out_torch)
+    flattened_expected_out, _ = torch_pytree.tree_flatten(expected_out)
+
+    for ex, real in zip(flattened_expected_out, flattened_current_out):
+        if isinstance(ex, torch.Tensor) and ex.dtype != real.dtype:
+            ex = ex.to(real.dtype)
+        try:
+            if isinstance(ex, torch.Tensor) and not torch.allclose(
+                ex, real, atol=1e-3, equal_nan=True
+            ):
+                import pdb
+
+                pdb.set_trace()
+        except:
+            import pdb
+
+            pdb.set_trace()
+
+    return True
+
+
+def _make_debug_msg(is_dispatch, log_args, func, args, kwargs):
+    def _display(a):
+        if isinstance(a, torch.Tensor):
+            return f"Tensor of {type(a)}: {a.dtype}{a.shape}"
+        elif isinstance(a, jax.Array):
+            return f"Jax Array of {type(a)}: {a.dtype}{a.shape}"
+        else:
+            return str(a)
+
+    kwargs = kwargs or {}
+    title = "DISPATCH" if is_dispatch else "FUNCTION"
+    args_msg = "args: " + ",".join(_display(a) for a in args) if log_args else ""
+    kwargs_msg = (
+        "kwargs: " + ",".join(f"{key}: {_display(a)}" for key, a in kwargs.items())
+        if log_args
+        else ""
     )
-    new_elem = jnp.reshape(self._elem, new_shape)
-    return Tensor(new_elem, self._env)
-    # return torch.reshape(self, new_shape)
-
-  def __getitem__(self, index):
-    return View(self, view_info=NarrowInfo(index), env=self._env)
-
-  def __setitem__(self, key, val):
-    key, val = self._env.t2j_iso((key, val))
-    self._elem = self._elem.at[key].set(val)
-
-  def type_as(self, other):
-    self._elem = self._elem.astype(other._elem.dtype)
-    return self
-
-  __torch_function__ = torch._C._disabled_torch_function_impl
-
-  @classmethod
-  def __torch_dispatch__(cls, func, types, args=(), kwargs=None):
-    env = None
-    for arg in torch_pytree.arg_tree_leaves(*args, **kwargs):
-      if isinstance(arg, Tensor) or isinstance(arg, View):
-        env = arg._env
-        break
-
-    with env:
-      return func(*args, **(kwargs or {}))
-
-  def detach(self):
-    return Tensor(jax.lax.stop_gradient(self.jax()), self._env)
-
-  def numpy(self) -> numpy.ndarray:
-    import numpy as np
-
-    return np.array(self._elem)
-
-  def jax(self) -> jax.Array:
-    return self._elem
-
-  def torch(self) -> torch.Tensor:
-    return j2t(self.jax())
-
-  @property
-  def dtype(self):
-    return j2t_dtype(self._elem.dtype)
-
-  def dim(self):
-    return self.ndim
-
-  @property
-  def device(self):
-    return torch.device("jax:0")
-
-  @property
-  def jax_device(self):
-    return self._elem.device
-
-  @property
-  def data(self):
-    logger.warn("In-place to .data modifications still results a copy on TPU")
-    return self
-
-  @data.setter
-  def data(self, other):
-    if isinstance(other, Tensor):
-      self._elem = other._elem
-
-  def apply_jax(self, jax_function, *args, **kwargs):
-    # Call a jax function on _elem
-    res = jax_function(self._elem, *args, **kwargs)
-    return self._env.j2t_iso(res)
-
-  def apply_jax_(self, jax_function, *args, **kwargs):
-    self._elem = jax_function(self._elem, *args, **kwargs)
-    return self
-
-  def tolist(self):
-    return self._elem.tolist()
-
-  def shard_(self, sharding):
-    self.apply_jax_(jax.lax.with_sharding_constraint, sharding)
-
-
-def debug_accuracy(func, args, kwargs, current_output):
-  args_torch, kwargs_torch, out_torch = torch_pytree.tree_map_only(
-    torch.Tensor, lambda x: j2t(x._elem), (args, kwargs, current_output)
-  )
-
-  with mode_utils.no_dispatch(), torch._C.DisableTorchFunction():
-    if "device" in kwargs_torch:
-      kwargs_torch["device"] = "cpu"  # do the torch native for comparison
-    expected_out = func(*args_torch, **kwargs_torch)
-
-  flattened_current_out, _ = torch_pytree.tree_flatten(out_torch)
-  flattened_expected_out, _ = torch_pytree.tree_flatten(expected_out)
-
-  for ex, real in zip(flattened_expected_out, flattened_current_out):
-    if isinstance(ex, torch.Tensor) and ex.dtype != real.dtype:
-      ex = ex.to(real.dtype)
-    try:
-      if isinstance(ex, torch.Tensor) and not torch.allclose(
-        ex, real, atol=1e-3, equal_nan=True
-      ):
-        import pdb
-
-        pdb.set_trace()
-    except:
-      import pdb
-
-      pdb.set_trace()
-
-  return True
-
-
-def _make_debug_msg(is_dispatch, log_args, func, args, kwargs):
-  def _display(a):
-    if isinstance(a, torch.Tensor):
-      return f"Tensor of {type(a)}: {a.dtype}{a.shape}"
-    elif isinstance(a, jax.Array):
-      return f"Jax Array of {type(a)}: {a.dtype}{a.shape}"
-    else:
-      return str(a)
-
-  kwargs = kwargs or {}
-  title = "DISPATCH" if is_dispatch else "FUNCTION"
-  args_msg = "args: " + ",".join(_display(a) for a in args) if log_args else ""
-  kwargs_msg = (
-    "kwargs: " + ",".join(f"{key}: {_display(a)}" for key, a in kwargs.items())
-    if log_args
-    else ""
-  )
-  return f"{title}: {_name_of_func(func)} {args_msg} ~ {kwargs_msg}"
+    return f"{title}: {_name_of_func(func)} {args_msg} ~ {kwargs_msg}"
 
 
 class XLAFunctionMode(torch.overrides.TorchFunctionMode):
-  """Context manager that dispatches torch function calls to JAX."""
-
-  def __init__(self, env):
-    self.env = env
-
-  def __torch_function__(
-    self, func, types, args=(), kwargs=None
-  ) -> torch.Tensor:
-    message = f"FUNCTION: {_name_of_func(func)}"
-    if self.env.config.debug_print_each_op_operands:
-      message = message + "f"
-    message = _make_debug_msg(
-      False, self.env.config.debug_print_each_op_operands, func, args, kwargs
-    )
-    with log_nested(self.env, message):
-      try:
-        return self.env.dispatch(func, types, args, kwargs)
-      except OperatorNotFound:
-        pass
-      if _name_of_func(func) in (
-        "rot90"
-      ):  # skip rot90 with k%4==0 due to no change
-        if len(args) >= 2 and type(args[1]) == int:
-          if (args[1]) % 4 == 0:
-            return args[0]
-      return func(*args, **(kwargs or {}))
+    """Context manager that dispatches torch function calls to JAX."""
+
+    def __init__(self, env):
+        self.env = env
+
+    def __torch_function__(self, func, types, args=(), kwargs=None) -> torch.Tensor:
+        message = f"FUNCTION: {_name_of_func(func)}"
+        if self.env.config.debug_print_each_op_operands:
+            message = message + "f"
+        message = _make_debug_msg(
+            False, self.env.config.debug_print_each_op_operands, func, args, kwargs
+        )
+        with log_nested(self.env, message):
+            try:
+                return self.env.dispatch(func, types, args, kwargs)
+            except OperatorNotFound:
+                pass
+            if _name_of_func(func) in (
+                "rot90"
+            ):  # skip rot90 with k%4==0 due to no change
+                if len(args) >= 2 and type(args[1]) == int:
+                    if (args[1]) % 4 == 0:
+                        return args[0]
+            return func(*args, **(kwargs or {}))
 
 
 class XLADispatchMode(torch_dispatch.TorchDispatchMode):
-  def __init__(self, env):
-    self.env = env
-
-  def __torch_dispatch__(self, func, types, args=(), kwargs=None):
-    message = _make_debug_msg(
-      True, self.env.config.debug_print_each_op_operands, func, args, kwargs
-    )
-    with log_nested(self.env, message):
-      if isinstance(func, torch._ops.OpOverloadPacket):
-        with self:
-          return func(*args, **kwargs)
-      # Only functions under these namespaces will be intercepted
-      if func.namespace not in (
-        "aten",
-        "_c10d_functional",
-        "torchvision",
-        "xla",
-      ):
-        return func(*args, **kwargs)
-      return self.env.dispatch(func, types, args, kwargs)
+    def __init__(self, env):
+        self.env = env
+
+    def __torch_dispatch__(self, func, types, args=(), kwargs=None):
+        message = _make_debug_msg(
+            True, self.env.config.debug_print_each_op_operands, func, args, kwargs
+        )
+        with log_nested(self.env, message):
+            if isinstance(func, torch._ops.OpOverloadPacket):
+                with self:
+                    return func(*args, **kwargs)
+            # Only functions under these namespaces will be intercepted
+            if func.namespace not in (
+                "aten",
+                "_c10d_functional",
+                "torchvision",
+                "xla",
+            ):
+                return func(*args, **kwargs)
+            return self.env.dispatch(func, types, args, kwargs)
 
 
 def _name_of_func(func):
-  if hasattr(func, "name"):
-    return func.name()
-  return func.__name__
+    if hasattr(func, "name"):
+        return func.name()
+    return func.__name__
 
 
 # Constructors that don't take other tensor as input
 TENSOR_CONSTRUCTORS = {
-  torch.ones,
-  torch.zeros,
-  torch.empty,
-  torch.empty_strided,
-  torch.tensor,
-  torch.arange,
-  torch.eye,
-  torch.randn,
-  torch.rand,
-  torch.randint,
-  torch.full,
-  torch.as_tensor,
+    torch.ones,
+    torch.zeros,
+    torch.empty,
+    torch.empty_strided,
+    torch.tensor,
+    torch.arange,
+    torch.eye,
+    torch.randn,
+    torch.rand,
+    torch.randint,
+    torch.full,
+    torch.as_tensor,
 }
 
 
 class Environment(contextlib.ContextDecorator):
-  """This class holds a set of configurations and "globals" needed
-
-  for executing torch program using jax.
-  Things included so far:
-
-  op registry
-  PRNGKey
-  Configs
-
-  Also helper functions to manipulate those.
-  """
-
-  def __init__(self, configuration=None):
-    self._function_mode = XLAFunctionMode(self)
-    self._dispatch_mode = XLADispatchMode(self)
-
-<<<<<<< HEAD
-    # name is torch callable
-    self._ops = {}
-    self.load_ops()
-=======
+    """This class holds a set of configurations and "globals" needed
+
+    for executing torch program using jax.
+    Things included so far:
+
+    op registry
+    PRNGKey
+    Configs
+
+    Also helper functions to manipulate those.
+    """
+
+    def __init__(self, configuration=None):
+        self._function_mode = XLAFunctionMode(self)
+        self._dispatch_mode = XLADispatchMode(self)
+
+        # name is torch callable
+        self._ops = {}
+        self.load_ops()
+
+        self._mesh = None
+        self.config = configuration or config.Configuration()
+
+        self._manually_entered = False
+        self.enabled = False
+        self._jax_devices = set(["jax", "jax_cpu", "xla"])
+        self.prng_key = jax.random.key(torch.initial_seed() % (1 << 63))
+
+    def manual_seed(self, key):
+        self.prng_key = jax.random.key(key)
+
+    def get_as_jax_device(self, device: Any):
+        if device is None:
+            device = torch.get_default_device()
+
+        if isinstance(device, torch.device):
+            device = str(device)
+
+        if not self.config.use_torch_native_for_cpu_tensor and device.startswith("cpu"):
+            return jax.devices("cpu")[0]
+
+        if self.config.treat_cuda_as_jax_device and device.startswith("cuda"):
+            return jax.local_devices()[0]
+
+        if device.startswith("jax") or device.startswith("xla"):
+            return jax.local_devices()[0]
+
+        return None  # fallback to torch
+
+    def load_ops(self):
+        from torchax.ops import jaten, jtorch, jc10d, jtorchvision_nms
+
+        self._ops.update(ops_registry.all_aten_ops)
+        self._ops.update(ops_registry.all_torch_functions)
+        from torchax.decompositions import DECOMPOSITIONS
+
+        for k, v in DECOMPOSITIONS.items():
+            if k not in self._ops:
+                self._ops[k] = ops_registry.Operator(
+                    k, v, is_jax_function=False, is_user_defined=False, needs_env=False
+                )
+
+    def _to_copy(self, the_tensor, new_dtype, new_device):
+        if isinstance(the_tensor, Tensor):
+            arr = the_tensor.jax()
+            if new_dtype is not None and new_dtype != arr.dtype:
+                arr = arr.astype(mappings.t2j_dtype(new_dtype))
+            if new_device is not None:
+                # convert xla tensor to other device
+                # only supported is CPU
+                if str(new_device).startswith("cpu"):
+                    # converting to a non-jax device: let torch native handle it
+                    torch_tensor = j2t(arr) if isinstance(the_tensor, Tensor) else arr
+                    with mode_utils.no_dispatch(), torch._C.DisableTorchFunction():
+                        return torch_tensor.to(new_device)
+        else:
+            if new_dtype is not None and new_dtype != the_tensor.dtype:
+                with mode_utils.no_dispatch(), torch._C.DisableTorchFunction():
+                    the_tensor = the_tensor.to(new_dtype)
+            jax_device = self.get_as_jax_device(new_device)
+            if jax_device:
+                arr = t2j(the_tensor)
+                arr = jax.device_put(arr, jax_device)
+            else:
+                with mode_utils.no_dispatch(), torch._C.DisableTorchFunction():
+                    return the_tensor.to(new_device)
+
+        return Tensor(arr, self)
+
+    def get_and_rotate_prng_key(self, generator: Optional[torch.Generator] = None):
+        if generator is not None:
+            with mode_utils.no_dispatch(), torch._C.DisableTorchFunction():
+                self.prng_key = jax.random.key(generator.initial_seed() % (2**63))
+        self.prng_key, next_key = jax.random.split(self.prng_key)
+        return next_key
+
     def _handle_tensor_constructor(self, func, args, kwargs):
-      device = kwargs.get('device')
-      jax_device = self.get_as_jax_device(device)
-      # TODO(qihqi) figure out better ways for device propagation
-      if not self._manually_entered and jax_device is None:
-        # let torch handle it
-        with mode_utils.no_dispatch(), torch._C.DisableTorchFunction():
-          return func(*args, **kwargs)
-      with jax.default_device(jax_device):
-        requires_grad = kwargs.get('requires_grad', False)
-        op = self._ops.get(func)
-        if op is None and isinstance(func, torch._ops.OpOverload):
-          op = self._ops.get(func.overloadpacket)
-        res = op.func(*args, **kwargs)
-        if isinstance(res, jax.Array):
-          res = Tensor(res, self)
-        if requires_grad:
-          res.requires_grad = True
+        device = kwargs.get("device")
+        jax_device = self.get_as_jax_device(device)
+        # TODO(qihqi) figure out better ways for device propagation
+        if not self._manually_entered and jax_device is None:
+            # let torch handle it
+            with mode_utils.no_dispatch(), torch._C.DisableTorchFunction():
+                return func(*args, **kwargs)
+        with jax.default_device(jax_device):
+            requires_grad = kwargs.get("requires_grad", False)
+            op = self._ops.get(func)
+            if op is None and isinstance(func, torch._ops.OpOverload):
+                op = self._ops.get(func.overloadpacket)
+            res = op.func(*args, **kwargs)
+            if isinstance(res, jax.Array):
+                res = Tensor(res, self)
+            if requires_grad:
+                res.requires_grad = True
+            return res
+
+    def _torch_Tensor_to(self, args, kwargs):
+        the_tensor = args[0]
+        args = args[1:]
+        if len(args) >= 1 and isinstance(args[0], torch.Tensor):
+            dtype = args[0].dtype
+            device = args[0].device
+            return self._to_copy(the_tensor, dtype, device)
+        device = kwargs.get("device")
+        dtype = kwargs.get("dtype")
+        # args like pin_memory etc that we will ignore
+        args = list(filter(lambda x: not isinstance(x, bool), args))
+        if len(args) >= 2:
+            device, dtype, *_ = args
+        elif len(args) == 1 and isinstance(args[0], torch.dtype):
+            dtype = args[0]
+        elif len(args) == 1:
+            device = args[0]
+        return self._to_copy(the_tensor, dtype, device)
+
+    def dispatch(self, func, types, args, kwargs):
+
+        kwargs = kwargs or {}
+        if func in TENSOR_CONSTRUCTORS:
+            return self._handle_tensor_constructor(func, args, kwargs)
+        if func in (
+            torch.Tensor.to,
+            torch.ops.aten.lift_fresh.default,
+            torch.ops.aten._to_copy,
+            torch.ops.aten._to_copy.default,
+        ):
+            return self._torch_Tensor_to(args, kwargs)
+
+        # If the func doesn't act on Tensor, and is not a tensor constructor,
+        # We should skip and let torch handle it.
+
+        tensor_args = [
+            t for t in torch_pytree.tree_flatten(args)[0] if isinstance(t, torch.Tensor)
+        ]
+
+        def is_not_torchax_tensor(x):
+            return not isinstance(x, Tensor) and not isinstance(x, View)
+
+        if tensor_args and all(is_not_torchax_tensor(t) for t in tensor_args):
+            res = func(*args, **kwargs)
+            return res
+
+        with jax.named_scope(_name_of_func(func)):
+            op = self._ops.get(func)
+
+            if op is None and isinstance(func, torch._ops.OpOverloadPacket):
+                op = self._ops.get(func.default)
+
+            if op is None and isinstance(func, torch._ops.OpOverload):
+                op = self._ops.get(func.overloadpacket)
+
+            if op is None:
+                raise OperatorNotFound(
+                    f"Operator with name {_name_of_func(func)} has no lowering"
+                )
+
+            old_args, old_kwargs = args, kwargs
+            args, kwargs = torch_pytree.tree_map_only(
+                torch.distributed._functional_collectives.AsyncCollectiveTensor,
+                torch.distributed._functional_collectives.wait_tensor,
+                (args, kwargs),
+            )
+            try:
+                if op.is_jax_function:
+                    args, kwargs = self.t2j_iso((args, kwargs))
+            except AssertionError:
+                if self.config.debug_mixed_tensor:
+                    import pdb
+
+                    pdb.set_trace()
+                else:
+                    raise
+
+            if op.needs_env:
+                kwargs["env"] = self
+
+            with self:
+                res = op.func(*args, **kwargs)
+
+            if op.is_jax_function:
+                res = self.j2t_iso(res)
+
+            if self.config.debug_accuracy_for_each_op:
+                debug_accuracy(func, old_args, old_kwargs, res)
+            return res
+
+    def enable_torch_modes(self):
+        self._dispatch_mode.__enter__()
+        self._function_mode.__enter__()
+        self.enabled = True
+
+    def disable_torch_modes(self, *exc):
+        if not exc:
+            exc = (None, None, None)
+        self._function_mode.__exit__(*exc)
+        self._dispatch_mode.__exit__(*exc)
+        self.enabled = False
+
+    def __enter__(self):
+        self.enable_torch_modes()
+        self._manually_entered = True
+        return self
+
+    def __exit__(self, *exc):
+        self._manually_entered = False
+        self.disable_torch_modes(*exc)
+
+    def _move_one_value(self, val):
+        if isinstance(val, torch.nn.Module):
+            with self:
+                return val.to("jax")
+        if isinstance(val, Tensor):
+            return val
+        if isinstance(val, torch.Tensor):
+            return Tensor(t2j(val), self)
+        return val
+
+    def to_xla(self, torchvalues):
+        # tensors are torch.Tensors (not XLATensor)
+        res = torch_pytree.tree_map(self._move_one_value, torchvalues)
         return res
 
-    def _torch_Tensor_to(self, args, kwargs):
-      the_tensor = args[0]
-      args = args[1:]
-      if len(args) >= 1 and isinstance(args[0], torch.Tensor):
-        dtype = args[0].dtype
-        device = args[0].device
-        return self._to_copy(the_tensor, dtype, device)
-      device = kwargs.get('device')
-      dtype = kwargs.get('dtype')
-      # args like pin_memory etc that we will ignore
-      args = list(filter(lambda x: not isinstance(x, bool), args))
-      if len(args) >= 2:
-        device, dtype, *_ = args
-      elif len(args) == 1 and isinstance(args[0], torch.dtype):
-        dtype = args[0]
-      elif len(args) == 1:
-        device = args[0]
-      return self._to_copy(the_tensor, dtype, device)
->>>>>>> f177e762
-
-    self._mesh = None
-    self.config = configuration or config.Configuration()
-
-    self._manually_entered = False
-    self.enabled = False
-    self._jax_devices = set(["jax", "jax_cpu", "xla"])
-    self.prng_key = jax.random.key(torch.initial_seed() % (1 << 63))
-
-  def manual_seed(self, key):
-    self.prng_key = jax.random.key(key)
-
-  def get_as_jax_device(self, device: Any):
-    if device is None:
-      device = torch.get_default_device()
-
-    if isinstance(device, torch.device):
-      device = str(device)
-
-    if not self.config.use_torch_native_for_cpu_tensor and device.startswith(
-      "cpu"
-    ):
-      return jax.devices("cpu")[0]
-
-    if self.config.treat_cuda_as_jax_device and device.startswith("cuda"):
-      return jax.local_devices()[0]
-
-    if device.startswith("jax") or device.startswith("xla"):
-      return jax.local_devices()[0]
-
-    return None  # fallback to torch
-
-  def load_ops(self):
-    from torchax.ops import jaten, jtorch, jc10d, jtorchvision_nms
-
-    self._ops.update(ops_registry.all_aten_ops)
-    self._ops.update(ops_registry.all_torch_functions)
-    from torchax.decompositions import DECOMPOSITIONS
-
-    for k, v in DECOMPOSITIONS.items():
-      if k not in self._ops:
-        self._ops[k] = ops_registry.Operator(
-          k, v, is_jax_function=False, is_user_defined=False, needs_env=False
+    def t2j_iso(self, torchtensors):
+        def to_jax(x):
+            if isinstance(
+                x, torch.distributed._functional_collectives.AsyncCollectiveTensor
+            ):
+                x = x.wait()
+            assert isinstance(x, Tensor) or isinstance(
+                x, View
+            ), f"Expect a Tensor or a View but got {type(x)}; usually this means there is a mixed math between XLATensor and torch.Tensor"
+            return x.jax()
+
+        res = torch_pytree.tree_map_only(torch.Tensor, to_jax, torchtensors)
+        return res
+
+    def j2t_iso(self, jaxarray):
+        return torch_pytree.tree_map_only(
+            jnp.ndarray, lambda x: Tensor(x, self), jaxarray
         )
 
-  def _to_copy(self, the_tensor, new_dtype, new_device):
-    if isinstance(the_tensor, Tensor):
-      arr = the_tensor.jax()
-      if new_dtype is not None and new_dtype != arr.dtype:
-        arr = arr.astype(mappings.t2j_dtype(new_dtype))
-      if new_device is not None:
-        # convert xla tensor to other device
-        # only supported is CPU
-        if str(new_device).startswith("cpu"):
-          # converting to a non-jax device: let torch native handle it
-          torch_tensor = j2t(arr) if isinstance(the_tensor, Tensor) else arr
-          with mode_utils.no_dispatch(), torch._C.DisableTorchFunction():
-            return torch_tensor.to(new_device)
-    else:
-      if new_dtype is not None and new_dtype != the_tensor.dtype:
-        with mode_utils.no_dispatch(), torch._C.DisableTorchFunction():
-          the_tensor = the_tensor.to(new_dtype)
-      jax_device = self.get_as_jax_device(new_device)
-      if jax_device:
-        arr = t2j(the_tensor)
-        arr = jax.device_put(arr, jax_device)
-      else:
-        with mode_utils.no_dispatch(), torch._C.DisableTorchFunction():
-          return the_tensor.to(new_device)
-
-    return Tensor(arr, self)
-
-  def get_and_rotate_prng_key(
-    self, generator: Optional[torch.Generator] = None
-  ):
-    if generator is not None:
-      with mode_utils.no_dispatch(), torch._C.DisableTorchFunction():
-        self.prng_key = jax.random.key(generator.initial_seed() % (2**63))
-    self.prng_key, next_key = jax.random.split(self.prng_key)
-    return next_key
-
-  def _handle_tensor_constructor(self, func, args, kwargs):
-    device = kwargs.get("device")
-    jax_device = self.get_as_jax_device(device)
-    # TODO(qihqi) figure out better ways for device propagation
-    if not self._manually_entered and jax_device is None:
-      # let torch handle it
-      with mode_utils.no_dispatch(), torch._C.DisableTorchFunction():
-        return func(*args, **kwargs)
-    with jax.default_device(jax_device):
-      op = self._ops.get(func)
-      if op is None and isinstance(func, torch._ops.OpOverload):
-        op = self._ops.get(func.overloadpacket)
-      res = op.func(*args, **kwargs)
-      if isinstance(res, jax.Array):
-        res = Tensor(res, self)
-      return res
-
-  def _torch_Tensor_to(self, args, kwargs):
-    the_tensor = args[0]
-    args = args[1:]
-    if len(args) >= 1 and isinstance(args[0], torch.Tensor):
-      dtype = args[0].dtype
-      device = args[0].device
-      return self._to_copy(the_tensor, dtype, device)
-    device = kwargs.get("device")
-    dtype = kwargs.get("dtype")
-    # args like pin_memory etc that we will ignore
-    args = list(filter(lambda x: not isinstance(x, bool), args))
-    if len(args) >= 2:
-      device, dtype, *_ = args
-    elif len(args) == 1 and isinstance(args[0], torch.dtype):
-      dtype = args[0]
-    elif len(args) == 1:
-      device = args[0]
-    return self._to_copy(the_tensor, dtype, device)
-
-  def dispatch(self, func, types, args, kwargs):
-    kwargs = kwargs or {}
-    if func in TENSOR_CONSTRUCTORS:
-      return self._handle_tensor_constructor(func, args, kwargs)
-    if func in (
-      torch.Tensor.to,
-      torch.ops.aten.lift_fresh.default,
-      torch.ops.aten._to_copy,
-      torch.ops.aten._to_copy.default,
-    ):
-      return self._torch_Tensor_to(args, kwargs)
-
-    # If the func doesn't act on Tensor, and is not a tensor constructor,
-    # We should skip and let torch handle it.
-
-    tensor_args = [
-      t
-      for t in torch_pytree.tree_flatten(args)[0]
-      if isinstance(t, torch.Tensor)
-    ]
-
-    def is_not_torchax_tensor(x):
-      return not isinstance(x, Tensor) and not isinstance(x, View)
-
-    if tensor_args and all(is_not_torchax_tensor(t) for t in tensor_args):
-      res = func(*args, **kwargs)
-      return res
-
-    with jax.named_scope(_name_of_func(func)):
-      op = self._ops.get(func)
-
-      if op is None and isinstance(func, torch._ops.OpOverloadPacket):
-        op = self._ops.get(func.default)
-
-      if op is None and isinstance(func, torch._ops.OpOverload):
-        op = self._ops.get(func.overloadpacket)
-
-      if op is None:
-        raise OperatorNotFound(
-          f"Operator with name {_name_of_func(func)} has no lowering"
-        )
-
-      old_args, old_kwargs = args, kwargs
-      args, kwargs = torch_pytree.tree_map_only(
-        torch.distributed._functional_collectives.AsyncCollectiveTensor,
-        torch.distributed._functional_collectives.wait_tensor,
-        (args, kwargs),
-      )
-      try:
-        if op.is_jax_function:
-          args, kwargs = self.t2j_iso((args, kwargs))
-      except AssertionError:
-        if self.config.debug_mixed_tensor:
-          import pdb
-
-          pdb.set_trace()
-        else:
-          raise
-
-      if op.needs_env:
-        kwargs["env"] = self
-
-      with self:
-        res = op.func(*args, **kwargs)
-
-      if op.is_jax_function:
-        res = self.j2t_iso(res)
-
-      if self.config.debug_accuracy_for_each_op:
-        debug_accuracy(func, old_args, old_kwargs, res)
-      return res
-
-  def enable_torch_modes(self):
-    self._dispatch_mode.__enter__()
-    self._function_mode.__enter__()
-    self.enabled = True
-
-  def disable_torch_modes(self, *exc):
-    if not exc:
-      exc = (None, None, None)
-    self._function_mode.__exit__(*exc)
-    self._dispatch_mode.__exit__(*exc)
-    self.enabled = False
-
-  def __enter__(self):
-    self.enable_torch_modes()
-    self._manually_entered = True
-    return self
-
-  def __exit__(self, *exc):
-    self._manually_entered = False
-    self.disable_torch_modes(*exc)
-
-  def _move_one_value(self, val):
-    if isinstance(val, torch.nn.Module):
-      with self:
-        return val.to("jax")
-    if isinstance(val, Tensor):
-      return val
-    if isinstance(val, torch.Tensor):
-      return Tensor(t2j(val), self)
-    return val
-
-  def to_xla(self, torchvalues):
-    # tensors are torch.Tensors (not XLATensor)
-    res = torch_pytree.tree_map(self._move_one_value, torchvalues)
-    return res
-
-  def t2j_iso(self, torchtensors):
-    def to_jax(x):
-      if isinstance(
-        x, torch.distributed._functional_collectives.AsyncCollectiveTensor
-      ):
-        x = x.wait()
-      assert isinstance(x, Tensor) or isinstance(x, View), (
-        f"Expect a Tensor or a View but got {type(x)}; usually this means there is a mixed math between XLATensor and torch.Tensor"
-      )
-      return x.jax()
-
-    res = torch_pytree.tree_map_only(torch.Tensor, to_jax, torchtensors)
-    return res
-
-  def j2t_iso(self, jaxarray):
-    return torch_pytree.tree_map_only(
-      jnp.ndarray, lambda x: Tensor(x, self), jaxarray
-    )
-
-  def j2t_copy(self, args):
-    pass
-
-  def override_op_definition(self, op_to_override, op_impl):
-    self._ops[op_to_override] = ops_registry.Operator(
-      op_to_override,
-      op_impl,
-      is_jax_function=False,
-      is_user_defined=True,
-      needs_env=False,
-    )+    def j2t_copy(self, args):
+        pass
+
+    def override_op_definition(self, op_to_override, op_impl):
+        self._ops[op_to_override] = ops_registry.Operator(
+            op_to_override,
+            op_impl,
+            is_jax_function=False,
+            is_user_defined=True,
+            needs_env=False,
+        )