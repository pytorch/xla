# PyTorch/XLA

> [!NOTE]
> <b>10/2025</b>: Based on community feedback, we have proposed a more native direction for PyTorch on TPU. Read the RFC and comment at [#9684](https://github.com/pytorch/xla/issues/9684).
>

<b>Current CI status:</b>  ![GitHub Actions
status](https://github.com/pytorch/xla/actions/workflows/build_and_test.yml/badge.svg)

PyTorch/XLA is a Python package that uses the [XLA deep learning
compiler](https://www.tensorflow.org/xla) to connect the [PyTorch deep learning
framework](https://pytorch.org/) and [Cloud
TPUs](https://cloud.google.com/tpu/). You can try it right now, for free, on a
single Cloud TPU VM with
[Kaggle](https://www.kaggle.com/discussions/product-feedback/369338)!

Take a look at one of our [Kaggle
notebooks](https://github.com/pytorch/xla/tree/master/contrib/kaggle) to get
started:

* [Stable Diffusion with PyTorch/XLA
  2.0](https://github.com/pytorch/xla/blob/master/contrib/kaggle/pytorch-xla-2-0-on-kaggle.ipynb)
* [Distributed PyTorch/XLA
  Basics](https://github.com/pytorch/xla/blob/master/contrib/kaggle/distributed-pytorch-xla-basics-with-pjrt.ipynb)

## Installation

### TPU

To install PyTorch/XLA stable build in a new TPU VM:
Note: Builds are available for Python 3.8 to 3.11; please use one of the supported versions.

```sh
# - for venv
# python3.11 -m venv py311
# - for conda
# conda create -n py311 python=3.11

pip install torch==2.8.0 'torch_xla[tpu]==2.8.0'

# Optional: if you're using custom kernels, install pallas dependencies
pip install --pre torch_xla[pallas] --index-url https://us-python.pkg.dev/ml-oss-artifacts-published/jax/simple/ --find-links https://storage.googleapis.com/jax-releases/libtpu_releases.html
```
**As of 07/16/2025 and starting from Pytorch/XLA 2.8 release, PyTorch/XLA will 
provide nightly and release wheels for Python 3.11 to 3.13**
To install PyTorch/XLA nightly build in a new TPU VM:

```sh
pip install --pre torch torchvision --index-url https://download.pytorch.org/whl/nightly/cpu
# Edit `cp310-cp310` to fit your desired Python version as needed
pip install 'torch_xla[tpu] @ https://storage.googleapis.com/pytorch-xla-releases/wheels/tpuvm/torch_xla-2.9.0.dev-cp312-cp312-linux_x86_64.whl' \
  -f https://storage.googleapis.com/libtpu-wheels/index.html
```

### C++11 ABI builds
**As of 03/18/2025 and starting from Pytorch/XLA 2.7 release, C++11 ABI builds
are the default and we no longer provide wheels built with pre-C++11 ABI.**

In Pytorch/XLA 2.6, we'll provide wheels and docker images built with
two C++ ABI flavors: C++11 and pre-C++11. Pre-C++11 is the default to align with
PyTorch upstream, but C++11 ABI wheels and docker images have better lazy tensor
tracing performance.

To install C++11 ABI flavored 2.6 wheels (Python 3.10 example):

```sh
pip install torch==2.6.0+cpu.cxx11.abi \
  https://storage.googleapis.com/pytorch-xla-releases/wheels/tpuvm/torch_xla-2.6.0%2Bcxx11-cp310-cp310-manylinux_2_28_x86_64.whl \
  'torch_xla[tpu]' \
  -f https://storage.googleapis.com/libtpu-releases/index.html \
  -f https://storage.googleapis.com/libtpu-wheels/index.html \
  -f https://download.pytorch.org/whl/torch
```

The above command works for Python 3.10. We additionally have Python 3.9 and 3.11
wheels:

- 3.9: https://storage.googleapis.com/pytorch-xla-releases/wheels/tpuvm/torch_xla-2.6.0%2Bcxx11-cp39-cp39-manylinux_2_28_x86_64.whl
- 3.10: https://storage.googleapis.com/pytorch-xla-releases/wheels/tpuvm/torch_xla-2.6.0%2Bcxx11-cp310-cp310-manylinux_2_28_x86_64.whl
- 3.11: https://storage.googleapis.com/pytorch-xla-releases/wheels/tpuvm/torch_xla-2.6.0%2Bcxx11-cp311-cp311-manylinux_2_28_x86_64.whl

To access C++11 ABI flavored docker image:

```
us-central1-docker.pkg.dev/tpu-pytorch-releases/docker/xla:r2.6.0_3.10_tpuvm_cxx11
```

If your model is tracing bound (e.g. you see that the host CPU is busy tracing
the model while TPUs are idle), switching to the C++11 ABI wheels/docker images
can improve performance. Mixtral 8x7B benchmarking results on v5p-256, global
batch size 1024:

- Pre-C++11 ABI MFU: 33%
- C++ ABI MFU: 39%


## Github Doc Map

Our github contains many useful docs on working with different aspects of PyTorch XLA, here is a list of useful docs spread around our repository:

- [docs/source/learn](https://github.com/pytorch/xla/tree/master/docs/source/learn): docs for learning concepts associated with XLA, troubleshooting, pjrt, eager mode, and dynamic shape.
- [docs/source/accelerators](https://github.com/pytorch/xla/tree/master/docs/source/accelerators): references to `TPU` accelerator documents.
- [docs/source/perf](https://github.com/pytorch/xla/tree/master/docs/source/perf): documentation about performance specific aspects of PyTorch/XLA such as: `AMP`, `DDP`, `Dynamo`, Fori loop, `FSDP`, quantization, recompilation, and `SPMD`
- [docs/source/features](https://github.com/pytorch/xla/tree/master/docs/source/features): documentation on distributed torch, pallas, scan, and stable hlo.
- [docs/source/contribute](https://github.com/pytorch/xla/tree/master/docs/source/contribute): documents on setting up PyTorch for development, and guides for lowering operations.
- PJRT plugins:
  - [CPU](https://github.com/pytorch/xla/blob/master/plugins/cpu/README.md)
- [torchax/docs](https://github.com/pytorch/xla/tree/master/torchax/docs): torchax documents
  - [torchax/examples](https://github.com/pytorch/xla/tree/master/torchax/examples): torchax examples

## Getting Started

Following here are guides for two modes:
- Single process: one Python interpreter controlling a single TPU at a time
- Multi process: N Python interpreters are launched, corresponding to N TPUs
found on the system

Another mode is SPMD, where one Python interpreter controls all N TPUs found on
the system. Multi processing is more complex, and is not compatible with SPMD. This
tutorial does not dive into SPMD. For more on that, check our
[SPMD guide](https://github.com/pytorch/xla/blob/master/docs/source/perf/spmd_basic.md).

### Simple single process

To update your exisitng training loop, make the following changes:

```diff
+import torch_xla

 def train(model, training_data, ...):
   ...
   for inputs, labels in train_loader:
+    with torch_xla.step():
       inputs, labels = training_data[i]
+      inputs, labels = inputs.to('xla'), labels.to('xla')
       optimizer.zero_grad()
       outputs = model(inputs)
       loss = loss_fn(outputs, labels)
       loss.backward()
       optimizer.step()

+  torch_xla.sync()
   ...

 if __name__ == '__main__':
   ...
+  # Move the model paramters to your XLA device
+  model.to('xla')
   train(model, training_data, ...)
   ...
```

<<<<<<< HEAD
The changes above should get your model to train on the TPU.

### Multi processing
=======
To install torch 2.1 for cpu without cuda, and torch_xla 2.1, please use:
```
pip install torch~=2.1.0 torch_xla[tpu]~=2.1.0 -f https://storage.googleapis.com/libtpu-releases/index.html --index-url https://download.pytorch.org/whl/cpu
```
>>>>>>> 678fb2d0

To update your existing training loop, make the following changes:

```diff
-import torch.multiprocessing as mp
+import torch_xla
+import torch_xla.core.xla_model as xm

 def _mp_fn(index):
   ...

+  # Move the model paramters to your XLA device
+  model.to('xla')

   for inputs, labels in train_loader:
+    with torch_xla.step():
+      # Transfer data to the XLA device. This happens asynchronously.
+      inputs, labels = inputs.to('xla'), labels.to('xla')
       optimizer.zero_grad()
       outputs = model(inputs)
       loss = loss_fn(outputs, labels)
       loss.backward()
-      optimizer.step()
+      # `xm.optimizer_step` combines gradients across replicas
+      xm.optimizer_step(optimizer)

 if __name__ == '__main__':
-  mp.spawn(_mp_fn, args=(), nprocs=world_size)
+  # torch_xla.launch automatically selects the correct world size
+  torch_xla.launch(_mp_fn, args=())
```

If you're using `DistributedDataParallel`, make the following changes:


```diff
 import torch.distributed as dist
-import torch.multiprocessing as mp
+import torch_xla
+import torch_xla.distributed.xla_backend

 def _mp_fn(rank):
   ...

-  os.environ['MASTER_ADDR'] = 'localhost'
-  os.environ['MASTER_PORT'] = '12355'
-  dist.init_process_group("gloo", rank=rank, world_size=world_size)
+  # Rank and world size are inferred from the XLA device runtime
+  dist.init_process_group("xla", init_method='xla://')
+
+  model.to('xla')
+  ddp_model = DDP(model, gradient_as_bucket_view=True)

-  model = model.to(rank)
-  ddp_model = DDP(model, device_ids=[rank])

   for inputs, labels in train_loader:
+    with torch_xla.step():
+      inputs, labels = inputs.to('xla'), labels.to('xla')
       optimizer.zero_grad()
       outputs = ddp_model(inputs)
       loss = loss_fn(outputs, labels)
       loss.backward()
       optimizer.step()

 if __name__ == '__main__':
-  mp.spawn(_mp_fn, args=(), nprocs=world_size)
+  torch_xla.launch(_mp_fn, args=())
```

Additional information on PyTorch/XLA, including a description of its semantics
and functions, is available at [PyTorch.org](http://pytorch.org/xla/). See the
[API Guide](API_GUIDE.md) for best practices when writing networks that run on
XLA devices (TPU, CPU and...).

Our comprehensive user guides are available at:

[Documentation for the latest release](https://pytorch.org/xla)

[Documentation for master branch](https://pytorch.org/xla/master)


## PyTorch/XLA tutorials

* [Cloud TPU VM quickstart](https://cloud.google.com/tpu/docs/run-calculation-pytorch)
* [Cloud TPU Pod slice quickstart](https://cloud.google.com/tpu/docs/pytorch-pods)
* [Profiling on TPU VM](https://cloud.google.com/tpu/docs/pytorch-xla-performance-profiling-tpu-vm)

## Reference implementations

The [AI-Hypercomputer/tpu-recipes](https://github.com/AI-Hypercomputer/tpu-recipes)
repo. contains examples for training and serving many LLM and diffusion models.

## Available docker images and wheels

### Python packages

PyTorch/XLA releases starting with version r2.1 will be available on PyPI. You
can now install the main build with `pip install torch_xla`. To also install the
Cloud TPU plugin corresponding to your installed `torch_xla`, install the optional `tpu` dependencies after installing the main build with

```
pip install torch_xla[tpu]
```

TPU nightly builds are available in our public GCS bucket.

| Version | Cloud TPU Nightly Wheels |
| --- | ----------- |
| nightly (Python 3.11) | `https://storage.googleapis.com/pytorch-xla-releases/wheels/tpuvm/torch_xla-2.9.0.dev-cp311-cp311-linux_x86_64.whl` |
| nightly (Python 3.12) | `https://storage.googleapis.com/pytorch-xla-releases/wheels/tpuvm/torch_xla-2.9.0.dev-cp312-cp312-linux_x86_64.whl` |
| nightly (Python 3.13) | `https://storage.googleapis.com/pytorch-xla-releases/wheels/tpuvm/torch_xla-2.9.0.dev-cp312-cp312-linux_x86_64.whl` |

#### Use nightly build

You can also add `yyyymmdd` like `torch_xla-2.9.0.devyyyymmdd` (or the latest dev version)
to get the nightly wheel of a specified date. Here is an example:

```
pip3 install torch==2.9.0.dev20250423+cpu --index-url https://download.pytorch.org/whl/nightly/cpu
pip3 install https://storage.googleapis.com/pytorch-xla-releases/wheels/tpuvm/torch_xla-2.9.0.dev20250423-cp310-cp310-linux_x86_64.whl
```

The torch wheel version `2.9.0.dev20250423+cpu` can be found at https://download.pytorch.org/whl/nightly/torch/.

<details>

<summary>older versions</summary>

| Version | Cloud TPU VMs Wheel |
|---------|-------------------|
| 2.7 (Python 3.10) | `https://storage.googleapis.com/pytorch-xla-releases/wheels/tpuvm/torch_xla-2.7.0-cp310-cp310-manylinux_2_28_x86_64.whl` |
| 2.6 (Python 3.10) | `https://storage.googleapis.com/pytorch-xla-releases/wheels/tpuvm/torch_xla-2.6.0-cp310-cp310-manylinux_2_28_x86_64.whl` |
| 2.5 (Python 3.10) | `https://storage.googleapis.com/pytorch-xla-releases/wheels/tpuvm/torch_xla-2.5.0-cp310-cp310-manylinux_2_28_x86_64.whl` |
| 2.4 (Python 3.10) | `https://storage.googleapis.com/pytorch-xla-releases/wheels/tpuvm/torch_xla-2.4.0-cp310-cp310-manylinux_2_28_x86_64.whl` |
| 2.3 (Python 3.10) | `https://storage.googleapis.com/pytorch-xla-releases/wheels/tpuvm/torch_xla-2.3.0-cp310-cp310-manylinux_2_28_x86_64.whl` |
| 2.2 (Python 3.10) | `https://storage.googleapis.com/pytorch-xla-releases/wheels/tpuvm/torch_xla-2.2.0-cp310-cp310-manylinux_2_28_x86_64.whl` |
| 2.1 (XRT + Python 3.10) | `https://storage.googleapis.com/pytorch-xla-releases/wheels/xrt/tpuvm/torch_xla-2.1.0%2Bxrt-cp310-cp310-manylinux_2_28_x86_64.whl` |
| 2.1 (Python 3.8) | `https://storage.googleapis.com/pytorch-xla-releases/wheels/tpuvm/torch_xla-2.1.0-cp38-cp38-linux_x86_64.whl` |

</details>

### Docker
NOTE: Since PyTorch/XLA 2.7, all builds will use the C++11 ABI by default
| Version | Cloud TPU VMs Docker |
| --- | ----------- |
| 2.7 | `us-central1-docker.pkg.dev/tpu-pytorch-releases/docker/xla:r2.7.0_3.10_tpuvm` |
| 2.6 | `us-central1-docker.pkg.dev/tpu-pytorch-releases/docker/xla:r2.6.0_3.10_tpuvm` |
| 2.6 (C++11 ABI) | `us-central1-docker.pkg.dev/tpu-pytorch-releases/docker/xla:r2.6.0_3.10_tpuvm_cxx11` |
| 2.5 | `us-central1-docker.pkg.dev/tpu-pytorch-releases/docker/xla:r2.5.0_3.10_tpuvm` |
| 2.4 | `us-central1-docker.pkg.dev/tpu-pytorch-releases/docker/xla:r2.4.0_3.10_tpuvm` |
| 2.3 | `us-central1-docker.pkg.dev/tpu-pytorch-releases/docker/xla:r2.3.0_3.10_tpuvm` |
| 2.2 | `us-central1-docker.pkg.dev/tpu-pytorch-releases/docker/xla:r2.2.0_3.10_tpuvm` |
| 2.1 | `us-central1-docker.pkg.dev/tpu-pytorch-releases/docker/xla:r2.1.0_3.10_tpuvm` |
| nightly python | `us-central1-docker.pkg.dev/tpu-pytorch-releases/docker/xla:nightly_3.10_tpuvm` |

To use the above dockers, please pass `--privileged --net host --shm-size=16G` along. Here is an example:
```bash
docker run --privileged --net host --shm-size=16G -it us-central1-docker.pkg.dev/tpu-pytorch-releases/docker/xla:nightly_3.10_tpuvm /bin/bash
```

## Troubleshooting

If PyTorch/XLA isn't performing as expected, see the [troubleshooting
guide](docs/source/learn/troubleshoot.md), which has suggestions for debugging and optimizing
your network(s).

## Providing Feedback

The PyTorch/XLA team is always happy to hear from users and OSS contributors!
The best way to reach out is by filing an issue on this Github. Questions, bug
reports, feature requests, build issues, etc. are all welcome!

## Contributing

See the [contribution guide](CONTRIBUTING.md).

## Disclaimer

This repository is jointly operated and maintained by Google, Meta and a
number of individual contributors listed in the
[CONTRIBUTORS](https://github.com/pytorch/xla/graphs/contributors) file. For
questions directed at Meta, please send an email to opensource@fb.com. For
questions directed at Google, please send an email to
pytorch-xla@googlegroups.com. For all other questions, please open up an issue
in this repository [here](https://github.com/pytorch/xla/issues).

## Additional Reads

You can find additional useful reading materials in
* [Performance debugging on Cloud TPU
  VM](https://cloud.google.com/blog/topics/developers-practitioners/pytorchxla-performance-debugging-tpu-vm-part-1)
* [Lazy tensor
  intro](https://pytorch.org/blog/understanding-lazytensor-system-performance-with-pytorch-xla-on-cloud-tpu/)
* [Scaling deep learning workloads with PyTorch / XLA and Cloud TPU
  VM](https://cloud.google.com/blog/topics/developers-practitioners/scaling-deep-learning-workloads-pytorch-xla-and-cloud-tpu-vm)
* [Scaling PyTorch models on Cloud TPUs with
  FSDP](https://pytorch.org/blog/scaling-pytorch-models-on-cloud-tpus-with-fsdp/)

## Related Projects

* [OpenXLA](https://github.com/openxla)
* [HuggingFace](https://huggingface.co/docs/accelerate/en/basic_tutorials/tpu)
* [JetStream](https://github.com/google/JetStream-pytorch)<|MERGE_RESOLUTION|>--- conflicted
+++ resolved
@@ -150,16 +150,14 @@
    ...
 ```
 
-<<<<<<< HEAD
 The changes above should get your model to train on the TPU.
 
 ### Multi processing
-=======
+
 To install torch 2.1 for cpu without cuda, and torch_xla 2.1, please use:
 ```
 pip install torch~=2.1.0 torch_xla[tpu]~=2.1.0 -f https://storage.googleapis.com/libtpu-releases/index.html --index-url https://download.pytorch.org/whl/cpu
 ```
->>>>>>> 678fb2d0
 
 To update your existing training loop, make the following changes:
 
